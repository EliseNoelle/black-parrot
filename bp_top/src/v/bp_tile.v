/**
 *
 * bp_tile.v
 *
 */

module bp_tile
 import bp_common_pkg::*;
 import bp_common_aviary_pkg::*;
 import bp_be_pkg::*;
 import bp_common_rv64_pkg::*;
 import bp_cce_pkg::*;
 import bsg_cache_pkg::*;
 import bsg_noc_pkg::*;
 import bp_common_cfg_link_pkg::*;
 import bsg_wormhole_router_pkg::*;
 import bp_me_pkg::*;
 #(parameter bp_params_e bp_params_p = e_bp_inv_cfg
   `declare_bp_proc_params(bp_params_p)
   `declare_bp_me_if_widths(paddr_width_p, cce_block_width_p, lce_id_width_p, lce_assoc_p)
   `declare_bp_lce_cce_if_widths(cce_id_width_p, lce_id_width_p, paddr_width_p, lce_assoc_p, dword_width_p, cce_block_width_p)

    , localparam cfg_bus_width_lp        = `bp_cfg_bus_width(vaddr_width_p, core_id_width_p, cce_id_width_p, lce_id_width_p, cce_pc_width_p, cce_instr_width_p)
   // Wormhole parameters
   , localparam coh_noc_ral_link_width_lp = `bsg_ready_and_link_sif_width(coh_noc_flit_width_p)
   , localparam mem_noc_ral_link_width_lp = `bsg_ready_and_link_sif_width(mem_noc_flit_width_p)
   )
  (input                                                      clk_i
   , input                                                    reset_i

   // Memory side connection
   , input [io_noc_did_width_p-1:0]                           my_did_i
   , input [coh_noc_cord_width_p-1:0]                         my_cord_i

   // Connected to other tiles on east and west
   , input [coh_noc_ral_link_width_lp-1:0]                    lce_req_link_i
   , output [coh_noc_ral_link_width_lp-1:0]                   lce_req_link_o

   , input [coh_noc_ral_link_width_lp-1:0]                    lce_cmd_link_i
   , output [coh_noc_ral_link_width_lp-1:0]                   lce_cmd_link_o

   , input [coh_noc_ral_link_width_lp-1:0]                    lce_resp_link_i
   , output [coh_noc_ral_link_width_lp-1:0]                   lce_resp_link_o

   , output [mem_noc_ral_link_width_lp-1:0]                   mem_cmd_link_o
   , input [mem_noc_ral_link_width_lp-1:0]                    mem_resp_link_i
   );

`declare_bp_cfg_bus_s(vaddr_width_p, core_id_width_p, cce_id_width_p, lce_id_width_p, cce_pc_width_p, cce_instr_width_p);
`declare_bp_lce_cce_if(cce_id_width_p, lce_id_width_p, paddr_width_p, lce_assoc_p, dword_width_p, cce_block_width_p)
`declare_bp_me_if(paddr_width_p, cce_block_width_p, lce_id_width_p, lce_assoc_p)

// Cast the routing links
`declare_bsg_ready_and_link_sif_s(coh_noc_flit_width_p, bp_coh_ready_and_link_s);
`declare_bsg_ready_and_link_sif_s(mem_noc_flit_width_p, bp_mem_ready_and_link_s);

bp_coh_ready_and_link_s lce_req_link_cast_i, lce_req_link_cast_o;
bp_coh_ready_and_link_s lce_resp_link_cast_i, lce_resp_link_cast_o;
bp_coh_ready_and_link_s lce_cmd_link_cast_i, lce_cmd_link_cast_o;

assign lce_req_link_cast_i  = lce_req_link_i;
assign lce_cmd_link_cast_i  = lce_cmd_link_i;
assign lce_resp_link_cast_i = lce_resp_link_i;

assign lce_req_link_o  = lce_req_link_cast_o;
assign lce_cmd_link_o  = lce_cmd_link_cast_o;
assign lce_resp_link_o = lce_resp_link_cast_o;

logic timer_irq_li, software_irq_li, external_irq_li;

// Proc-side connections network connections
bp_lce_cce_req_s  [1:0] lce_req_lo;
logic             [1:0] lce_req_v_lo, lce_req_ready_li;
bp_lce_cce_resp_s [1:0] lce_resp_lo;
logic             [1:0] lce_resp_v_lo, lce_resp_ready_li;
bp_lce_cmd_s      [1:0] lce_cmd_li;
logic             [1:0] lce_cmd_v_li, lce_cmd_yumi_lo;
bp_lce_cmd_s      [1:0] lce_cmd_lo;
logic             [1:0] lce_cmd_v_lo, lce_cmd_ready_li;

// CCE connections
bp_lce_cce_req_s  cce_lce_req_li;
logic             cce_lce_req_v_li, cce_lce_req_yumi_lo;
bp_lce_cmd_s      cce_lce_cmd_lo;
logic             cce_lce_cmd_v_lo, cce_lce_cmd_ready_li;
bp_lce_cce_resp_s cce_lce_resp_li;
logic             cce_lce_resp_v_li, cce_lce_resp_yumi_lo;

// Mem connections
bp_cce_mem_msg_s       cce_mem_cmd_lo;
logic                  cce_mem_cmd_v_lo, cce_mem_cmd_ready_li;
bp_cce_mem_msg_s       cce_mem_resp_li;
logic                  cce_mem_resp_v_li, cce_mem_resp_yumi_lo;

bp_cce_mem_msg_s       cache_mem_cmd_li;
logic                  cache_mem_cmd_v_li, cache_mem_cmd_ready_lo;
bp_cce_mem_msg_s       cache_mem_resp_lo;
logic                  cache_mem_resp_v_lo, cache_mem_resp_yumi_li;

bp_cce_mem_msg_s       cfg_mem_cmd_li;
logic                  cfg_mem_cmd_v_li, cfg_mem_cmd_ready_lo;
bp_cce_mem_msg_s       cfg_mem_resp_lo;
logic                  cfg_mem_resp_v_lo, cfg_mem_resp_yumi_li;

bp_cce_mem_msg_s       clint_mem_cmd_li;
logic                  clint_mem_cmd_v_li, clint_mem_cmd_ready_lo;
bp_cce_mem_msg_s       clint_mem_resp_lo;
logic                  clint_mem_resp_v_lo, clint_mem_resp_yumi_li;

logic reset_r;
always_ff @(posedge clk_i)
  reset_r <= reset_i;

bp_cfg_bus_s cfg_bus_lo;
logic [dword_width_p-1:0] cfg_irf_data_li;
logic [vaddr_width_p-1:0] cfg_npc_data_li;
logic [dword_width_p-1:0] cfg_csr_data_li;
logic [1:0]               cfg_priv_data_li;
logic [cce_instr_width_p-1:0] cfg_cce_ucode_data_li;
bp_cfg_buffered
 #(.bp_params_p(bp_params_p))
 cfg
  (.clk_i(clk_i)
   ,.reset_i(reset_r)

   ,.mem_cmd_i(cfg_mem_cmd_li)
   ,.mem_cmd_v_i(cfg_mem_cmd_v_li)
   ,.mem_cmd_ready_o(cfg_mem_cmd_ready_lo)

   ,.mem_resp_o(cfg_mem_resp_lo)
   ,.mem_resp_v_o(cfg_mem_resp_v_lo)
   ,.mem_resp_yumi_i(cfg_mem_resp_yumi_li)

   ,.cfg_bus_o(cfg_bus_lo)
   ,.did_i(my_did_i)
   ,.cord_i(my_cord_i)
   ,.irf_data_i(cfg_irf_data_li)
   ,.npc_data_i(cfg_npc_data_li)
   ,.csr_data_i(cfg_csr_data_li)
   ,.priv_data_i(cfg_priv_data_li)
   ,.cce_ucode_data_i(cfg_cce_ucode_data_li)
   );

bp_clint_slice_buffered
 #(.bp_params_p(bp_params_p))
 clint
  (.clk_i(clk_i)
   ,.reset_i(reset_r)

   ,.mem_cmd_i(clint_mem_cmd_li)
   ,.mem_cmd_v_i(clint_mem_cmd_v_li)
   ,.mem_cmd_ready_o(clint_mem_cmd_ready_lo)

   ,.mem_resp_o(clint_mem_resp_lo)
   ,.mem_resp_v_o(clint_mem_resp_v_lo)
   ,.mem_resp_yumi_i(clint_mem_resp_yumi_li)

   ,.timer_irq_o(timer_irq_li)
   ,.software_irq_o(software_irq_li)
   ,.external_irq_o(external_irq_li)
   );

// Module instantiations
bp_core
 #(.bp_params_p(bp_params_p))
 core
  (.clk_i(clk_i)
   ,.reset_i(reset_r)

   ,.cfg_bus_i(cfg_bus_lo)
   ,.cfg_irf_data_o(cfg_irf_data_li)
   ,.cfg_npc_data_o(cfg_npc_data_li)
   ,.cfg_csr_data_o(cfg_csr_data_li)
   ,.cfg_priv_data_o(cfg_priv_data_li)

   ,.lce_req_o(lce_req_lo)
   ,.lce_req_v_o(lce_req_v_lo)
   ,.lce_req_ready_i(lce_req_ready_li)

   ,.lce_cmd_i(lce_cmd_li)
   ,.lce_cmd_v_i(lce_cmd_v_li)
   ,.lce_cmd_yumi_o(lce_cmd_yumi_lo)

   ,.lce_cmd_o(lce_cmd_lo)
   ,.lce_cmd_v_o(lce_cmd_v_lo)
   ,.lce_cmd_ready_i(lce_cmd_ready_li)

   ,.lce_resp_o(lce_resp_lo)
   ,.lce_resp_v_o(lce_resp_v_lo)
   ,.lce_resp_ready_i(lce_resp_ready_li)

   ,.timer_irq_i(timer_irq_li)
   ,.software_irq_i(software_irq_li)
   ,.external_irq_i(external_irq_li)
   );

bp_cce
 #(.bp_params_p(bp_params_p))
 cce
  (.clk_i(clk_i)
   ,.reset_i(reset_r)

   ,.cfg_bus_i(cfg_bus_lo)
   ,.cfg_cce_ucode_data_o(cfg_cce_ucode_data_li)

   ,.lce_req_i(cce_lce_req_li)
   ,.lce_req_v_i(cce_lce_req_v_li)
   ,.lce_req_yumi_o(cce_lce_req_yumi_lo)

   ,.lce_cmd_o(cce_lce_cmd_lo)
   ,.lce_cmd_v_o(cce_lce_cmd_v_lo)
   ,.lce_cmd_ready_i(cce_lce_cmd_ready_li)

   ,.lce_resp_i(cce_lce_resp_li)
   ,.lce_resp_v_i(cce_lce_resp_v_li)
   ,.lce_resp_yumi_o(cce_lce_resp_yumi_lo)

   ,.mem_cmd_o(cce_mem_cmd_lo)
   ,.mem_cmd_v_o(cce_mem_cmd_v_lo)
   ,.mem_cmd_ready_i(cce_mem_cmd_ready_li)

   ,.mem_resp_i(cce_mem_resp_li)
   ,.mem_resp_v_i(cce_mem_resp_v_li)
   ,.mem_resp_yumi_o(cce_mem_resp_yumi_lo)
   );

`declare_bsg_wormhole_concentrator_packet_s(coh_noc_cord_width_p, coh_noc_len_width_p, coh_noc_cid_width_p, lce_cce_req_width_lp, lce_req_packet_s);
`declare_bsg_wormhole_concentrator_packet_s(coh_noc_cord_width_p, coh_noc_len_width_p, coh_noc_cid_width_p, lce_cmd_width_lp, lce_cmd_packet_s);
`declare_bsg_wormhole_concentrator_packet_s(coh_noc_cord_width_p, coh_noc_len_width_p, coh_noc_cid_width_p, lce_cce_resp_width_lp, lce_resp_packet_s);

lce_req_packet_s [1:0]  lce_req_packet_lo;
lce_cmd_packet_s [1:0]  lce_cmd_packet_lo, lce_cmd_packet_li;
lce_resp_packet_s [1:0] lce_resp_packet_lo;

bp_coh_ready_and_link_s [1:0] lce_req_link_li, lce_req_link_lo;
bp_coh_ready_and_link_s [1:0] lce_cmd_link_li, lce_cmd_link_lo;
bp_coh_ready_and_link_s [1:0] lce_resp_link_li, lce_resp_link_lo;

bp_coh_ready_and_link_s cce_lce_req_link_li, cce_lce_req_link_lo;
bp_coh_ready_and_link_s cce_lce_cmd_link_li, cce_lce_cmd_link_lo;
bp_coh_ready_and_link_s cce_lce_resp_link_li, cce_lce_resp_link_lo;

for (genvar i = 0; i < 2; i++)
  begin : lce
    bp_me_wormhole_packet_encode_lce_req
     #(.bp_params_p(bp_params_p))
     req_encode
      (.payload_i(lce_req_lo[i])
       ,.packet_o(lce_req_packet_lo[i])
       );

    bsg_wormhole_router_adapter_in
     #(.max_payload_width_p($bits(lce_req_packet_s)-coh_noc_cord_width_p-coh_noc_len_width_p)
       ,.len_width_p(coh_noc_len_width_p)
       ,.cord_width_p(coh_noc_cord_width_p)
       ,.flit_width_p(coh_noc_flit_width_p)
       )
     lce_req_adapter_in
      (.clk_i(clk_i)
       ,.reset_i(reset_r)

       ,.packet_i(lce_req_packet_lo[i])
       ,.v_i(lce_req_v_lo[i])
       ,.ready_o(lce_req_ready_li[i])

       ,.link_i(lce_req_link_li[i])
       ,.link_o(lce_req_link_lo[i])
       );

    bp_me_wormhole_packet_encode_lce_cmd
     #(.bp_params_p(bp_params_p))
     cmd_encode
      (.payload_i(lce_cmd_lo[i])
       ,.packet_o(lce_cmd_packet_lo[i])
       );

    bsg_wormhole_router_adapter
     #(.max_payload_width_p($bits(lce_cmd_packet_s)-coh_noc_cord_width_p-coh_noc_len_width_p)
       ,.len_width_p(coh_noc_len_width_p)
       ,.cord_width_p(coh_noc_cord_width_p)
       ,.flit_width_p(coh_noc_flit_width_p)
       )
     cmd_adapter
      (.clk_i(clk_i)
       ,.reset_i(reset_r)

       ,.packet_i(lce_cmd_packet_lo[i])
       ,.v_i(lce_cmd_v_lo[i])
       ,.ready_o(lce_cmd_ready_li[i])

       ,.link_i(lce_cmd_link_li[i])
       ,.link_o(lce_cmd_link_lo[i])

       ,.packet_o(lce_cmd_packet_li[i])
       ,.v_o(lce_cmd_v_li[i])
       ,.yumi_i(lce_cmd_yumi_lo[i])
       );
    assign lce_cmd_li[i] = lce_cmd_packet_li[i].payload;

    bp_me_wormhole_packet_encode_lce_resp
     #(.bp_params_p(bp_params_p))
     resp_encode
      (.payload_i(lce_resp_lo[i])
       ,.packet_o(lce_resp_packet_lo[i])
       );

    bsg_wormhole_router_adapter_in
     #(.max_payload_width_p($bits(lce_resp_packet_s)-coh_noc_cord_width_p-coh_noc_len_width_p)
       ,.len_width_p(coh_noc_len_width_p)
       ,.cord_width_p(coh_noc_cord_width_p)
       ,.flit_width_p(coh_noc_flit_width_p)
       )
     lce_resp_adapter_in
      (.clk_i(clk_i)
       ,.reset_i(reset_r)

       ,.packet_i(lce_resp_packet_lo[i])
       ,.v_i(lce_resp_v_lo[i])
       ,.ready_o(lce_resp_ready_li[i])

       ,.link_i(lce_resp_link_li[i])
       ,.link_o(lce_resp_link_lo[i])
       );
  end

  lce_req_packet_s cce_lce_req_packet_li;
  bsg_wormhole_router_adapter_out
   #(.max_payload_width_p($bits(lce_req_packet_s)-coh_noc_cord_width_p-coh_noc_len_width_p)
     ,.len_width_p(coh_noc_len_width_p)
     ,.cord_width_p(coh_noc_cord_width_p)
     ,.flit_width_p(coh_noc_flit_width_p)
     )
   cce_req_adapter_out
   (.clk_i(clk_i)
    ,.reset_i(reset_r)

    ,.link_i(lce_req_link_i)
    ,.link_o(cce_lce_req_link_lo)

    ,.packet_o(cce_lce_req_packet_li)
    ,.v_o(cce_lce_req_v_li)
    ,.yumi_i(cce_lce_req_yumi_lo)
    );
  assign cce_lce_req_li = cce_lce_req_packet_li.payload;

  lce_cmd_packet_s cce_lce_cmd_packet_lo;
  bp_me_wormhole_packet_encode_lce_cmd
   #(.bp_params_p(bp_params_p))
   cmd_encode
    (.payload_i(cce_lce_cmd_lo)
     ,.packet_o(cce_lce_cmd_packet_lo)
     );

  bsg_wormhole_router_adapter_in
   #(.max_payload_width_p($bits(lce_cmd_packet_s)-coh_noc_cord_width_p-coh_noc_len_width_p)
     ,.len_width_p(coh_noc_len_width_p)
     ,.cord_width_p(coh_noc_cord_width_p)
     ,.flit_width_p(coh_noc_flit_width_p)
     )
   cmd_adapter_in
    (.clk_i(clk_i)
     ,.reset_i(reset_r)

     ,.packet_i(cce_lce_cmd_packet_lo)
     ,.v_i(cce_lce_cmd_v_lo)
     ,.ready_o(cce_lce_cmd_ready_li)

     ,.link_i(cce_lce_cmd_link_li)
     ,.link_o(cce_lce_cmd_link_lo)
     );

  lce_resp_packet_s cce_lce_resp_packet_li;
  bsg_wormhole_router_adapter_out
   #(.max_payload_width_p($bits(lce_resp_packet_s)-coh_noc_cord_width_p-coh_noc_len_width_p)
     ,.len_width_p(coh_noc_len_width_p)
     ,.cord_width_p(coh_noc_cord_width_p)
     ,.flit_width_p(coh_noc_flit_width_p)
     )
   cce_resp_adapter_out
   (.clk_i(clk_i)
    ,.reset_i(reset_r)

    ,.link_i(lce_resp_link_i)
    ,.link_o(cce_lce_resp_link_lo)

    ,.packet_o(cce_lce_resp_packet_li)
    ,.v_o(cce_lce_resp_v_li)
    ,.yumi_i(cce_lce_resp_yumi_lo)
    );
  assign cce_lce_resp_li = cce_lce_resp_packet_li.payload;

  bp_coh_ready_and_link_s req_concentrated_link_li, req_concentrated_link_lo;
  bp_coh_ready_and_link_s cmd_concentrated_link_li, cmd_concentrated_link_lo;
  bp_coh_ready_and_link_s resp_concentrated_link_li, resp_concentrated_link_lo;

  assign req_concentrated_link_li = lce_req_link_cast_i;
  assign lce_req_link_cast_o = '{data          : req_concentrated_link_lo.data
                                 ,v            : req_concentrated_link_lo.v
                                 ,ready_and_rev: cce_lce_req_link_lo.ready_and_rev
                                 };
  bsg_wormhole_concentrator_in
   #(.flit_width_p(coh_noc_flit_width_p)
     ,.len_width_p(coh_noc_len_width_p)
     ,.cid_width_p(coh_noc_cid_width_p)
     ,.num_in_p(2)
     ,.cord_width_p(coh_noc_cord_width_p)
     )
   req_concentrator
    (.clk_i(clk_i)
     ,.reset_i(reset_r)

     ,.links_i(lce_req_link_lo)
     ,.links_o(lce_req_link_li)

     ,.concentrated_link_i(req_concentrated_link_li)
     ,.concentrated_link_o(req_concentrated_link_lo)
     );

  assign cmd_concentrated_link_li = lce_cmd_link_cast_i;
  assign lce_cmd_link_cast_o = cmd_concentrated_link_lo;
  bsg_wormhole_concentrator
   #(.flit_width_p(coh_noc_flit_width_p)
     ,.len_width_p(coh_noc_len_width_p)
     ,.cid_width_p(coh_noc_cid_width_p)
     ,.num_in_p(3)
     ,.cord_width_p(coh_noc_cord_width_p)
     )
   cmd_concentrator
    (.clk_i(clk_i)
     ,.reset_i(reset_r)

     ,.links_i({cce_lce_cmd_link_lo, lce_cmd_link_lo})
     ,.links_o({cce_lce_cmd_link_li, lce_cmd_link_li})

     ,.concentrated_link_i(cmd_concentrated_link_li)
     ,.concentrated_link_o(cmd_concentrated_link_lo)
     );

  assign resp_concentrated_link_li = lce_resp_link_cast_i;
  assign lce_resp_link_cast_o = '{data          : resp_concentrated_link_lo.data
                                  ,v            : resp_concentrated_link_lo.v
                                  ,ready_and_rev: cce_lce_resp_link_lo.ready_and_rev
                                  };
  bsg_wormhole_concentrator_in
   #(.flit_width_p(coh_noc_flit_width_p)
     ,.len_width_p(coh_noc_len_width_p)
     ,.cid_width_p(coh_noc_cid_width_p)
     ,.num_in_p(2)
     ,.cord_width_p(coh_noc_cord_width_p)
     )
   resp_concentrator
    (.clk_i(clk_i)
     ,.reset_i(reset_r)

     ,.links_i(lce_resp_link_lo)
     ,.links_o(lce_resp_link_li)

     ,.concentrated_link_i(resp_concentrated_link_li)
     ,.concentrated_link_o(resp_concentrated_link_lo)
     );

  /* TODO: Extract local memory map to module */
<<<<<<< HEAD
  wire local_cmd_li    = (cce_mem_cmd_lo.addr < 32'h8000_0000);
  wire [3:0] device_li =  cce_mem_cmd_lo.addr[20+:4];
=======
  localparam clint_device_id_lp = 1;
  localparam cfg_device_id_lp   = 2;
  wire local_cmd_li    = (cce_mem_cmd_lo.header.addr < 32'h8000_0000);
  wire [3:0] device_li =  cce_mem_cmd_lo.header.addr[20+:4];
>>>>>>> ef25b21b

  assign cce_mem_cmd_ready_li = cache_mem_cmd_ready_lo & cfg_mem_cmd_ready_lo & clint_mem_cmd_ready_lo;

  assign cache_mem_cmd_li      = cce_mem_cmd_lo;
  assign cache_mem_cmd_v_li    = cce_mem_cmd_v_lo & ~local_cmd_li;

  assign cfg_mem_cmd_li       = cce_mem_cmd_lo;
  assign cfg_mem_cmd_v_li     = cce_mem_cmd_v_lo &  local_cmd_li & (device_li == cfg_dev_gp);

  assign clint_mem_cmd_li     = cce_mem_cmd_lo;
  assign clint_mem_cmd_v_li   = cce_mem_cmd_v_lo &  local_cmd_li & (device_li == clint_dev_gp);

  bsg_arb_fixed
   #(.inputs_p(3)
     ,.lo_to_hi_p(1)
     )
   resp_arb
    (.ready_i(cce_mem_resp_yumi_lo)
     ,.reqs_i({clint_mem_resp_v_lo, cfg_mem_resp_v_lo, cache_mem_resp_v_lo})
     ,.grants_o({clint_mem_resp_yumi_li, cfg_mem_resp_yumi_li, cache_mem_resp_yumi_li})
     );
  assign cce_mem_resp_v_li = cache_mem_resp_v_lo | cfg_mem_resp_v_lo | clint_mem_resp_v_lo;
  assign cce_mem_resp_li = cache_mem_resp_v_lo
                           ? cache_mem_resp_lo
                           : cfg_mem_resp_v_lo
                             ? cfg_mem_resp_lo
                               : clint_mem_resp_lo;

  bp_cce_mem_msg_s dma_mem_cmd_lo;
  logic dma_mem_cmd_v_lo, dma_mem_cmd_ready_li;
  bp_cce_mem_msg_s dma_mem_resp_li;
  logic dma_mem_resp_v_li, dma_mem_resp_ready_lo;
  bp_me_cache_slice
   #(.bp_params_p(bp_params_p))
   l2s
    (.clk_i(clk_i)
     ,.reset_i(reset_r)

     ,.mem_cmd_i(cache_mem_cmd_li)
     ,.mem_cmd_v_i(cache_mem_cmd_v_li)
     ,.mem_cmd_ready_o(cache_mem_cmd_ready_lo)

     ,.mem_resp_o(cache_mem_resp_lo)
     ,.mem_resp_v_o(cache_mem_resp_v_lo)
     ,.mem_resp_yumi_i(cache_mem_resp_yumi_li)

     ,.mem_cmd_o(dma_mem_cmd_lo)
     ,.mem_cmd_v_o(dma_mem_cmd_v_lo)
     ,.mem_cmd_yumi_i(dma_mem_cmd_ready_li & dma_mem_cmd_v_lo)

     ,.mem_resp_i(dma_mem_resp_li)
     ,.mem_resp_v_i(dma_mem_resp_v_li)
     ,.mem_resp_ready_o(dma_mem_resp_ready_lo)
     );

  localparam dram_y_cord_lp = ic_y_dim_p + cc_y_dim_p + mc_y_dim_p;
  wire [mem_noc_cord_width_p-1:0] dst_cord_li = dram_y_cord_lp;
  bp_me_cce_to_mem_link_master
   #(.bp_params_p(bp_params_p)
     ,.flit_width_p(mem_noc_flit_width_p)
     ,.cord_width_p(mem_noc_cord_width_p)
     ,.cid_width_p(mem_noc_cid_width_p)
     ,.len_width_p(mem_noc_len_width_p)
     )
   dma_link
    (.clk_i(clk_i)
     ,.reset_i(reset_r)

     ,.mem_cmd_i(dma_mem_cmd_lo)
     ,.mem_cmd_v_i(dma_mem_cmd_v_lo)
     ,.mem_cmd_ready_o(dma_mem_cmd_ready_li)

     ,.mem_resp_o(dma_mem_resp_li)
     ,.mem_resp_v_o(dma_mem_resp_v_li)
     ,.mem_resp_yumi_i(dma_mem_resp_ready_lo & dma_mem_resp_v_li)

     ,.my_cord_i(my_cord_i[coh_noc_x_cord_width_p+:mem_noc_y_cord_width_p])
     // TODO: CID == noc cord right now (1 DMC per column)
     ,.my_cid_i(my_cord_i[0+:mem_noc_cid_width_p])
     ,.dst_cord_i(dst_cord_li)
     ,.dst_cid_i('0)

     ,.cmd_link_o(mem_cmd_link_o)
     ,.resp_link_i(mem_resp_link_i)
     );

endmodule
<|MERGE_RESOLUTION|>--- conflicted
+++ resolved
@@ -460,15 +460,8 @@
      );
 
   /* TODO: Extract local memory map to module */
-<<<<<<< HEAD
-  wire local_cmd_li    = (cce_mem_cmd_lo.addr < 32'h8000_0000);
-  wire [3:0] device_li =  cce_mem_cmd_lo.addr[20+:4];
-=======
-  localparam clint_device_id_lp = 1;
-  localparam cfg_device_id_lp   = 2;
   wire local_cmd_li    = (cce_mem_cmd_lo.header.addr < 32'h8000_0000);
   wire [3:0] device_li =  cce_mem_cmd_lo.header.addr[20+:4];
->>>>>>> ef25b21b
 
   assign cce_mem_cmd_ready_li = cache_mem_cmd_ready_lo & cfg_mem_cmd_ready_lo & clint_mem_cmd_ready_lo;
 
