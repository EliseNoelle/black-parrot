/**
 *
 * bp_tile.v
 *
 */

module bp_tile
 import bp_common_pkg::*;
 import bp_common_aviary_pkg::*;
 import bp_be_pkg::*;
 import bp_common_rv64_pkg::*;
 import bp_cce_pkg::*;
 import bsg_noc_pkg::*;
 import bp_common_cfg_link_pkg::*;
 import bsg_wormhole_router_pkg::*;
 import bp_me_pkg::*;
 #(parameter bp_params_e bp_params_p = e_bp_inv_cfg
   `declare_bp_proc_params(bp_params_p)
   `declare_bp_me_if_widths(paddr_width_p, cce_block_width_p, num_lce_p, lce_assoc_p)
   `declare_bp_lce_cce_if_widths(num_cce_p, num_lce_p, paddr_width_p, lce_assoc_p, dword_width_p, cce_block_width_p)

    , localparam cfg_bus_width_lp        = `bp_cfg_bus_width(vaddr_width_p, num_core_p, num_cce_p, num_lce_p, cce_pc_width_p, cce_instr_width_p)
   // Wormhole parameters
   , localparam coh_noc_ral_link_width_lp = `bsg_ready_and_link_sif_width(coh_noc_flit_width_p)
   , localparam mem_noc_ral_link_width_lp = `bsg_ready_and_link_sif_width(mem_noc_flit_width_p)
   )
  (input                                                      clk_i
   , input                                                    reset_i

<<<<<<< HEAD
   , output [cfg_bus_width_lp-1:0]                           cfg_bus_o

=======
>>>>>>> d16cb483
   // Memory side connection
   , input [mem_noc_did_width_p-1:0]                          my_did_i
   , input [mem_noc_cord_width_p-1:0]                         my_cord_i

   // Connected to other tiles on east and west
   , input [coh_noc_ral_link_width_lp-1:0]                    lce_req_link_i
   , output [coh_noc_ral_link_width_lp-1:0]                   lce_req_link_o

   , input [coh_noc_ral_link_width_lp-1:0]                    lce_cmd_link_i
   , output [coh_noc_ral_link_width_lp-1:0]                   lce_cmd_link_o

   , input [coh_noc_ral_link_width_lp-1:0]                    lce_resp_link_i
   , output [coh_noc_ral_link_width_lp-1:0]                   lce_resp_link_o

   , input [mem_noc_ral_link_width_lp-1:0]                    mem_cmd_link_i
   , output [mem_noc_ral_link_width_lp-1:0]                   mem_cmd_link_o

   , input [mem_noc_ral_link_width_lp-1:0]                    mem_resp_link_i
   , output [mem_noc_ral_link_width_lp-1:0]                   mem_resp_link_o
   );

`declare_bp_cfg_bus_s(vaddr_width_p, num_core_p, num_cce_p, num_lce_p, cce_pc_width_p, cce_instr_width_p);
`declare_bp_lce_cce_if(num_cce_p, num_lce_p, paddr_width_p, lce_assoc_p, dword_width_p, cce_block_width_p)
`declare_bp_me_if(paddr_width_p, cce_block_width_p, num_lce_p, lce_assoc_p)

// Cast the routing links
`declare_bsg_ready_and_link_sif_s(coh_noc_flit_width_p, bp_coh_ready_and_link_s);
`declare_bsg_ready_and_link_sif_s(mem_noc_flit_width_p, bp_mem_ready_and_link_s);

bp_coh_ready_and_link_s lce_req_link_cast_i, lce_req_link_cast_o;
bp_coh_ready_and_link_s lce_resp_link_cast_i, lce_resp_link_cast_o;
bp_coh_ready_and_link_s lce_cmd_link_cast_i, lce_cmd_link_cast_o;

assign lce_req_link_cast_i  = lce_req_link_i;
assign lce_cmd_link_cast_i  = lce_cmd_link_i;
assign lce_resp_link_cast_i = lce_resp_link_i;

assign lce_req_link_o  = lce_req_link_cast_o;
assign lce_cmd_link_o  = lce_cmd_link_cast_o;
assign lce_resp_link_o = lce_resp_link_cast_o;

logic timer_irq_li, software_irq_li, external_irq_li;

// Proc-side connections network connections
bp_lce_cce_req_s  [1:0] lce_req_lo;
logic             [1:0] lce_req_v_lo, lce_req_ready_li;
bp_lce_cce_resp_s [1:0] lce_resp_lo;
logic             [1:0] lce_resp_v_lo, lce_resp_ready_li;
bp_lce_cmd_s      [1:0] lce_cmd_li;
logic             [1:0] lce_cmd_v_li, lce_cmd_yumi_lo;
bp_lce_cmd_s      [1:0] lce_cmd_lo;
logic             [1:0] lce_cmd_v_lo, lce_cmd_ready_li;

// CCE connections
bp_lce_cce_req_s  cce_lce_req_li;
logic             cce_lce_req_v_li, cce_lce_req_yumi_lo;
bp_lce_cmd_s      cce_lce_cmd_lo;
logic             cce_lce_cmd_v_lo, cce_lce_cmd_ready_li;
bp_lce_cce_resp_s cce_lce_resp_li;
logic             cce_lce_resp_v_li, cce_lce_resp_yumi_lo;

// Mem connections
bp_cce_mem_msg_s       cce_mem_cmd_lo;
logic                  cce_mem_cmd_v_lo, cce_mem_cmd_ready_li;
bp_cce_mem_msg_s       cce_mem_resp_lo;
logic                  cce_mem_resp_v_lo, cce_mem_resp_ready_li;
bp_cce_mem_msg_s       cce_mem_resp_li;
logic                  cce_mem_resp_v_li, cce_mem_resp_yumi_lo;
bp_cce_mem_msg_s       cce_mem_cmd_li;
logic                  cce_mem_cmd_v_li, cce_mem_cmd_yumi_lo;

bp_cce_mem_msg_s       cfg_mem_cmd_li;
logic                  cfg_mem_cmd_v_li, cfg_mem_cmd_yumi_lo;
bp_cce_mem_msg_s       cfg_mem_resp_lo;
logic                  cfg_mem_resp_v_lo, cfg_mem_resp_ready_li;

bp_cce_mem_msg_s       clint_mem_cmd_li;
logic                  clint_mem_cmd_v_li, clint_mem_cmd_yumi_lo;
bp_cce_mem_msg_s       clint_mem_resp_lo;
logic                  clint_mem_resp_v_lo, clint_mem_resp_ready_li;

bp_cfg_bus_s cfg_bus_lo;
logic [dword_width_p-1:0] cfg_irf_data_li;
logic [vaddr_width_p-1:0] cfg_npc_data_li;
logic [dword_width_p-1:0] cfg_csr_data_li;
logic [1:0]               cfg_priv_data_li;
logic [cce_instr_width_p-1:0] cfg_cce_ucode_data_li;
bp_cfg
 #(.bp_params_p(bp_params_p))
 cfg
  (.clk_i(clk_i)
   ,.reset_i(reset_i)

   ,.mem_cmd_i(cfg_mem_cmd_li)
   ,.mem_cmd_v_i(cfg_mem_cmd_v_li)
   ,.mem_cmd_yumi_o(cfg_mem_cmd_yumi_lo)

   ,.mem_resp_o(cfg_mem_resp_lo)
   ,.mem_resp_v_o(cfg_mem_resp_v_lo)
   ,.mem_resp_ready_i(cfg_mem_resp_ready_li)

   ,.cfg_bus_o(cfg_bus_lo)
   ,.did_i(my_did_i)
   ,.cord_i(my_cord_i)
   ,.irf_data_i(cfg_irf_data_li)
   ,.npc_data_i(cfg_npc_data_li)
   ,.csr_data_i(cfg_csr_data_li)
   ,.priv_data_i(cfg_priv_data_li)
   ,.cce_ucode_data_i(cfg_cce_ucode_data_li)
   );

bp_clint_slice
 #(.bp_params_p(bp_params_p))
 clint
  (.clk_i(clk_i)
   ,.reset_i(reset_i)

   ,.mem_cmd_i(clint_mem_cmd_li)
   ,.mem_cmd_v_i(clint_mem_cmd_v_li)
   ,.mem_cmd_yumi_o(clint_mem_cmd_yumi_lo)

   ,.mem_resp_o(clint_mem_resp_lo)
   ,.mem_resp_v_o(clint_mem_resp_v_lo)
   ,.mem_resp_ready_i(clint_mem_resp_ready_li)

   ,.timer_irq_o(timer_irq_li)
   ,.software_irq_o(software_irq_li)
   ,.external_irq_o(external_irq_li)
   );

// Module instantiations
bp_core   
 #(.bp_params_p(bp_params_p))
 core 
  (.clk_i(clk_i)
   ,.reset_i(reset_i)

   ,.cfg_bus_i(cfg_bus_lo)
   ,.cfg_irf_data_o(cfg_irf_data_li)
   ,.cfg_npc_data_o(cfg_npc_data_li)
   ,.cfg_csr_data_o(cfg_csr_data_li)
   ,.cfg_priv_data_o(cfg_priv_data_li)

   ,.lce_req_o(lce_req_lo)
   ,.lce_req_v_o(lce_req_v_lo)
   ,.lce_req_ready_i(lce_req_ready_li)

   ,.lce_resp_o(lce_resp_lo)
   ,.lce_resp_v_o(lce_resp_v_lo)
   ,.lce_resp_ready_i(lce_resp_ready_li)

   ,.lce_cmd_i(lce_cmd_li)
   ,.lce_cmd_v_i(lce_cmd_v_li)
   ,.lce_cmd_yumi_o(lce_cmd_yumi_lo)

   ,.lce_cmd_o(lce_cmd_lo)
   ,.lce_cmd_v_o(lce_cmd_v_lo)
   ,.lce_cmd_ready_i(lce_cmd_ready_li)
    
   ,.timer_irq_i(timer_irq_li)
   ,.software_irq_i(software_irq_li)
   ,.external_irq_i(external_irq_li)
   );

bp_cce
 #(.bp_params_p(bp_params_p))
 cce
  (.clk_i(clk_i)
   ,.reset_i(reset_i)

   ,.cfg_bus_i(cfg_bus_lo)
   ,.cfg_cce_ucode_data_o(cfg_cce_ucode_data_li)

   // To CCE
   ,.lce_req_i(cce_lce_req_li)
   ,.lce_req_v_i(cce_lce_req_v_li)
   ,.lce_req_yumi_o(cce_lce_req_yumi_lo)

   ,.lce_resp_i(cce_lce_resp_li)
   ,.lce_resp_v_i(cce_lce_resp_v_li)
   ,.lce_resp_yumi_o(cce_lce_resp_yumi_lo)

   // From CCE
   ,.lce_cmd_o(cce_lce_cmd_lo)
   ,.lce_cmd_v_o(cce_lce_cmd_v_lo)
   ,.lce_cmd_ready_i(cce_lce_cmd_ready_li)

   // To CCE
   ,.mem_resp_i(cce_mem_resp_li)
   ,.mem_resp_v_i(cce_mem_resp_v_li)
   ,.mem_resp_yumi_o(cce_mem_resp_yumi_lo)

   ,.mem_cmd_i(cce_mem_cmd_li)
   ,.mem_cmd_v_i(cce_mem_cmd_v_li)
   ,.mem_cmd_yumi_o(cce_mem_cmd_yumi_lo)

   // From CCE
   ,.mem_cmd_o(cce_mem_cmd_lo)
   ,.mem_cmd_v_o(cce_mem_cmd_v_lo)
   ,.mem_cmd_ready_i(cce_mem_cmd_ready_li)

   ,.mem_resp_o(cce_mem_resp_lo)
   ,.mem_resp_v_o(cce_mem_resp_v_lo)
   ,.mem_resp_ready_i(cce_mem_resp_ready_li)
   );

`declare_bsg_wormhole_concentrator_packet_s(coh_noc_cord_width_p, coh_noc_len_width_p, coh_noc_cid_width_p, lce_cce_req_width_lp, lce_req_packet_s);
`declare_bsg_wormhole_concentrator_packet_s(coh_noc_cord_width_p, coh_noc_len_width_p, coh_noc_cid_width_p, lce_cmd_width_lp, lce_cmd_packet_s);
`declare_bsg_wormhole_concentrator_packet_s(coh_noc_cord_width_p, coh_noc_len_width_p, coh_noc_cid_width_p, lce_cce_resp_width_lp, lce_resp_packet_s);

lce_req_packet_s [1:0]  lce_req_packet_lo;
lce_cmd_packet_s [1:0]  lce_cmd_packet_lo, lce_cmd_packet_li;
lce_resp_packet_s [1:0] lce_resp_packet_lo;

bp_coh_ready_and_link_s [1:0] lce_req_link_li, lce_req_link_lo;
bp_coh_ready_and_link_s [1:0] lce_cmd_link_li, lce_cmd_link_lo;
bp_coh_ready_and_link_s [1:0] lce_resp_link_li, lce_resp_link_lo;

bp_coh_ready_and_link_s cce_lce_req_link_li, cce_lce_req_link_lo;
bp_coh_ready_and_link_s cce_lce_cmd_link_li, cce_lce_cmd_link_lo;
bp_coh_ready_and_link_s cce_lce_resp_link_li, cce_lce_resp_link_lo;

for (genvar i = 0; i < 2; i++)
  begin : lce
    bp_me_wormhole_packet_encode_lce_req
     #(.bp_params_p(bp_params_p))
     req_encode
      (.payload_i(lce_req_lo[i])
       ,.packet_o(lce_req_packet_lo[i])
       );

    bsg_wormhole_router_adapter_in
     #(.max_payload_width_p($bits(lce_req_packet_s)-coh_noc_cord_width_p-coh_noc_len_width_p)
       ,.len_width_p(coh_noc_len_width_p)
       ,.cord_width_p(coh_noc_cord_width_p)
       ,.flit_width_p(coh_noc_flit_width_p)
       )
     lce_req_adapter_in
      (.clk_i(clk_i)
       ,.reset_i(reset_i)

       ,.packet_i(lce_req_packet_lo[i])
       ,.v_i(lce_req_v_lo[i])
       ,.ready_o(lce_req_ready_li[i])

       ,.link_i(lce_req_link_li[i])
       ,.link_o(lce_req_link_lo[i])
       );

    bp_me_wormhole_packet_encode_lce_cmd
     #(.bp_params_p(bp_params_p))
     cmd_encode
      (.payload_i(lce_cmd_lo[i])
       ,.packet_o(lce_cmd_packet_lo[i])
       );

    bsg_wormhole_router_adapter
     #(.max_payload_width_p($bits(lce_cmd_packet_s)-coh_noc_cord_width_p-coh_noc_len_width_p)
       ,.len_width_p(coh_noc_len_width_p)
       ,.cord_width_p(coh_noc_cord_width_p)
       ,.flit_width_p(coh_noc_flit_width_p)
       )
     cmd_adapter
      (.clk_i(clk_i)
       ,.reset_i(reset_i)

       ,.packet_i(lce_cmd_packet_lo[i])
       ,.v_i(lce_cmd_v_lo[i])
       ,.ready_o(lce_cmd_ready_li[i])

       ,.link_i(lce_cmd_link_li[i])
       ,.link_o(lce_cmd_link_lo[i])

       ,.packet_o(lce_cmd_packet_li[i])
       ,.v_o(lce_cmd_v_li[i])
       ,.yumi_i(lce_cmd_yumi_lo[i])
       );
    assign lce_cmd_li[i] = lce_cmd_packet_li[i].payload;

    bp_me_wormhole_packet_encode_lce_resp
     #(.bp_params_p(bp_params_p))
     resp_encode
      (.payload_i(lce_resp_lo[i])
       ,.packet_o(lce_resp_packet_lo[i])
       );

    bsg_wormhole_router_adapter_in
     #(.max_payload_width_p($bits(lce_resp_packet_s)-coh_noc_cord_width_p-coh_noc_len_width_p)
       ,.len_width_p(coh_noc_len_width_p)
       ,.cord_width_p(coh_noc_cord_width_p)
       ,.flit_width_p(coh_noc_flit_width_p)
       )
     lce_resp_adapter_in
      (.clk_i(clk_i)
       ,.reset_i(reset_i)

       ,.packet_i(lce_resp_packet_lo[i])
       ,.v_i(lce_resp_v_lo[i])
       ,.ready_o(lce_resp_ready_li[i])

       ,.link_i(lce_resp_link_li[i])
       ,.link_o(lce_resp_link_lo[i])
       );
  end

  lce_req_packet_s cce_lce_req_packet_li;
  bsg_wormhole_router_adapter_out
   #(.max_payload_width_p($bits(lce_req_packet_s)-coh_noc_cord_width_p-coh_noc_len_width_p)
     ,.len_width_p(coh_noc_len_width_p)
     ,.cord_width_p(coh_noc_cord_width_p)
     ,.flit_width_p(coh_noc_flit_width_p)
     )
   cce_req_adapter_out
   (.clk_i(clk_i)
    ,.reset_i(reset_i)
  
    ,.link_i(lce_req_link_i)
    ,.link_o(cce_lce_req_link_lo)
  
    ,.packet_o(cce_lce_req_packet_li)
    ,.v_o(cce_lce_req_v_li)
    ,.yumi_i(cce_lce_req_yumi_lo)
    );
  assign cce_lce_req_li = cce_lce_req_packet_li.payload;
      
  lce_cmd_packet_s cce_lce_cmd_packet_lo;
  bp_me_wormhole_packet_encode_lce_cmd
   #(.bp_params_p(bp_params_p))
   cmd_encode
    (.payload_i(cce_lce_cmd_lo)
     ,.packet_o(cce_lce_cmd_packet_lo)
     );
  
  bsg_wormhole_router_adapter_in
   #(.max_payload_width_p($bits(lce_cmd_packet_s)-coh_noc_cord_width_p-coh_noc_len_width_p)
     ,.len_width_p(coh_noc_len_width_p)
     ,.cord_width_p(coh_noc_cord_width_p)
     ,.flit_width_p(coh_noc_flit_width_p)
     )
   cmd_adapter_in
    (.clk_i(clk_i)
     ,.reset_i(reset_i)
  
     ,.packet_i(cce_lce_cmd_packet_lo)
     ,.v_i(cce_lce_cmd_v_lo)
     ,.ready_o(cce_lce_cmd_ready_li)
  
     ,.link_i(cce_lce_cmd_link_li)
     ,.link_o(cce_lce_cmd_link_lo)
     );
  
  lce_resp_packet_s cce_lce_resp_packet_li;
  bsg_wormhole_router_adapter_out
   #(.max_payload_width_p($bits(lce_resp_packet_s)-coh_noc_cord_width_p-coh_noc_len_width_p)
     ,.len_width_p(coh_noc_len_width_p)
     ,.cord_width_p(coh_noc_cord_width_p)
     ,.flit_width_p(coh_noc_flit_width_p)
     )
   cce_resp_adapter_out
   (.clk_i(clk_i)
    ,.reset_i(reset_i)
  
    ,.link_i(lce_resp_link_i)
    ,.link_o(cce_lce_resp_link_lo)
  
    ,.packet_o(cce_lce_resp_packet_li)
    ,.v_o(cce_lce_resp_v_li)
    ,.yumi_i(cce_lce_resp_yumi_lo)
    );
  assign cce_lce_resp_li = cce_lce_resp_packet_li.payload;

  bp_coh_ready_and_link_s req_concentrated_link_li, req_concentrated_link_lo;
  bp_coh_ready_and_link_s cmd_concentrated_link_li, cmd_concentrated_link_lo;
  bp_coh_ready_and_link_s resp_concentrated_link_li, resp_concentrated_link_lo;

  assign req_concentrated_link_li = lce_req_link_cast_i;
  assign lce_req_link_cast_o = '{data          : req_concentrated_link_lo.data
                                 ,v            : req_concentrated_link_lo.v
                                 ,ready_and_rev: cce_lce_req_link_lo.ready_and_rev
                                 };
  bsg_wormhole_concentrator_in
   #(.flit_width_p(coh_noc_flit_width_p)
     ,.len_width_p(coh_noc_len_width_p)
     ,.cid_width_p(coh_noc_cid_width_p)
     ,.num_in_p(2)
     ,.cord_width_p(coh_noc_cord_width_p)
     )
   req_concentrator
    (.clk_i(clk_i)
     ,.reset_i(reset_i)

     ,.links_i(lce_req_link_lo)
     ,.links_o(lce_req_link_li)

     ,.concentrated_link_i(req_concentrated_link_li)
     ,.concentrated_link_o(req_concentrated_link_lo)
     );

  assign cmd_concentrated_link_li = lce_cmd_link_cast_i;
  assign lce_cmd_link_cast_o = cmd_concentrated_link_lo;
  bsg_wormhole_concentrator
   #(.flit_width_p(coh_noc_flit_width_p)
     ,.len_width_p(coh_noc_len_width_p)
     ,.cid_width_p(coh_noc_cid_width_p)
     ,.num_in_p(3)
     ,.cord_width_p(coh_noc_cord_width_p)
     )
   cmd_concentrator
    (.clk_i(clk_i)
     ,.reset_i(reset_i)

     ,.links_i({cce_lce_cmd_link_lo, lce_cmd_link_lo})
     ,.links_o({cce_lce_cmd_link_li, lce_cmd_link_li})

     ,.concentrated_link_i(cmd_concentrated_link_li)
     ,.concentrated_link_o(cmd_concentrated_link_lo)
     );

  assign resp_concentrated_link_li = lce_resp_link_cast_i;
  assign lce_resp_link_cast_o = '{data          : resp_concentrated_link_lo.data
                                  ,v            : resp_concentrated_link_lo.v
                                  ,ready_and_rev: cce_lce_resp_link_lo.ready_and_rev
                                  };
  bsg_wormhole_concentrator_in
   #(.flit_width_p(coh_noc_flit_width_p)
     ,.len_width_p(coh_noc_len_width_p)
     ,.cid_width_p(coh_noc_cid_width_p)
     ,.num_in_p(2)
     ,.cord_width_p(coh_noc_cord_width_p)
     )
   resp_concentrator
    (.clk_i(clk_i)
     ,.reset_i(reset_i)

     ,.links_i(lce_resp_link_lo)
     ,.links_o(lce_resp_link_li)

     ,.concentrated_link_i(resp_concentrated_link_li)
     ,.concentrated_link_o(resp_concentrated_link_lo)
     );

logic [mem_noc_did_width_p-1:0]  dst_did_lo;
logic [mem_noc_cord_width_p-1:0] dst_cord_lo;
logic [mem_noc_cid_width_p-1:0]  dst_cid_lo;
bp_addr_map
 #(.bp_params_p(bp_params_p))
 cmd_map
  (.my_cord_i(my_cord_i)

   ,.paddr_i(cce_mem_cmd_lo.addr)
   ,.dram_en_i(1'b0)

   ,.dst_did_o(dst_did_lo)
   ,.dst_cord_o(dst_cord_lo)
   ,.dst_cid_o(dst_cid_lo)
   );

bp_mem_ready_and_link_s cce_mem_cmd_link_li, cce_mem_cmd_link_lo;
bp_mem_ready_and_link_s cce_mem_resp_link_li, cce_mem_resp_link_lo;

bp_mem_ready_and_link_s cfg_mem_cmd_link_li, cfg_mem_cmd_link_lo;
bp_mem_ready_and_link_s cfg_mem_resp_link_li, cfg_mem_resp_link_lo;

bp_mem_ready_and_link_s clint_mem_cmd_link_li, clint_mem_cmd_link_lo;
bp_mem_ready_and_link_s clint_mem_resp_link_li, clint_mem_resp_link_lo;

bp_mem_ready_and_link_s mem_cmd_concentrated_link_li, mem_cmd_concentrated_link_lo;
bp_mem_ready_and_link_s mem_resp_concentrated_link_li, mem_resp_concentrated_link_lo;

assign mem_cmd_concentrated_link_li = mem_cmd_link_i;
assign mem_cmd_link_o = mem_cmd_concentrated_link_lo;
bsg_wormhole_concentrator
 #(.flit_width_p(mem_noc_flit_width_p)
   ,.len_width_p(mem_noc_len_width_p)
   ,.cid_width_p(mem_noc_cid_width_p)
   ,.num_in_p(3)
   ,.cord_width_p(mem_noc_cord_width_p)
   )
 mem_cmd_concentrator
  (.clk_i(clk_i)
   ,.reset_i(reset_i)

   ,.links_i({clint_mem_cmd_link_lo, cfg_mem_cmd_link_lo, cce_mem_cmd_link_lo})
   ,.links_o({clint_mem_cmd_link_li, cfg_mem_cmd_link_li, cce_mem_cmd_link_li})

   ,.concentrated_link_i(mem_cmd_concentrated_link_li)
   ,.concentrated_link_o(mem_cmd_concentrated_link_lo)
   );

assign mem_resp_concentrated_link_li = mem_resp_link_i;
assign mem_resp_link_o = mem_resp_concentrated_link_lo;
bsg_wormhole_concentrator
 #(.flit_width_p(mem_noc_flit_width_p)
   ,.len_width_p(mem_noc_len_width_p)
   ,.cid_width_p(mem_noc_cid_width_p)
   ,.num_in_p(3)
   ,.cord_width_p(mem_noc_cord_width_p)
   )
 mem_resp_concentrator
  (.clk_i(clk_i)
   ,.reset_i(reset_i)

   ,.links_i({clint_mem_resp_link_lo, cfg_mem_resp_link_lo, cce_mem_resp_link_lo})
   ,.links_o({clint_mem_resp_link_li, cfg_mem_resp_link_li, cce_mem_resp_link_li})

   ,.concentrated_link_i(mem_resp_concentrated_link_li)
   ,.concentrated_link_o(mem_resp_concentrated_link_lo)
   );

bp_me_cce_to_wormhole_link_bidir
 #(.bp_params_p(bp_params_p))
 cce_link
  (.clk_i(clk_i)
   ,.reset_i(reset_i)

   ,.mem_cmd_i(cce_mem_cmd_lo)
   ,.mem_cmd_v_i(cce_mem_cmd_v_lo)
   ,.mem_cmd_ready_o(cce_mem_cmd_ready_li)

   ,.mem_resp_o(cce_mem_resp_li)
   ,.mem_resp_v_o(cce_mem_resp_v_li)
   ,.mem_resp_yumi_i(cce_mem_resp_yumi_lo)

   ,.mem_cmd_o(cce_mem_cmd_li)
   ,.mem_cmd_v_o(cce_mem_cmd_v_li)
   ,.mem_cmd_yumi_i(cce_mem_cmd_yumi_lo)

   ,.mem_resp_i(cce_mem_resp_lo)
   ,.mem_resp_v_i(cce_mem_resp_v_lo)
   ,.mem_resp_ready_o(cce_mem_resp_ready_li)

   ,.my_did_i(my_did_i)
   ,.my_cord_i(my_cord_i)
   ,.my_cid_i(mem_noc_cid_width_p'(0))
   ,.dst_did_i(dst_did_lo)
   ,.dst_cord_i(dst_cord_lo)
   ,.dst_cid_i(dst_cid_lo)

   ,.cmd_link_i(cce_mem_cmd_link_li)
   ,.cmd_link_o(cce_mem_cmd_link_lo)

   ,.resp_link_i(cce_mem_resp_link_li)
   ,.resp_link_o(cce_mem_resp_link_lo)
   );

bp_me_cce_to_wormhole_link_client
 #(.bp_params_p(bp_params_p))
 cfg_link
  (.clk_i(clk_i)
   ,.reset_i(reset_i)

   ,.mem_cmd_o(cfg_mem_cmd_li)
   ,.mem_cmd_v_o(cfg_mem_cmd_v_li)
   ,.mem_cmd_yumi_i(cfg_mem_cmd_yumi_lo)

   ,.mem_resp_i(cfg_mem_resp_lo)
   ,.mem_resp_v_i(cfg_mem_resp_v_lo)
   ,.mem_resp_ready_o(cfg_mem_resp_ready_li)

   ,.cmd_link_i(cfg_mem_cmd_link_li)
   ,.cmd_link_o(cfg_mem_cmd_link_lo)

   ,.resp_link_i(cfg_mem_resp_link_li)
   ,.resp_link_o(cfg_mem_resp_link_lo)
   );

bp_me_cce_to_wormhole_link_client
 #(.bp_params_p(bp_params_p))
 clint_link
  (.clk_i(clk_i)
   ,.reset_i(reset_i)

   ,.mem_cmd_o(clint_mem_cmd_li)
   ,.mem_cmd_v_o(clint_mem_cmd_v_li)
   ,.mem_cmd_yumi_i(clint_mem_cmd_yumi_lo)

   ,.mem_resp_i(clint_mem_resp_lo)
   ,.mem_resp_v_i(clint_mem_resp_v_lo)
   ,.mem_resp_ready_o(clint_mem_resp_ready_li)

   ,.cmd_link_i(clint_mem_cmd_link_li)
   ,.cmd_link_o(clint_mem_cmd_link_lo)

   ,.resp_link_i(clint_mem_resp_link_li)
   ,.resp_link_o(clint_mem_resp_link_lo)
   );


endmodule
<|MERGE_RESOLUTION|>--- conflicted
+++ resolved
@@ -27,11 +27,6 @@
   (input                                                      clk_i
    , input                                                    reset_i
 
-<<<<<<< HEAD
-   , output [cfg_bus_width_lp-1:0]                           cfg_bus_o
-
-=======
->>>>>>> d16cb483
    // Memory side connection
    , input [mem_noc_did_width_p-1:0]                          my_did_i
    , input [mem_noc_cord_width_p-1:0]                         my_cord_i
