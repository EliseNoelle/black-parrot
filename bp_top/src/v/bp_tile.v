--- conflicted
+++ resolved
@@ -167,12 +167,7 @@
    )
  core 
   (.clk_i(clk_i)
-<<<<<<< HEAD
-   ,.reset_i(reset_i)
-   ,.freeze_i(freeze_i)
-=======
    ,.reset_i(reset_r)
->>>>>>> 83615bf8
 
    ,.freeze_i(freeze_r)
    ,.proc_cfg_i(proc_cfg_i)
@@ -208,18 +203,6 @@
    ,.timer_int_i(timer_int_i)
    ,.software_int_i(software_int_i)
    ,.external_int_i(external_int_i)
-
-   // config link
-   ,.config_addr_i(config_addr_i)
-   ,.config_data_i(config_data_i)
-   ,.config_v_i(config_v_i)
-   ,.config_w_i(config_w_i)
-   ,.config_ready_o()
-
-   ,.config_data_o()
-   ,.config_v_o()
-   ,.config_ready_i(config_ready_i)
-
    );
 
 // Declare the routing links
