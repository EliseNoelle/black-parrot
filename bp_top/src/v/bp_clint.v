
/*
 * Note: Should rename to I/O enclave and instantiate CLINT and CFG submodules
 */
module bp_clint
 import bp_common_pkg::*;
 import bp_common_aviary_pkg::*;
 import bp_be_pkg::*;
 import bp_cfg_link_pkg::*;
 import bp_cce_pkg::*;
<<<<<<< HEAD
 #(parameter bp_cfg_e cfg_p = e_bp_inv_cfg
   `declare_bp_proc_params(cfg_p)
   , localparam cce_mshr_width_lp = `bp_cce_mshr_width(num_lce_p, lce_assoc_p, paddr_width_p)
   `declare_bp_me_if_widths(paddr_width_p, cce_block_width_p, num_lce_p, lce_assoc_p, cce_mshr_width_lp)

=======
 #(parameter num_cce_p = "inv"
   , parameter paddr_width_p = "inv"
   , parameter num_lce_p = "inv"
   , parameter block_size_in_bits_p = "inv"
   , parameter lce_assoc_p = "inv"

   , parameter dword_width_p = 64

   , parameter mem_payload_width_p = "inv"
>>>>>>> dc7873b1

   , localparam mem_resp_width_lp=
      `bp_mem_cce_resp_width(paddr_width_p,mem_payload_width_p)
   , localparam mem_data_resp_width_lp=
      `bp_mem_cce_data_resp_width(paddr_width_p,cce_block_width_p,num_lce_p,lce_assoc_p)
   , localparam mem_cmd_width_lp=
      `bp_cce_mem_cmd_width(paddr_width_p,num_lce_p,lce_assoc_p)
   , localparam mem_data_cmd_width_lp=
<<<<<<< HEAD
      `bp_cce_mem_data_cmd_width(paddr_width_p,cce_block_width_p,cce_mshr_width_lp)
=======
      `bp_cce_mem_data_cmd_width(paddr_width_p,block_size_in_bits_p,mem_payload_width_p)
   )
  (input clk_i
   , input reset_i
>>>>>>> dc7873b1

   // Arbitrary default, should be set based on PD constraints
   , parameter irq_pipe_depth_p = 4
   , parameter cfg_link_pipe_depth_p = 4
   )
  (input                                           clk_i
   , input                                         reset_i

   // BP side
   , input [cce_mem_cmd_width_lp-1:0]              mem_cmd_i
   , input                                         mem_cmd_v_i
   , output logic                                  mem_cmd_yumi_o

   , input [cce_mem_data_cmd_width_lp-1:0]         mem_data_cmd_i
   , input                                         mem_data_cmd_v_i
   , output logic                                  mem_data_cmd_yumi_o

   , output logic [mem_cce_resp_width_lp-1:0]      mem_resp_o
   , output logic                                  mem_resp_v_o
   , input                                         mem_resp_ready_i

   , output logic [mem_cce_data_resp_width_lp-1:0] mem_data_resp_o
   , output logic                                  mem_data_resp_v_o
   , input                                         mem_data_resp_ready_i

   // Local interrupts
   , output [num_core_p-1:0]                       soft_irq_o
   , output [num_core_p-1:0]                       timer_irq_o
   , output [num_core_p-1:0]                       external_irq_o

   // Core config link
   , output [num_core_p-1:0]                       cfg_link_w_v_o
   , output [num_core_p-1:0][cfg_addr_width_p-1:0] cfg_link_addr_o
   , output [num_core_p-1:0][cfg_data_width_p-1:0] cfg_link_data_o
   );

`declare_bp_me_if(paddr_width_p, cce_block_width_p, num_lce_p, lce_assoc_p, cce_mshr_width_lp);

// Cast ports
bp_cce_mem_cmd_s       mem_cmd_cast_i;
bp_cce_mem_data_cmd_s  mem_data_cmd_cast_i;
bp_mem_cce_resp_s      mem_resp_r, mem_resp_n;
bp_mem_cce_data_resp_s mem_data_resp_r, mem_data_resp_n;

assign mem_cmd_cast_i       = mem_cmd_i;
assign mem_data_cmd_cast_i  = mem_data_cmd_i;

localparam lg_num_core_lp = `BSG_SAFE_CLOG2(num_core_p);

logic cfg_link_data_cmd_v;
logic mipi_cmd_v, mipi_data_cmd_v;
logic mtimecmp_cmd_v, mtimecmp_data_cmd_v;
logic mtime_cmd_v, mtime_data_cmd_v;
logic plic_cmd_v, plic_data_cmd_v;

always_comb
  begin
    mipi_cmd_v          = 1'b0;
    mtimecmp_cmd_v      = 1'b0;
    mtime_cmd_v         = 1'b0;
    plic_cmd_v          = 1'b0;

    unique 
    casez (mem_cmd_cast_i.addr)
      mipi_reg_base_addr_gp    : mipi_cmd_v     = mem_cmd_v_i;
      mtimecmp_reg_base_addr_gp: mtimecmp_cmd_v = mem_cmd_v_i;
      mtime_reg_addr_gp        : mtime_cmd_v    = mem_cmd_v_i;
      plic_reg_base_addr_gp    : plic_cmd_v     = mem_cmd_v_i;
      default: begin end
    endcase

    cfg_link_data_cmd_v = 1'b0;
    mipi_data_cmd_v     = 1'b0;
    mtimecmp_data_cmd_v = 1'b0;
    mtime_data_cmd_v    = 1'b0;
    plic_data_cmd_v     = 1'b0;

    unique 
    casez (mem_data_cmd_cast_i.addr)
      cfg_link_dev_base_addr_gp: cfg_link_data_cmd_v = mem_data_cmd_v_i;
      mipi_reg_base_addr_gp    : mipi_data_cmd_v     = mem_data_cmd_v_i;
      mtimecmp_reg_base_addr_gp: mtimecmp_data_cmd_v = mem_data_cmd_v_i;
      mtime_reg_addr_gp        : mtime_data_cmd_v    = mem_data_cmd_v_i;
      plic_reg_base_addr_gp    : plic_data_cmd_v     = mem_data_cmd_v_i;
      default: begin end
    endcase
  end

logic [num_core_p-1:0] mtimecmp_r_v_li, mtimecmp_w_v_li;
logic [num_core_p-1:0] mipi_r_v_li    , mipi_w_v_li;
logic [num_core_p-1:0] plic_r_v_li    , plic_w_v_li;

// Memory-mapped I/O is 64 bit aligned
localparam byte_offset_width_lp = 3;
wire [lg_num_core_lp-1:0] mem_cmd_core_enc = 
  mem_cmd_cast_i.addr[byte_offset_width_lp+:lg_num_core_lp];
wire [lg_num_core_lp-1:0] mem_data_cmd_core_enc = 
  mem_data_cmd_cast_i.addr[byte_offset_width_lp+:lg_num_core_lp];

bsg_decode_with_v
 #(.num_out_p(num_core_p))
 mipi_cmd_decoder
  (.v_i(mipi_cmd_v)
   ,.i(mem_cmd_core_enc)
   
   ,.o(mipi_r_v_li)
   );

<<<<<<< HEAD
bsg_decode_with_v
 #(.num_out_p(num_core_p))
 mipi_data_cmd_decoder
  (.v_i(mipi_data_cmd_v)
   ,.i(mem_data_cmd_core_enc)
=======
`declare_bp_me_if(paddr_width_p,block_size_in_bits_p,num_lce_p,lce_assoc_p,mem_payload_width_p);

bp_cce_mem_cmd_s [num_cce_p-1:0] mem_cmd_cast_i;
bp_cce_mem_data_cmd_s [num_cce_p-1:0] mem_data_cmd_cast_i;
bp_mem_cce_resp_s [num_cce_p-1:0] mem_resp_cast_i;
bp_mem_cce_data_resp_s [num_cce_p-1:0] mem_data_resp_cast_i;

bp_cce_mem_cmd_s [num_cce_p-1:0] mem_cmd_cast_o;
bp_cce_mem_data_cmd_s [num_cce_p-1:0] mem_data_cmd_cast_o;
bp_mem_cce_resp_s [num_cce_p-1:0] mem_resp_cast_o;
bp_mem_cce_data_resp_s [num_cce_p-1:0] mem_data_resp_cast_o;

logic [num_cce_p-1:0] mtime_cmd_v_li, mtime_data_cmd_v_li;
logic [num_cce_p-1:0] mtimecmp_cmd_v_li, mtimecmp_data_cmd_v_li;
logic [num_cce_p-1:0] msoftint_cmd_v_li, msoftint_data_cmd_v_li;
logic [num_cce_p-1:0] mem_cmd_io_v_li, mem_data_cmd_io_v_li;
logic [num_cce_p-1:0] mem_cmd_io_yumi_lo, mem_data_cmd_io_yumi_lo;
logic [num_cce_p-1:0] mem_cmd_mem_v_li, mem_data_cmd_mem_v_li;

assign mem_cmd_cast_i       = mem_cmd_i;
assign mem_data_cmd_cast_i  = mem_data_cmd_i;

wire unused = &{clk_i, reset_i};

logic [`BSG_SAFE_CLOG2(num_cce_p)-1:0] mem_cmd_arb_tag_lo;
logic [mem_cmd_width_lp-1:0] mem_cmd_arb_lo;
logic mem_cmd_arb_v_lo, mem_cmd_arb_yumi_li;
logic [num_cce_p-1:0] mem_cmd_arb_tgt_dec_lo;
bsg_round_robin_n_to_1
 #(.width_p(mem_cmd_width_lp)
   ,.num_in_p(num_cce_p)
   ,.strict_p(1)
   )
 mem_cmd_io_arb
  (.clk_i(clk_i)
   ,.reset_i(reset_i)

   ,.data_i(/* We only use the valid of this arbiter */)
   ,.v_i(mem_cmd_io_v_li)
   ,.yumi_o(mem_cmd_io_yumi_lo)
>>>>>>> dc7873b1

   ,.o(mipi_w_v_li)
   );

bsg_decode_with_v
 #(.num_out_p(num_core_p))
 mtimecmp_cmd_decoder
  (.v_i(mtimecmp_cmd_v)
   ,.i(mem_cmd_core_enc)
   
   ,.o(mtimecmp_r_v_li)
   );

bsg_decode_with_v
 #(.num_out_p(num_core_p))
 mtimecmp_data_cmd_decoder
  (.v_i(mtimecmp_data_cmd_v)
   ,.i(mem_data_cmd_core_enc)

   ,.o(mtimecmp_w_v_li)
   );

bsg_decode_with_v
 #(.num_out_p(num_core_p))
 plic_cmd_decoder
  (.v_i(plic_cmd_v)
   ,.i(mem_cmd_core_enc)

   ,.o(plic_r_v_li)
   );

bsg_decode_with_v
 #(.num_out_p(num_core_p))
 plic_data_cmd_decoder
  (.v_i(plic_data_cmd_v)
   ,.i(mem_data_cmd_core_enc)

   ,.o(plic_w_v_li)
   );

// Could replace with bsg_cycle_counter if it provided a way to sideload a value
logic [dword_width_p-1:0] mtime_n, mtime_r;
wire mtime_w_v_li = mtime_data_cmd_v;
assign mtime_n    = mtime_w_v_li 
                    ? mem_data_cmd_cast_i.data[0+:dword_width_p] 
                    : mtime_r + dword_width_p'(1);
  bsg_dff_reset
   #(.width_p(dword_width_p))
   mtime_reg
    (.clk_i(clk_i) // TODO: Should be a RTC once CDC strategy is decided
     ,.reset_i(reset_i)

     ,.data_i(mtime_n)
     ,.data_o(mtime_r)
     );

logic [num_core_p-1:0][dword_width_p-1:0] mtimecmp_n, mtimecmp_r;
logic [num_core_p-1:0]                    mipi_n    , mipi_r;
logic [num_core_p-1:0]                    plic_n    , plic_r;

// cfg link to tile
wire cfg_link_w_v_li = cfg_link_data_cmd_v;
wire [cfg_addr_width_p-1:0] cfg_link_addr_li = mem_data_cmd_cast_i.data[cfg_data_width_p+:cfg_addr_width_p];
wire [cfg_data_width_p-1:0] cfg_link_data_li = mem_data_cmd_cast_i.data[0+:cfg_data_width_p];

for (genvar i = 0; i < num_core_p; i++)
  begin : rof1
    assign mtimecmp_n[i] = mem_data_cmd_cast_i.data[0+:dword_width_p];
    bsg_dff_reset_en
     #(.width_p(dword_width_p))
     mtimecmp_reg
      (.clk_i(clk_i)
       ,.reset_i(reset_i)

       ,.en_i(mtimecmp_w_v_li[i])
       ,.data_i(mtimecmp_n[i])
       ,.data_o(mtimecmp_r[i])
       );

    bsg_dff_chain
     #(.width_p(1)
       ,.num_stages_p(irq_pipe_depth_p)
       )
     timer_irq_pipe
      (.clk_i(clk_i)

       ,.data_i((mtimecmp_r[i] >= mtime_r))
       ,.data_o(timer_irq_o[i])
       );

    assign mipi_n[i] = mem_data_cmd_cast_i.data[0];
    bsg_dff_reset_en
     #(.width_p(1))
     mipi_reg
      (.clk_i(clk_i)
       ,.reset_i(reset_i)
       ,.en_i(mipi_w_v_li[i])

       ,.data_i(mipi_n[i])
       ,.data_o(mipi_r[i])
       );

    bsg_dff_chain
     #(.width_p(1)
       ,.num_stages_p(irq_pipe_depth_p)
       )
     soft_irq_pipe
      (.clk_i(clk_i)

       ,.data_i(mipi_r[i])
       ,.data_o(soft_irq_o[i])
       );

    assign plic_n[i] = mem_data_cmd_cast_i.data[0];
    bsg_dff_reset_en
     #(.width_p(1))
     plic_reg
      (.clk_i(clk_i)
       ,.reset_i(reset_i)
       ,.en_i(plic_w_v_li[i])

       ,.data_i(plic_n[i])
       ,.data_o(plic_r[i])
       );

    bsg_dff_chain
     #(.width_p(1)
       ,.num_stages_p(irq_pipe_depth_p)
       )
     external_irq_pipe
      (.clk_i(clk_i)

       ,.data_i(plic_r[i])
       ,.data_o(external_irq_o[i])
       );
       
    // cfg link dff chain
    bsg_dff_chain
     #(.width_p(1+cfg_addr_width_p+cfg_data_width_p)
       ,.num_stages_p(cfg_link_pipe_depth_p)
       )
     cfg_link_pipe
      (.clk_i(clk_i)

       ,.data_i({cfg_link_w_v_li, cfg_link_addr_li, cfg_link_data_li})
       ,.data_o({cfg_link_w_v_o[i], cfg_link_addr_o[i], cfg_link_data_o[i]})
       );

  end // rof1

logic mipi_lo;
bsg_mux_one_hot
 #(.width_p(1)
   ,.els_p(num_core_p) 
   )
 mipi_mux_one_hot
  (.data_i(mipi_r)
   ,.sel_one_hot_i(mipi_r_v_li)
   ,.data_o(mipi_lo)
   );

logic [dword_width_p-1:0] mtimecmp_lo;
bsg_mux_one_hot
 #(.width_p(dword_width_p)
   ,.els_p(num_core_p)
   )
 mtimecmp_mux_one_hot
  (.data_i(mtimecmp_r)
   ,.sel_one_hot_i(mtimecmp_r_v_li)
   ,.data_o(mtimecmp_lo)
   );

logic plic_lo;
bsg_mux_one_hot
 #(.width_p(1)
   ,.els_p(num_core_p)
   )
 plic_mux_one_hot
  (.data_i(plic_r)
   ,.sel_one_hot_i(plic_r_v_li)
   ,.data_o(plic_lo)
   );

wire [dword_width_p-1:0] rdata_lo = plic_cmd_v 
                                    ? plic_lo 
                                    : mipi_cmd_v 
                                      ? mipi_lo 
                                      : mtimecmp_cmd_v 
                                        ? mtimecmp_lo 
                                        : mtime_r;

// Possibly unnecessary, if we convert the WH adapter to buffer in both directions,
//   rather than sending in 1 cycle and receiving in the next
bp_mem_cce_data_resp_s mem_data_resp_lo;
logic mem_data_resp_ready_lo;
assign mem_cmd_yumi_o = mem_cmd_v_i & mem_data_resp_ready_lo;
bsg_one_fifo
 #(.width_p(mem_cce_data_resp_width_lp))
 mem_data_resp_buffer
  (.clk_i(clk_i)
   ,.reset_i(reset_i)
   
   ,.data_i(mem_data_resp_lo)
   ,.v_i(mem_cmd_yumi_o)
   ,.ready_o(mem_data_resp_ready_lo)

   ,.data_o(mem_data_resp_o)
   ,.v_o(mem_data_resp_v_o)
   ,.yumi_i(mem_data_resp_ready_i & mem_data_resp_v_o)
   );

bp_mem_cce_resp_s mem_resp_lo;
logic mem_resp_ready_lo;
assign mem_data_cmd_yumi_o = mem_data_cmd_v_i & mem_resp_ready_lo;
bsg_one_fifo
 #(.width_p(mem_cce_resp_width_lp))
 mem_resp_buffer
  (.clk_i(clk_i)
   ,.reset_i(reset_i)

   ,.data_i(mem_resp_lo)
   ,.v_i(mem_data_cmd_yumi_o)
   ,.ready_o(mem_resp_ready_lo)

   ,.data_o(mem_resp_o)
   ,.v_o(mem_resp_v_o)
   ,.yumi_i(mem_resp_ready_i & mem_resp_v_o)
   );

assign mem_data_resp_lo = 
  {msg_type       : mem_cmd_cast_i.msg_type
   ,addr          : mem_cmd_cast_i.addr
   ,payload       : mem_cmd_cast_i.payload
   ,non_cacheable : mem_cmd_cast_i.non_cacheable
   ,nc_size       : mem_cmd_cast_i.nc_size
   ,data          : rdata_lo
   };

assign mem_resp_lo =
  {msg_type       : mem_data_cmd_cast_i.msg_type
   ,addr          : mem_data_cmd_cast_i.addr
   ,payload       : mem_data_cmd_cast_i.payload
   ,non_cacheable : mem_data_cmd_cast_i.non_cacheable
   ,nc_size       : mem_data_cmd_cast_i.nc_size
   };

endmodule : bp_clint
<|MERGE_RESOLUTION|>--- conflicted
+++ resolved
@@ -8,23 +8,9 @@
  import bp_be_pkg::*;
  import bp_cfg_link_pkg::*;
  import bp_cce_pkg::*;
-<<<<<<< HEAD
  #(parameter bp_cfg_e cfg_p = e_bp_inv_cfg
    `declare_bp_proc_params(cfg_p)
-   , localparam cce_mshr_width_lp = `bp_cce_mshr_width(num_lce_p, lce_assoc_p, paddr_width_p)
-   `declare_bp_me_if_widths(paddr_width_p, cce_block_width_p, num_lce_p, lce_assoc_p, cce_mshr_width_lp)
-
-=======
- #(parameter num_cce_p = "inv"
-   , parameter paddr_width_p = "inv"
-   , parameter num_lce_p = "inv"
-   , parameter block_size_in_bits_p = "inv"
-   , parameter lce_assoc_p = "inv"
-
-   , parameter dword_width_p = 64
-
-   , parameter mem_payload_width_p = "inv"
->>>>>>> dc7873b1
+   `declare_bp_me_if_widths(paddr_width_p, cce_block_width_p, num_lce_p, lce_assoc_p, mem_payload_width_p)
 
    , localparam mem_resp_width_lp=
       `bp_mem_cce_resp_width(paddr_width_p,mem_payload_width_p)
@@ -33,14 +19,7 @@
    , localparam mem_cmd_width_lp=
       `bp_cce_mem_cmd_width(paddr_width_p,num_lce_p,lce_assoc_p)
    , localparam mem_data_cmd_width_lp=
-<<<<<<< HEAD
-      `bp_cce_mem_data_cmd_width(paddr_width_p,cce_block_width_p,cce_mshr_width_lp)
-=======
-      `bp_cce_mem_data_cmd_width(paddr_width_p,block_size_in_bits_p,mem_payload_width_p)
-   )
-  (input clk_i
-   , input reset_i
->>>>>>> dc7873b1
+      `bp_cce_mem_data_cmd_width(paddr_width_p,cce_block_width_p,mem_payload_width_p)
 
    // Arbitrary default, should be set based on PD constraints
    , parameter irq_pipe_depth_p = 4
@@ -77,7 +56,7 @@
    , output [num_core_p-1:0][cfg_data_width_p-1:0] cfg_link_data_o
    );
 
-`declare_bp_me_if(paddr_width_p, cce_block_width_p, num_lce_p, lce_assoc_p, cce_mshr_width_lp);
+`declare_bp_me_if(paddr_width_p, cce_block_width_p, num_lce_p, lce_assoc_p, mem_payload_width_p);
 
 // Cast ports
 bp_cce_mem_cmd_s       mem_cmd_cast_i;
@@ -149,54 +128,11 @@
    ,.o(mipi_r_v_li)
    );
 
-<<<<<<< HEAD
 bsg_decode_with_v
  #(.num_out_p(num_core_p))
  mipi_data_cmd_decoder
   (.v_i(mipi_data_cmd_v)
    ,.i(mem_data_cmd_core_enc)
-=======
-`declare_bp_me_if(paddr_width_p,block_size_in_bits_p,num_lce_p,lce_assoc_p,mem_payload_width_p);
-
-bp_cce_mem_cmd_s [num_cce_p-1:0] mem_cmd_cast_i;
-bp_cce_mem_data_cmd_s [num_cce_p-1:0] mem_data_cmd_cast_i;
-bp_mem_cce_resp_s [num_cce_p-1:0] mem_resp_cast_i;
-bp_mem_cce_data_resp_s [num_cce_p-1:0] mem_data_resp_cast_i;
-
-bp_cce_mem_cmd_s [num_cce_p-1:0] mem_cmd_cast_o;
-bp_cce_mem_data_cmd_s [num_cce_p-1:0] mem_data_cmd_cast_o;
-bp_mem_cce_resp_s [num_cce_p-1:0] mem_resp_cast_o;
-bp_mem_cce_data_resp_s [num_cce_p-1:0] mem_data_resp_cast_o;
-
-logic [num_cce_p-1:0] mtime_cmd_v_li, mtime_data_cmd_v_li;
-logic [num_cce_p-1:0] mtimecmp_cmd_v_li, mtimecmp_data_cmd_v_li;
-logic [num_cce_p-1:0] msoftint_cmd_v_li, msoftint_data_cmd_v_li;
-logic [num_cce_p-1:0] mem_cmd_io_v_li, mem_data_cmd_io_v_li;
-logic [num_cce_p-1:0] mem_cmd_io_yumi_lo, mem_data_cmd_io_yumi_lo;
-logic [num_cce_p-1:0] mem_cmd_mem_v_li, mem_data_cmd_mem_v_li;
-
-assign mem_cmd_cast_i       = mem_cmd_i;
-assign mem_data_cmd_cast_i  = mem_data_cmd_i;
-
-wire unused = &{clk_i, reset_i};
-
-logic [`BSG_SAFE_CLOG2(num_cce_p)-1:0] mem_cmd_arb_tag_lo;
-logic [mem_cmd_width_lp-1:0] mem_cmd_arb_lo;
-logic mem_cmd_arb_v_lo, mem_cmd_arb_yumi_li;
-logic [num_cce_p-1:0] mem_cmd_arb_tgt_dec_lo;
-bsg_round_robin_n_to_1
- #(.width_p(mem_cmd_width_lp)
-   ,.num_in_p(num_cce_p)
-   ,.strict_p(1)
-   )
- mem_cmd_io_arb
-  (.clk_i(clk_i)
-   ,.reset_i(reset_i)
-
-   ,.data_i(/* We only use the valid of this arbiter */)
-   ,.v_i(mem_cmd_io_v_li)
-   ,.yumi_o(mem_cmd_io_yumi_lo)
->>>>>>> dc7873b1
 
    ,.o(mipi_w_v_li)
    );
@@ -427,20 +363,20 @@
    );
 
 assign mem_data_resp_lo = 
-  {msg_type       : mem_cmd_cast_i.msg_type
-   ,addr          : mem_cmd_cast_i.addr
-   ,payload       : mem_cmd_cast_i.payload
-   ,non_cacheable : mem_cmd_cast_i.non_cacheable
-   ,nc_size       : mem_cmd_cast_i.nc_size
-   ,data          : rdata_lo
-   };
+  '{msg_type       : mem_cmd_cast_i.msg_type
+    ,addr          : mem_cmd_cast_i.addr
+    ,payload       : mem_cmd_cast_i.payload
+    ,non_cacheable : mem_cmd_cast_i.non_cacheable
+    ,nc_size       : mem_cmd_cast_i.nc_size
+    ,data          : rdata_lo
+    };
 
 assign mem_resp_lo =
-  {msg_type       : mem_data_cmd_cast_i.msg_type
-   ,addr          : mem_data_cmd_cast_i.addr
-   ,payload       : mem_data_cmd_cast_i.payload
-   ,non_cacheable : mem_data_cmd_cast_i.non_cacheable
-   ,nc_size       : mem_data_cmd_cast_i.nc_size
-   };
+  '{msg_type       : mem_data_cmd_cast_i.msg_type
+    ,addr          : mem_data_cmd_cast_i.addr
+    ,payload       : mem_data_cmd_cast_i.payload
+    ,non_cacheable : mem_data_cmd_cast_i.non_cacheable
+    ,nc_size       : mem_data_cmd_cast_i.nc_size
+    };
 
 endmodule : bp_clint
