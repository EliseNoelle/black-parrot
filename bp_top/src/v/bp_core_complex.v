--- conflicted
+++ resolved
@@ -25,11 +25,7 @@
    , localparam num_tiles_lp = num_core_p
    , localparam num_routers_lp = num_tiles_lp+1
    
-<<<<<<< HEAD
-   , localparam mem_noc_ral_link_width_lp = `bsg_ready_and_link_sif_width(mem_noc_width_p)
-=======
    , localparam mem_noc_ral_link_width_lp = `bsg_ready_and_link_sif_width(mem_noc_flit_width_p)
->>>>>>> e5f15bf0
    )
   (input                                                    clk_i
    , input                                                  reset_i
@@ -74,11 +70,7 @@
 
 bp_tile_mesh
  #(.cfg_p(cfg_p))
-<<<<<<< HEAD
- bp_tile_mesh
-=======
  tile_mesh
->>>>>>> e5f15bf0
   (.clk_i(clk_i)
    ,.reset_i(reset_i)
 
