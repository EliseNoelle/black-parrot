--- conflicted
+++ resolved
@@ -27,10 +27,7 @@
    , parameter cce_block_size_in_bytes_p = 64
    , parameter cce_num_inst_ram_els_p    = 144
  
-<<<<<<< HEAD
-=======
    , parameter trace_p = 0
->>>>>>> dbe4def6
    // Generated parameters
    , localparam lg_core_els_p      = `BSG_SAFE_CLOG2(core_els_p)
    , localparam lg_num_lce_p       = `BSG_SAFE_CLOG2(num_lce_p)
@@ -51,55 +48,6 @@
    , localparam icache_lce_id_lp          = 0 // Base ID for icache
    , localparam dcache_lce_id_lp          = 1 // Base ID for dcache
 
-<<<<<<< HEAD
-   , localparam reg_data_width_lp = rv64_reg_data_width_gp
-
-   , localparam cce_inst_ram_addr_width_lp = `BSG_SAFE_CLOG2(cce_num_inst_ram_els_p)
-
-
-   , localparam bp_mem_cce_resp_width_lp=`bp_mem_cce_resp_width(paddr_width_p
-                                                                 ,num_lce_p
-                                                                 ,lce_assoc_p)
-
-   , localparam bp_mem_cce_data_resp_width_lp=`bp_mem_cce_data_resp_width(paddr_width_p
-                                                                           ,cce_block_size_in_bits_lp
-                                                                           ,num_lce_p
-                                                                           ,lce_assoc_p)
-
-   , localparam bp_cce_mem_cmd_width_lp=`bp_cce_mem_cmd_width(paddr_width_p
-                                                               ,num_lce_p
-                                                               ,lce_assoc_p)
-
-   , localparam bp_cce_mem_data_cmd_width_lp=`bp_cce_mem_data_cmd_width(paddr_width_p
-                                                                         ,cce_block_size_in_bits_lp
-                                                                         ,num_lce_p
-                                                                         ,lce_assoc_p)
-
-   )
-  (input                                                  clk_i
-   , input                                                reset_i
-
-   , output logic [cce_inst_ram_addr_width_lp-1:0]        cce_inst_boot_rom_addr_o
-   , input logic [`bp_cce_inst_width-1:0]                 cce_inst_boot_rom_data_i
-
-   , input [num_cce_p-1:0][bp_mem_cce_resp_width_lp-1:0]            mem_resp_i
-   , input [num_cce_p-1:0]                                          mem_resp_v_i
-   , output [num_cce_p-1:0]                                         mem_resp_ready_o
-
-   , input [num_cce_p-1:0][bp_mem_cce_data_resp_width_lp-1:0]       mem_data_resp_i
-   , input [num_cce_p-1:0]                                          mem_data_resp_v_i
-   , output [num_cce_p-1:0]                                         mem_data_resp_ready_o
-
-   , output [num_cce_p-1:0][bp_cce_mem_cmd_width_lp-1:0]      mem_cmd_o
-   , output [num_cce_p-1:0]                                   mem_cmd_v_o
-   , input [num_cce_p-1:0]                                    mem_cmd_yumi_i
-
-   , output [num_cce_p-1:0][bp_cce_mem_data_cmd_width_lp-1:0] mem_data_cmd_o
-   , output [num_cce_p-1:0]                                   mem_data_cmd_v_o
-   , input [num_cce_p-1:0]                                    mem_data_cmd_yumi_i
-
-   
-=======
    , localparam cce_inst_ram_addr_width_lp = `BSG_SAFE_CLOG2(cce_num_inst_ram_els_p)
 
 
@@ -126,7 +74,6 @@
    , localparam reg_data_width_lp = rv64_reg_data_width_gp
    , localparam reg_addr_width_lp = rv64_reg_addr_width_gp
    , localparam eaddr_width_lp    = rv64_eaddr_width_gp
->>>>>>> dbe4def6
 
    )
   (input                                                      clk_i
@@ -162,11 +109,7 @@
 
 `declare_bp_common_proc_cfg_s(core_els_p, num_lce_p)
 
-<<<<<<< HEAD
-`declare_bp_lce_cce_req_s(num_cce_p, num_lce_p, paddr_width_p, lce_assoc_p);
-=======
 `declare_bp_lce_cce_req_s(num_cce_p, num_lce_p, paddr_width_p, lce_assoc_p, reg_data_width_lp);
->>>>>>> dbe4def6
 `declare_bp_lce_cce_resp_s(num_cce_p, num_lce_p, paddr_width_p);
 `declare_bp_lce_cce_data_resp_s(num_cce_p, num_lce_p, paddr_width_p, cce_block_size_in_bits_lp);
 `declare_bp_cce_lce_cmd_s(num_cce_p, num_lce_p, paddr_width_p, lce_assoc_p);
@@ -178,7 +121,6 @@
                                    );
 
 // Top-level interface connections
-<<<<<<< HEAD
 
 bp_lce_cce_req_s [core_els_p-1:0][1:0] lce_req;
 logic [core_els_p-1:0][1:0] lce_req_v, lce_req_ready;
@@ -192,34 +134,12 @@
 bp_cce_lce_cmd_s [core_els_p-1:0][1:0] lce_cmd;
 logic [core_els_p-1:0][1:0] lce_cmd_v, lce_cmd_ready;
 
-bp_cce_lce_data_cmd_s [core_els_p-1:0][1:0] lce_data_cmd;
-logic [core_els_p-1:0][1:0] lce_data_cmd_v, lce_data_cmd_ready;
-
-bp_lce_lce_tr_resp_s [core_els_p-1:0][1:0] lce_tr_resp_li, lce_tr_resp_lo;
-logic [core_els_p-1:0][1:0] lce_tr_resp_v_li, lce_tr_resp_ready_li;
-logic [core_els_p-1:0][1:0] lce_tr_resp_v_lo, lce_tr_resp_ready_lo;
-
-=======
-
-bp_lce_cce_req_s [core_els_p-1:0][1:0] lce_req;
-logic [core_els_p-1:0][1:0] lce_req_v, lce_req_ready;
-
-bp_lce_cce_resp_s [core_els_p-1:0][1:0] lce_resp;
-logic [core_els_p-1:0][1:0] lce_resp_v, lce_resp_ready;
-
-bp_lce_cce_data_resp_s [core_els_p-1:0][1:0] lce_data_resp;
-logic [core_els_p-1:0][1:0] lce_data_resp_v, lce_data_resp_ready;
-
-bp_cce_lce_cmd_s [core_els_p-1:0][1:0] lce_cmd;
-logic [core_els_p-1:0][1:0] lce_cmd_v, lce_cmd_ready;
-
 bp_lce_data_cmd_s [core_els_p-1:0][1:0] lce_data_cmd_li;
 logic [core_els_p-1:0][1:0] lce_data_cmd_v_li, lce_data_cmd_ready_lo;
 
 bp_lce_data_cmd_s [core_els_p-1:0][1:0] lce_data_cmd_lo;
 logic [core_els_p-1:0][1:0] lce_data_cmd_v_lo, lce_data_cmd_ready_li;
 
->>>>>>> dbe4def6
 bp_proc_cfg_s [core_els_p-1:0] proc_cfg;
 
 // Module instantiations
@@ -242,10 +162,7 @@
         ,.lce_sets_p(lce_sets_p)
         ,.lce_assoc_p(lce_assoc_p)
         ,.cce_block_size_in_bytes_p(cce_block_size_in_bytes_p)
-<<<<<<< HEAD
-=======
         ,.data_width_p(reg_data_width_lp)
->>>>>>> dbe4def6
         ,.vaddr_width_p(vaddr_width_p)
         ,.paddr_width_p(paddr_width_p)
         ,.branch_metadata_fwd_width_p(branch_metadata_fwd_width_p)
@@ -253,10 +170,7 @@
         ,.btb_indx_width_p(btb_indx_width_p)
         ,.bht_indx_width_p(bht_indx_width_p)
         ,.ras_addr_width_p(ras_addr_width_p)
-<<<<<<< HEAD
-=======
         ,.trace_p(trace_p)
->>>>>>> dbe4def6
       ) core (
         .clk_i(clk_i)
         ,.reset_i(reset_i)
@@ -279,24 +193,6 @@
         ,.lce_cmd_v_i(lce_cmd_v[core_id])
         ,.lce_cmd_ready_o(lce_cmd_ready[core_id])
 
-<<<<<<< HEAD
-        ,.lce_data_cmd_i(lce_data_cmd[core_id])
-        ,.lce_data_cmd_v_i(lce_data_cmd_v[core_id])
-        ,.lce_data_cmd_ready_o(lce_data_cmd_ready[core_id])
-
-        ,.lce_tr_resp_i(lce_tr_resp_li[core_id])
-        ,.lce_tr_resp_v_i(lce_tr_resp_v_li[core_id])
-        ,.lce_tr_resp_ready_o(lce_tr_resp_ready_lo[core_id])
-
-        ,.lce_tr_resp_o(lce_tr_resp_lo[core_id])
-        ,.lce_tr_resp_v_o(lce_tr_resp_v_lo[core_id])
-        ,.lce_tr_resp_ready_i(lce_tr_resp_ready_li[core_id])
-
-        ,.cmt_trace_stage_reg_o(cmt_trace_stage_reg_o[core_id])
-        ,.cmt_trace_result_o(cmt_trace_result_o[core_id])
-        ,.cmt_trace_exc_o(cmt_trace_exc_o[core_id])
-      );
-=======
         ,.lce_data_cmd_i(lce_data_cmd_li[core_id])
         ,.lce_data_cmd_v_i(lce_data_cmd_v_li[core_id])
         ,.lce_data_cmd_ready_o(lce_data_cmd_ready_lo[core_id])
@@ -312,7 +208,6 @@
         ,.cmt_mem_op_o(cmt_mem_op_o[core_id])
         ,.cmt_data_o(cmt_data_o[core_id])
         );
->>>>>>> dbe4def6
 
   end
 endgenerate 
@@ -345,20 +240,6 @@
    ,.lce_cmd_o(lce_cmd)
    ,.lce_cmd_v_o(lce_cmd_v)
    ,.lce_cmd_ready_i(lce_cmd_ready)
-<<<<<<< HEAD
-
-   ,.lce_data_cmd_o(lce_data_cmd)
-   ,.lce_data_cmd_v_o(lce_data_cmd_v)
-   ,.lce_data_cmd_ready_i(lce_data_cmd_ready)
-
-   ,.lce_tr_resp_i(lce_tr_resp_lo)
-   ,.lce_tr_resp_v_i(lce_tr_resp_v_lo)
-   ,.lce_tr_resp_ready_o(lce_tr_resp_ready_li)
-
-   ,.lce_tr_resp_o(lce_tr_resp_li)
-   ,.lce_tr_resp_v_o(lce_tr_resp_v_li)
-   ,.lce_tr_resp_ready_i(lce_tr_resp_ready_lo)
-=======
 
    ,.lce_data_cmd_o(lce_data_cmd_li)
    ,.lce_data_cmd_v_o(lce_data_cmd_v_li)
@@ -367,7 +248,6 @@
    ,.lce_data_cmd_i(lce_data_cmd_lo)
    ,.lce_data_cmd_v_i(lce_data_cmd_v_lo)
    ,.lce_data_cmd_ready_o(lce_data_cmd_ready_li)
->>>>>>> dbe4def6
 
    ,.cce_inst_boot_rom_addr_o(cce_inst_boot_rom_addr_o)
    ,.cce_inst_boot_rom_data_i(cce_inst_boot_rom_data_i)
