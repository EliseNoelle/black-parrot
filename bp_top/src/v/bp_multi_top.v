/**
 *
 * bp_multi_top.v
 *
 */

module bp_multi_top
 import bp_common_pkg::*;
 import bp_be_pkg::*;
 import bp_be_rv64_pkg::*;
 import bp_cce_pkg::*;
 #(// System parameters
   parameter core_els_p                    = "inv"
   , parameter vaddr_width_p               = "inv"
   , parameter paddr_width_p               = "inv"
   , parameter asid_width_p                = "inv"
   , parameter branch_metadata_fwd_width_p = "inv"
   , parameter btb_indx_width_p            = "inv"
   , parameter bht_indx_width_p            = "inv"
   , parameter ras_addr_width_p            = "inv"

   // ME parameters
   , parameter num_cce_p                 = "inv"
   , parameter num_lce_p                 = "inv"
   , parameter lce_assoc_p               = "inv"
   , parameter lce_sets_p                = "inv"
   , parameter cce_block_size_in_bytes_p = "inv"
   , parameter cce_num_inst_ram_els_p    = "inv"
 
<<<<<<< HEAD
   // Test specific parameters
   , parameter mem_els_p                 = "inv"
   , parameter boot_rom_els_p            = "inv"
   , parameter boot_rom_width_p          = "inv"

=======
>>>>>>> 32796223
   // Generated parameters
   , localparam lg_core_els_p      = `BSG_SAFE_CLOG2(core_els_p)
   , localparam lg_num_lce_p       = `BSG_SAFE_CLOG2(num_lce_p)
   , localparam mhartid_width_lp   = `BSG_SAFE_CLOG2(core_els_p)
   , localparam lce_id_width_lp    = `BSG_SAFE_CLOG2(num_lce_p)

   , localparam cce_block_size_in_bits_lp = 8*cce_block_size_in_bytes_p
   , localparam fe_queue_width_lp         =`bp_fe_queue_width(vaddr_width_p
                                                              , branch_metadata_fwd_width_p
                                                              )
   , localparam fe_cmd_width_lp           =`bp_fe_cmd_width(vaddr_width_p
                                                            , paddr_width_p
                                                            , asid_width_p
                                                            , branch_metadata_fwd_width_p
                                                            )
   , localparam proc_cfg_width_lp         = `bp_proc_cfg_width(core_els_p, num_lce_p)

   , localparam pipe_stage_reg_width_lp   = `bp_be_pipe_stage_reg_width(branch_metadata_fwd_width_p)
   , localparam calc_result_width_lp      = `bp_be_calc_result_width(branch_metadata_fwd_width_p)
   , localparam exception_width_lp        = `bp_be_exception_width

   , localparam icache_lce_id_lp          = 0 // Base ID for icache
   , localparam dcache_lce_id_lp          = 1 // Base ID for dcache

   , localparam reg_data_width_lp = rv64_reg_data_width_gp

   , localparam cce_inst_ram_addr_width_lp = `BSG_SAFE_CLOG2(cce_num_inst_ram_els_p)


   , localparam bp_mem_cce_resp_width_lp=`bp_mem_cce_resp_width(paddr_width_p
                                                                 ,num_lce_p
                                                                 ,lce_assoc_p)

   , localparam bp_mem_cce_data_resp_width_lp=`bp_mem_cce_data_resp_width(paddr_width_p
                                                                           ,cce_block_size_in_bits_lp
                                                                           ,num_lce_p
                                                                           ,lce_assoc_p)

   , localparam bp_cce_mem_cmd_width_lp=`bp_cce_mem_cmd_width(paddr_width_p
                                                               ,num_lce_p
                                                               ,lce_assoc_p)

   , localparam bp_cce_mem_data_cmd_width_lp=`bp_cce_mem_data_cmd_width(paddr_width_p
                                                                         ,cce_block_size_in_bits_lp
                                                                         ,num_lce_p
                                                                         ,lce_assoc_p)

   )
  (input                                                  clk_i
   , input                                                reset_i

   , output logic [cce_inst_ram_addr_width_lp-1:0]        cce_inst_boot_rom_addr_o
   , input logic [`bp_cce_inst_width-1:0]                 cce_inst_boot_rom_data_i

   , input [num_cce_p-1:0][bp_mem_cce_resp_width_lp-1:0]            mem_resp_i
   , input [num_cce_p-1:0]                                          mem_resp_v_i
   , output [num_cce_p-1:0]                                         mem_resp_ready_o

   , input [num_cce_p-1:0][bp_mem_cce_data_resp_width_lp-1:0]       mem_data_resp_i
   , input [num_cce_p-1:0]                                          mem_data_resp_v_i
   , output [num_cce_p-1:0]                                         mem_data_resp_ready_o

   , output [num_cce_p-1:0][bp_cce_mem_cmd_width_lp-1:0]      mem_cmd_o
   , output [num_cce_p-1:0]                                   mem_cmd_v_o
   , input [num_cce_p-1:0]                                    mem_cmd_yumi_i

   , output [num_cce_p-1:0][bp_cce_mem_data_cmd_width_lp-1:0] mem_data_cmd_o
   , output [num_cce_p-1:0]                                   mem_data_cmd_v_o
   , input [num_cce_p-1:0]                                    mem_data_cmd_yumi_i

   

   // Commit tracer
   , output [core_els_p-1:0][pipe_stage_reg_width_lp-1:0] cmt_trace_stage_reg_o
   , output [core_els_p-1:0][calc_result_width_lp-1:0]    cmt_trace_result_o
   , output [core_els_p-1:0][exception_width_lp-1:0]      cmt_trace_exc_o
  );

`declare_bp_common_proc_cfg_s(core_els_p, num_lce_p)

`declare_bp_lce_cce_req_s(num_cce_p, num_lce_p, paddr_width_p, lce_assoc_p);
`declare_bp_lce_cce_resp_s(num_cce_p, num_lce_p, paddr_width_p);
`declare_bp_lce_cce_data_resp_s(num_cce_p, num_lce_p, paddr_width_p, cce_block_size_in_bits_lp);
`declare_bp_cce_lce_cmd_s(num_cce_p, num_lce_p, paddr_width_p, lce_assoc_p);
`declare_bp_cce_lce_data_cmd_s(num_cce_p, num_lce_p, paddr_width_p, cce_block_size_in_bits_lp, lce_assoc_p);
`declare_bp_lce_lce_tr_resp_s(num_lce_p, paddr_width_p, cce_block_size_in_bits_lp, lce_assoc_p);
`declare_bp_be_internal_if_structs(vaddr_width_p
                                   , paddr_width_p
                                   , asid_width_p
                                   , branch_metadata_fwd_width_p
                                   );

// Top-level interface connections

bp_lce_cce_req_s [core_els_p-1:0][1:0] lce_req;
logic [core_els_p-1:0][1:0] lce_req_v, lce_req_ready;

bp_lce_cce_resp_s [core_els_p-1:0][1:0] lce_resp;
logic [core_els_p-1:0][1:0] lce_resp_v, lce_resp_ready;

bp_lce_cce_data_resp_s [core_els_p-1:0][1:0] lce_data_resp;
logic [core_els_p-1:0][1:0] lce_data_resp_v, lce_data_resp_ready;

bp_cce_lce_cmd_s [core_els_p-1:0][1:0] lce_cmd;
logic [core_els_p-1:0][1:0] lce_cmd_v, lce_cmd_ready;

bp_cce_lce_data_cmd_s [core_els_p-1:0][1:0] lce_data_cmd;
logic [core_els_p-1:0][1:0] lce_data_cmd_v, lce_data_cmd_ready;

bp_lce_lce_tr_resp_s [core_els_p-1:0][1:0] lce_tr_resp_li, lce_tr_resp_lo;
logic [core_els_p-1:0][1:0] lce_tr_resp_v_li, lce_tr_resp_ready_li;
logic [core_els_p-1:0][1:0] lce_tr_resp_v_lo, lce_tr_resp_ready_lo;

bp_proc_cfg_s [core_els_p-1:0] proc_cfg;

// Module instantiations
genvar core_id;
generate 
for(core_id = 0; core_id < core_els_p; core_id++) 
  begin : rof1
    localparam mhartid = (mhartid_width_lp)'(core_id);
    localparam icache_id = (core_id*2+icache_lce_id_lp);
    localparam dcache_id = (core_id*2+dcache_lce_id_lp);

    assign proc_cfg[core_id].mhartid   = mhartid;
    assign proc_cfg[core_id].icache_id = icache_id[0+:lce_id_width_lp];
    assign proc_cfg[core_id].dcache_id = dcache_id[0+:lce_id_width_lp];

<<<<<<< HEAD
    bp_fe_top
     #(.vaddr_width_p(vaddr_width_p)
       ,.paddr_width_p(paddr_width_p)
       ,.btb_indx_width_p(btb_indx_width_p)
       ,.bht_indx_width_p(bht_indx_width_p)
       ,.ras_addr_width_p(ras_addr_width_p)
       ,.asid_width_p(asid_width_p)
       ,.bp_first_pc_p(bp_pc_entry_point_gp) /* TODO: Not ideal to couple to RISCV-tests */

       ,.lce_sets_p(lce_sets_p)
       ,.lce_assoc_p(lce_assoc_p)
       ,.num_cce_p(num_cce_p)
       ,.num_lce_p(num_lce_p)
       ,.cce_block_size_in_bytes_p(cce_block_size_in_bytes_p) 
       )
    fe(.clk_i(clk_i)
       ,.reset_i(reset_i)

       ,.icache_id_i(proc_cfg[core_id].icache_id)

       ,.fe_queue_o(fe_fe_queue[core_id])
       ,.fe_queue_v_o(fe_fe_queue_v[core_id])
       ,.fe_queue_ready_i(fe_fe_queue_rdy[core_id])

       ,.fe_cmd_i(fe_fe_cmd[core_id])
       ,.fe_cmd_v_i(fe_fe_cmd_v[core_id])
       ,.fe_cmd_ready_o(fe_fe_cmd_rdy[core_id])

       ,.lce_req_o(lce_cce_req[icache_id])
       ,.lce_req_v_o(lce_cce_req_v[icache_id])
       ,.lce_req_ready_i(lce_cce_req_rdy[icache_id])

       ,.lce_resp_o(lce_cce_resp[icache_id])
       ,.lce_resp_v_o(lce_cce_resp_v[icache_id])
       ,.lce_resp_ready_i(lce_cce_resp_rdy[icache_id])

       ,.lce_data_resp_o(lce_cce_data_resp[icache_id])
       ,.lce_data_resp_v_o(lce_cce_data_resp_v[icache_id])
       ,.lce_data_resp_ready_i(lce_cce_data_resp_rdy[icache_id])

       ,.lce_cmd_i(cce_lce_cmd[icache_id])
       ,.lce_cmd_v_i(cce_lce_cmd_v[icache_id])
       ,.lce_cmd_ready_o(cce_lce_cmd_rdy[icache_id])

       ,.lce_data_cmd_i(cce_lce_data_cmd[icache_id])
       ,.lce_data_cmd_v_i(cce_lce_data_cmd_v[icache_id])
       ,.lce_data_cmd_ready_o(cce_lce_data_cmd_rdy[icache_id])

       ,.lce_tr_resp_i(local_lce_tr_resp[icache_id])
       ,.lce_tr_resp_v_i(local_lce_tr_resp_v[icache_id])
       ,.lce_tr_resp_ready_o(local_lce_tr_resp_rdy[icache_id])

       ,.lce_tr_resp_o(remote_lce_tr_resp[icache_id])
       ,.lce_tr_resp_v_o(remote_lce_tr_resp_v[icache_id])
       ,.lce_tr_resp_ready_i(remote_lce_tr_resp_rdy[icache_id])
       );

    bsg_fifo_1r1w_rolly 
     #(.width_p(fe_queue_width_lp)
       ,.els_p(16)
       ,.ready_THEN_valid_p(1)
       )
     fe_queue_fifo
      (.clk_i(clk_i)
       ,.reset_i(reset_i)

       ,.clr_v_i(fe_queue_clr[core_id])
       ,.ckpt_v_i(fe_queue_dequeue[core_id])
       ,.roll_v_i(fe_queue_rollback[core_id])

       ,.data_i(fe_fe_queue[core_id])
       ,.v_i(fe_fe_queue_v[core_id])
       ,.ready_o(fe_fe_queue_rdy[core_id])

       ,.data_o(be_fe_queue[core_id])
       ,.v_o(be_fe_queue_v[core_id])
       ,.yumi_i(be_fe_queue_rdy[core_id])
       );

    bsg_fifo_1r1w_small 
     #(.width_p(fe_cmd_width_lp)
       ,.els_p(8)
       ,.ready_THEN_valid_p(1)
       )
     fe_cmd_fifo
      (.clk_i(clk_i)
       ,.reset_i(reset_i)
                          
       ,.data_i(be_fe_cmd[core_id])
       ,.v_i(be_fe_cmd_v[core_id])
       ,.ready_o(be_fe_cmd_rdy[core_id])
                    
       ,.data_o(fe_fe_cmd[core_id])
       ,.v_o(fe_fe_cmd_v[core_id])
       ,.yumi_i(fe_fe_cmd_rdy[core_id])
       );

    bp_be_top 
     #(.vaddr_width_p(vaddr_width_p)
       ,.paddr_width_p(paddr_width_p)
       ,.asid_width_p(asid_width_p)
       ,.branch_metadata_fwd_width_p(branch_metadata_fwd_width_p)
       ,.core_els_p(core_els_p)
       ,.num_cce_p(num_cce_p)
       ,.num_lce_p(num_lce_p)
       ,.lce_assoc_p(lce_assoc_p)
       ,.lce_sets_p(lce_sets_p)
       ,.cce_block_size_in_bytes_p(cce_block_size_in_bytes_p)
       )
     be
      (.clk_i(clk_i)
       ,.reset_i(reset_i)

       ,.fe_queue_i(be_fe_queue[core_id])
       ,.fe_queue_v_i(be_fe_queue_v[core_id])
       ,.fe_queue_rdy_o(be_fe_queue_rdy[core_id])

       ,.fe_queue_clr_o(fe_queue_clr[core_id])
       ,.fe_queue_dequeue_o(fe_queue_dequeue[core_id])
       ,.fe_queue_rollback_o(fe_queue_rollback[core_id])

       ,.fe_cmd_o(be_fe_cmd[core_id])
       ,.fe_cmd_v_o(be_fe_cmd_v[core_id])
       ,.fe_cmd_rdy_i(be_fe_cmd_rdy[core_id])

       ,.lce_cce_req_o(lce_cce_req[dcache_id])
       ,.lce_cce_req_v_o(lce_cce_req_v[dcache_id])
       ,.lce_cce_req_rdy_i(lce_cce_req_rdy[dcache_id])

       ,.lce_cce_resp_o(lce_cce_resp[dcache_id])
       ,.lce_cce_resp_v_o(lce_cce_resp_v[dcache_id])
       ,.lce_cce_resp_rdy_i(lce_cce_resp_rdy[dcache_id])

       ,.lce_cce_data_resp_o(lce_cce_data_resp[dcache_id])
       ,.lce_cce_data_resp_v_o(lce_cce_data_resp_v[dcache_id])
       ,.lce_cce_data_resp_rdy_i(lce_cce_data_resp_rdy[dcache_id])

       ,.cce_lce_cmd_i(cce_lce_cmd[dcache_id])
       ,.cce_lce_cmd_v_i(cce_lce_cmd_v[dcache_id])
       ,.cce_lce_cmd_rdy_o(cce_lce_cmd_rdy[dcache_id])

       ,.cce_lce_data_cmd_i(cce_lce_data_cmd[dcache_id])
       ,.cce_lce_data_cmd_v_i(cce_lce_data_cmd_v[dcache_id])
       ,.cce_lce_data_cmd_rdy_o(cce_lce_data_cmd_rdy[dcache_id])

       ,.lce_lce_tr_resp_i(local_lce_tr_resp[dcache_id])
       ,.lce_lce_tr_resp_v_i(local_lce_tr_resp_v[dcache_id])
       ,.lce_lce_tr_resp_rdy_o(local_lce_tr_resp_rdy[dcache_id])

       ,.lce_lce_tr_resp_o(remote_lce_tr_resp[dcache_id])
       ,.lce_lce_tr_resp_v_o(remote_lce_tr_resp_v[dcache_id])
       ,.lce_lce_tr_resp_rdy_i(remote_lce_tr_resp_rdy[dcache_id])

       ,.proc_cfg_i(proc_cfg[core_id])

       ,.cmt_trace_stage_reg_o(cmt_trace_stage_reg_o[core_id])
       ,.cmt_trace_result_o(cmt_trace_result_o[core_id])
       ,.cmt_trace_exc_o(cmt_trace_exc_o[core_id])
       );
=======
    bp_core   
      #(.core_els_p(core_els_p)
        ,.num_lce_p(num_lce_p)
        ,.num_cce_p(num_cce_p)
        ,.lce_sets_p(lce_sets_p)
        ,.lce_assoc_p(lce_assoc_p)
        ,.cce_block_size_in_bytes_p(cce_block_size_in_bytes_p)
        ,.vaddr_width_p(vaddr_width_p)
        ,.paddr_width_p(paddr_width_p)
        ,.branch_metadata_fwd_width_p(branch_metadata_fwd_width_p)
        ,.asid_width_p(asid_width_p)
        ,.btb_indx_width_p(btb_indx_width_p)
        ,.bht_indx_width_p(bht_indx_width_p)
        ,.ras_addr_width_p(ras_addr_width_p)
      ) core (
        .clk_i(clk_i)
        ,.reset_i(reset_i)

        ,.proc_cfg_i(proc_cfg[core_id])

        ,.lce_req_o(lce_req[core_id])
        ,.lce_req_v_o(lce_req_v[core_id])
        ,.lce_req_ready_i(lce_req_ready[core_id])

        ,.lce_resp_o(lce_resp[core_id])
        ,.lce_resp_v_o(lce_resp_v[core_id])
        ,.lce_resp_ready_i(lce_resp_ready[core_id])

        ,.lce_data_resp_o(lce_data_resp[core_id])
        ,.lce_data_resp_v_o(lce_data_resp_v[core_id])
        ,.lce_data_resp_ready_i(lce_data_resp_ready[core_id])

        ,.lce_cmd_i(lce_cmd[core_id])
        ,.lce_cmd_v_i(lce_cmd_v[core_id])
        ,.lce_cmd_ready_o(lce_cmd_ready[core_id])

        ,.lce_data_cmd_i(lce_data_cmd[core_id])
        ,.lce_data_cmd_v_i(lce_data_cmd_v[core_id])
        ,.lce_data_cmd_ready_o(lce_data_cmd_ready[core_id])

        ,.lce_tr_resp_i(lce_tr_resp_li[core_id])
        ,.lce_tr_resp_v_i(lce_tr_resp_v_li[core_id])
        ,.lce_tr_resp_ready_o(lce_tr_resp_ready_lo[core_id])

        ,.lce_tr_resp_o(lce_tr_resp_lo[core_id])
        ,.lce_tr_resp_v_o(lce_tr_resp_v_lo[core_id])
        ,.lce_tr_resp_ready_i(lce_tr_resp_ready_li[core_id])

        ,.cmt_trace_stage_reg_o(cmt_trace_stage_reg_o[core_id])
        ,.cmt_trace_result_o(cmt_trace_result_o[core_id])
        ,.cmt_trace_exc_o(cmt_trace_exc_o[core_id])
      );

>>>>>>> 32796223
  end
endgenerate 

bp_me_top 
 #(.num_lce_p(num_lce_p)
   ,.num_cce_p(num_cce_p)
   ,.paddr_width_p(paddr_width_p)
   ,.lce_assoc_p(lce_assoc_p)
   ,.lce_sets_p(lce_sets_p)
   ,.block_size_in_bytes_p(cce_block_size_in_bytes_p)
   ,.num_inst_ram_els_p(cce_num_inst_ram_els_p)
<<<<<<< HEAD

   ,.mem_els_p(mem_els_p)
   ,.boot_rom_els_p(boot_rom_els_p)
   ,.boot_rom_width_p(boot_rom_width_p)
=======
>>>>>>> 32796223
   )
 me
  (.clk_i(clk_i)
   ,.reset_i(reset_i)

   ,.lce_req_i(lce_req)
   ,.lce_req_v_i(lce_req_v)
   ,.lce_req_ready_o(lce_req_ready)

   ,.lce_resp_i(lce_resp)
   ,.lce_resp_v_i(lce_resp_v)
   ,.lce_resp_ready_o(lce_resp_ready)        

   ,.lce_data_resp_i(lce_data_resp)
   ,.lce_data_resp_v_i(lce_data_resp_v)
   ,.lce_data_resp_ready_o(lce_data_resp_ready)

   ,.lce_cmd_o(lce_cmd)
   ,.lce_cmd_v_o(lce_cmd_v)
   ,.lce_cmd_ready_i(lce_cmd_ready)

   ,.lce_data_cmd_o(lce_data_cmd)
   ,.lce_data_cmd_v_o(lce_data_cmd_v)
   ,.lce_data_cmd_ready_i(lce_data_cmd_ready)

   ,.lce_tr_resp_i(lce_tr_resp_lo)
   ,.lce_tr_resp_v_i(lce_tr_resp_v_lo)
   ,.lce_tr_resp_ready_o(lce_tr_resp_ready_li)

   ,.lce_tr_resp_o(lce_tr_resp_li)
   ,.lce_tr_resp_v_o(lce_tr_resp_v_li)
   ,.lce_tr_resp_ready_i(lce_tr_resp_ready_lo)

   ,.cce_inst_boot_rom_addr_o(cce_inst_boot_rom_addr_o)
   ,.cce_inst_boot_rom_data_i(cce_inst_boot_rom_data_i)
  
   ,.mem_resp_i(mem_resp_i)
   ,.mem_resp_v_i(mem_resp_v_i)
   ,.mem_resp_ready_o(mem_resp_ready_o)

   ,.mem_data_resp_i(mem_data_resp_i)
   ,.mem_data_resp_v_i(mem_data_resp_v_i)
   ,.mem_data_resp_ready_o(mem_data_resp_ready_o)

   ,.mem_cmd_o(mem_cmd_o)
   ,.mem_cmd_v_o(mem_cmd_v_o)
   ,.mem_cmd_yumi_i(mem_cmd_yumi_i)

   ,.mem_data_cmd_o(mem_data_cmd_o)
   ,.mem_data_cmd_v_o(mem_data_cmd_v_o)
   ,.mem_data_cmd_yumi_i(mem_data_cmd_yumi_i)

   );

endmodule : bp_multi_top<|MERGE_RESOLUTION|>--- conflicted
+++ resolved
@@ -27,14 +27,6 @@
    , parameter cce_block_size_in_bytes_p = "inv"
    , parameter cce_num_inst_ram_els_p    = "inv"
  
-<<<<<<< HEAD
-   // Test specific parameters
-   , parameter mem_els_p                 = "inv"
-   , parameter boot_rom_els_p            = "inv"
-   , parameter boot_rom_width_p          = "inv"
-
-=======
->>>>>>> 32796223
    // Generated parameters
    , localparam lg_core_els_p      = `BSG_SAFE_CLOG2(core_els_p)
    , localparam lg_num_lce_p       = `BSG_SAFE_CLOG2(num_lce_p)
@@ -163,167 +155,6 @@
     assign proc_cfg[core_id].icache_id = icache_id[0+:lce_id_width_lp];
     assign proc_cfg[core_id].dcache_id = dcache_id[0+:lce_id_width_lp];
 
-<<<<<<< HEAD
-    bp_fe_top
-     #(.vaddr_width_p(vaddr_width_p)
-       ,.paddr_width_p(paddr_width_p)
-       ,.btb_indx_width_p(btb_indx_width_p)
-       ,.bht_indx_width_p(bht_indx_width_p)
-       ,.ras_addr_width_p(ras_addr_width_p)
-       ,.asid_width_p(asid_width_p)
-       ,.bp_first_pc_p(bp_pc_entry_point_gp) /* TODO: Not ideal to couple to RISCV-tests */
-
-       ,.lce_sets_p(lce_sets_p)
-       ,.lce_assoc_p(lce_assoc_p)
-       ,.num_cce_p(num_cce_p)
-       ,.num_lce_p(num_lce_p)
-       ,.cce_block_size_in_bytes_p(cce_block_size_in_bytes_p) 
-       )
-    fe(.clk_i(clk_i)
-       ,.reset_i(reset_i)
-
-       ,.icache_id_i(proc_cfg[core_id].icache_id)
-
-       ,.fe_queue_o(fe_fe_queue[core_id])
-       ,.fe_queue_v_o(fe_fe_queue_v[core_id])
-       ,.fe_queue_ready_i(fe_fe_queue_rdy[core_id])
-
-       ,.fe_cmd_i(fe_fe_cmd[core_id])
-       ,.fe_cmd_v_i(fe_fe_cmd_v[core_id])
-       ,.fe_cmd_ready_o(fe_fe_cmd_rdy[core_id])
-
-       ,.lce_req_o(lce_cce_req[icache_id])
-       ,.lce_req_v_o(lce_cce_req_v[icache_id])
-       ,.lce_req_ready_i(lce_cce_req_rdy[icache_id])
-
-       ,.lce_resp_o(lce_cce_resp[icache_id])
-       ,.lce_resp_v_o(lce_cce_resp_v[icache_id])
-       ,.lce_resp_ready_i(lce_cce_resp_rdy[icache_id])
-
-       ,.lce_data_resp_o(lce_cce_data_resp[icache_id])
-       ,.lce_data_resp_v_o(lce_cce_data_resp_v[icache_id])
-       ,.lce_data_resp_ready_i(lce_cce_data_resp_rdy[icache_id])
-
-       ,.lce_cmd_i(cce_lce_cmd[icache_id])
-       ,.lce_cmd_v_i(cce_lce_cmd_v[icache_id])
-       ,.lce_cmd_ready_o(cce_lce_cmd_rdy[icache_id])
-
-       ,.lce_data_cmd_i(cce_lce_data_cmd[icache_id])
-       ,.lce_data_cmd_v_i(cce_lce_data_cmd_v[icache_id])
-       ,.lce_data_cmd_ready_o(cce_lce_data_cmd_rdy[icache_id])
-
-       ,.lce_tr_resp_i(local_lce_tr_resp[icache_id])
-       ,.lce_tr_resp_v_i(local_lce_tr_resp_v[icache_id])
-       ,.lce_tr_resp_ready_o(local_lce_tr_resp_rdy[icache_id])
-
-       ,.lce_tr_resp_o(remote_lce_tr_resp[icache_id])
-       ,.lce_tr_resp_v_o(remote_lce_tr_resp_v[icache_id])
-       ,.lce_tr_resp_ready_i(remote_lce_tr_resp_rdy[icache_id])
-       );
-
-    bsg_fifo_1r1w_rolly 
-     #(.width_p(fe_queue_width_lp)
-       ,.els_p(16)
-       ,.ready_THEN_valid_p(1)
-       )
-     fe_queue_fifo
-      (.clk_i(clk_i)
-       ,.reset_i(reset_i)
-
-       ,.clr_v_i(fe_queue_clr[core_id])
-       ,.ckpt_v_i(fe_queue_dequeue[core_id])
-       ,.roll_v_i(fe_queue_rollback[core_id])
-
-       ,.data_i(fe_fe_queue[core_id])
-       ,.v_i(fe_fe_queue_v[core_id])
-       ,.ready_o(fe_fe_queue_rdy[core_id])
-
-       ,.data_o(be_fe_queue[core_id])
-       ,.v_o(be_fe_queue_v[core_id])
-       ,.yumi_i(be_fe_queue_rdy[core_id])
-       );
-
-    bsg_fifo_1r1w_small 
-     #(.width_p(fe_cmd_width_lp)
-       ,.els_p(8)
-       ,.ready_THEN_valid_p(1)
-       )
-     fe_cmd_fifo
-      (.clk_i(clk_i)
-       ,.reset_i(reset_i)
-                          
-       ,.data_i(be_fe_cmd[core_id])
-       ,.v_i(be_fe_cmd_v[core_id])
-       ,.ready_o(be_fe_cmd_rdy[core_id])
-                    
-       ,.data_o(fe_fe_cmd[core_id])
-       ,.v_o(fe_fe_cmd_v[core_id])
-       ,.yumi_i(fe_fe_cmd_rdy[core_id])
-       );
-
-    bp_be_top 
-     #(.vaddr_width_p(vaddr_width_p)
-       ,.paddr_width_p(paddr_width_p)
-       ,.asid_width_p(asid_width_p)
-       ,.branch_metadata_fwd_width_p(branch_metadata_fwd_width_p)
-       ,.core_els_p(core_els_p)
-       ,.num_cce_p(num_cce_p)
-       ,.num_lce_p(num_lce_p)
-       ,.lce_assoc_p(lce_assoc_p)
-       ,.lce_sets_p(lce_sets_p)
-       ,.cce_block_size_in_bytes_p(cce_block_size_in_bytes_p)
-       )
-     be
-      (.clk_i(clk_i)
-       ,.reset_i(reset_i)
-
-       ,.fe_queue_i(be_fe_queue[core_id])
-       ,.fe_queue_v_i(be_fe_queue_v[core_id])
-       ,.fe_queue_rdy_o(be_fe_queue_rdy[core_id])
-
-       ,.fe_queue_clr_o(fe_queue_clr[core_id])
-       ,.fe_queue_dequeue_o(fe_queue_dequeue[core_id])
-       ,.fe_queue_rollback_o(fe_queue_rollback[core_id])
-
-       ,.fe_cmd_o(be_fe_cmd[core_id])
-       ,.fe_cmd_v_o(be_fe_cmd_v[core_id])
-       ,.fe_cmd_rdy_i(be_fe_cmd_rdy[core_id])
-
-       ,.lce_cce_req_o(lce_cce_req[dcache_id])
-       ,.lce_cce_req_v_o(lce_cce_req_v[dcache_id])
-       ,.lce_cce_req_rdy_i(lce_cce_req_rdy[dcache_id])
-
-       ,.lce_cce_resp_o(lce_cce_resp[dcache_id])
-       ,.lce_cce_resp_v_o(lce_cce_resp_v[dcache_id])
-       ,.lce_cce_resp_rdy_i(lce_cce_resp_rdy[dcache_id])
-
-       ,.lce_cce_data_resp_o(lce_cce_data_resp[dcache_id])
-       ,.lce_cce_data_resp_v_o(lce_cce_data_resp_v[dcache_id])
-       ,.lce_cce_data_resp_rdy_i(lce_cce_data_resp_rdy[dcache_id])
-
-       ,.cce_lce_cmd_i(cce_lce_cmd[dcache_id])
-       ,.cce_lce_cmd_v_i(cce_lce_cmd_v[dcache_id])
-       ,.cce_lce_cmd_rdy_o(cce_lce_cmd_rdy[dcache_id])
-
-       ,.cce_lce_data_cmd_i(cce_lce_data_cmd[dcache_id])
-       ,.cce_lce_data_cmd_v_i(cce_lce_data_cmd_v[dcache_id])
-       ,.cce_lce_data_cmd_rdy_o(cce_lce_data_cmd_rdy[dcache_id])
-
-       ,.lce_lce_tr_resp_i(local_lce_tr_resp[dcache_id])
-       ,.lce_lce_tr_resp_v_i(local_lce_tr_resp_v[dcache_id])
-       ,.lce_lce_tr_resp_rdy_o(local_lce_tr_resp_rdy[dcache_id])
-
-       ,.lce_lce_tr_resp_o(remote_lce_tr_resp[dcache_id])
-       ,.lce_lce_tr_resp_v_o(remote_lce_tr_resp_v[dcache_id])
-       ,.lce_lce_tr_resp_rdy_i(remote_lce_tr_resp_rdy[dcache_id])
-
-       ,.proc_cfg_i(proc_cfg[core_id])
-
-       ,.cmt_trace_stage_reg_o(cmt_trace_stage_reg_o[core_id])
-       ,.cmt_trace_result_o(cmt_trace_result_o[core_id])
-       ,.cmt_trace_exc_o(cmt_trace_exc_o[core_id])
-       );
-=======
     bp_core   
       #(.core_els_p(core_els_p)
         ,.num_lce_p(num_lce_p)
@@ -377,7 +208,6 @@
         ,.cmt_trace_exc_o(cmt_trace_exc_o[core_id])
       );
 
->>>>>>> 32796223
   end
 endgenerate 
 
@@ -389,13 +219,6 @@
    ,.lce_sets_p(lce_sets_p)
    ,.block_size_in_bytes_p(cce_block_size_in_bytes_p)
    ,.num_inst_ram_els_p(cce_num_inst_ram_els_p)
-<<<<<<< HEAD
-
-   ,.mem_els_p(mem_els_p)
-   ,.boot_rom_els_p(boot_rom_els_p)
-   ,.boot_rom_width_p(boot_rom_width_p)
-=======
->>>>>>> 32796223
    )
  me
   (.clk_i(clk_i)
