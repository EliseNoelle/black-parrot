--- conflicted
+++ resolved
@@ -99,46 +99,10 @@
 wire host_did_r_v_li  = cfg_r_v_li & (cfg_addr_li == bp_cfg_reg_host_did_gp);
 wire cord_r_v_li      = cfg_r_v_li & (cfg_addr_li == bp_cfg_reg_cord_gp);
 
-<<<<<<< HEAD
-wire cce_ucode_w_v_li = cfg_w_v_li & (cfg_addr_li >= 16'h8000);
-wire cce_ucode_r_v_li = cfg_r_v_li & (cfg_addr_li >= 16'h8000);
-wire [cce_pc_width_p-1:0] cce_ucode_addr_li = cfg_addr_li[0+:cce_pc_width_p];
-wire [cce_instr_width_p-1:0] cce_ucode_data_li = cfg_data_li[0+:cce_instr_width_p];
-
-wire npc_w_v_li = cfg_w_v_li & (cfg_addr_li == bp_cfg_reg_npc_gp);
-wire npc_r_v_li = cfg_r_v_li & (cfg_addr_li == bp_cfg_reg_npc_gp);
-wire [vaddr_width_p-1:0] npc_li = cfg_data_li[0+:vaddr_width_p];
-
-// Need to delay reads by 1 cycle here, to align with other synchronous reads
-logic [dword_width_p-1:0] npc_data_r;
-always_ff @(posedge clk_i)
-  npc_data_r <= npc_data_i;
-
-wire irf_w_v_li = cfg_w_v_li & (cfg_addr_li >= bp_cfg_reg_irf_x0_gp && cfg_addr_li <= bp_cfg_reg_irf_x31_gp);
-wire irf_r_v_li = cfg_r_v_li & (cfg_addr_li >= bp_cfg_reg_irf_x0_gp && cfg_addr_li <= bp_cfg_reg_irf_x31_gp);
-// TODO: we could get rid of this subtraction with intellignent address map
-wire [reg_addr_width_p-1:0] irf_addr_li = (cfg_addr_li - bp_cfg_reg_irf_x0_gp);
-wire [dword_width_p-1:0] irf_data_li = cfg_data_li;
-
-wire csr_w_v_li = cfg_w_v_li & (cfg_addr_li >= bp_cfg_reg_csr_begin_gp && cfg_addr_li <= bp_cfg_reg_csr_end_gp);
-wire csr_r_v_li = cfg_r_v_li & (cfg_addr_li >= bp_cfg_reg_csr_begin_gp && cfg_addr_li <= bp_cfg_reg_csr_end_gp);
-wire [rv64_csr_addr_width_gp-1:0] csr_addr_li = (cfg_addr_li - bp_cfg_reg_csr_begin_gp);
-wire [dword_width_p-1:0] csr_data_li = cfg_data_li;
-
-// Need to delay reads by 1 cycle here, to align with other synchronous reads
-logic [dword_width_p-1:0] csr_data_r;
-always_ff @(posedge clk_i)
-  csr_data_r <= csr_data_i;
-
-wire priv_w_v_li = cfg_w_v_li & (cfg_addr_li == bp_cfg_reg_priv_gp);
-wire priv_r_v_li = cfg_r_v_li & (cfg_addr_li == bp_cfg_reg_priv_gp);
-wire [1:0] priv_data_li = cfg_data_li[1:0];
-=======
 assign cce_ucode_v_o    = (cfg_r_v_li | cfg_w_v_li) & (cfg_addr_li >= 16'h8000);
 assign cce_ucode_w_o    = cfg_w_v_li & (cfg_addr_li >= 16'h8000);
 assign cce_ucode_addr_o = cfg_addr_li[0+:cce_pc_width_p];
 assign cce_ucode_data_o = cfg_data_li[0+:cce_instr_width_p];
->>>>>>> 7b5a0bd1
 
 wire domain_w_v_li = cfg_w_v_li & (cfg_addr_li == bp_cfg_reg_domain_mask_gp);
 wire [7:0] domain_li = cfg_data_li[7:0] | 8'h01;
@@ -198,26 +162,8 @@
                           ,dcache_mode: dcache_mode_r
                           ,cce_id: cce_id_li
                           ,cce_mode: cce_mode_r
-<<<<<<< HEAD
-                          ,cce_ucode_w_v: cce_ucode_w_v_li
-                          ,cce_ucode_r_v: cce_ucode_r_v_li
-                          ,cce_ucode_addr: cce_ucode_addr_li
-                          ,cce_ucode_data: cce_ucode_data_li
-                          ,irf_w_v: irf_w_v_li
-                          ,irf_r_v: irf_r_v_li
-                          ,irf_addr: irf_addr_li
-                          ,irf_data: irf_data_li
-                          ,csr_w_v: csr_w_v_li
-                          ,csr_r_v: csr_r_v_li
-                          ,csr_addr: csr_addr_li
-                          ,csr_data: csr_data_li
-                          ,priv_w_v: priv_w_v_li
-                          ,priv_r_v: priv_r_v_li
-                          ,priv_data: priv_data_li
                           ,domain: domain_data_r
                           ,sac: sac_data_r
-=======
->>>>>>> 7b5a0bd1
                           };
 
   logic rdata_v_r;
