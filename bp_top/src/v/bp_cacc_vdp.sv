module bp_cacc_vdp
 import bp_common_pkg::*;
 import bp_common_aviary_pkg::*;
 import bp_be_pkg::*;
 import bp_common_rv64_pkg::*;
 import bp_common_cfg_link_pkg::*;
 import bp_cce_pkg::*;
 import bp_me_pkg::*;
 import bp_be_dcache_pkg::*;
  #(parameter bp_params_e bp_params_p = e_bp_default_cfg
    `declare_bp_proc_params(bp_params_p)
    `declare_bp_bedrock_lce_if_widths(paddr_width_p, cce_block_width_p, lce_id_width_p, cce_id_width_p, lce_assoc_p, lce)
    `declare_bp_bedrock_mem_if_widths(paddr_width_p, cce_block_width_p, lce_id_width_p, lce_assoc_p, cce)
    `declare_bp_cache_engine_if_widths(paddr_width_p, ptag_width_p, acache_sets_p, acache_assoc_p, dword_width_p, acache_block_width_p, acache_fill_width_p, cache)

    , localparam cfg_bus_width_lp= `bp_cfg_bus_width(vaddr_width_p, core_id_width_p, cce_id_width_p, lce_id_width_p, cce_pc_width_p, cce_instr_width_p)
    )
   (
    input                                     clk_i
    , input                                   reset_i

    , input [lce_id_width_p-1:0]              lce_id_i

    , output [lce_req_msg_width_lp-1:0]       lce_req_o
    , output                                  lce_req_v_o
    , input                                   lce_req_ready_i

    , output [lce_resp_msg_width_lp-1:0]      lce_resp_o
    , output                                  lce_resp_v_o
    , input                                   lce_resp_ready_i

    , input [lce_cmd_msg_width_lp-1:0]        lce_cmd_i
    , input                                   lce_cmd_v_i
    , output                                  lce_cmd_yumi_o

    , output [lce_cmd_msg_width_lp-1:0]       lce_cmd_o
    , output                                  lce_cmd_v_o
    , input                                   lce_cmd_ready_i

    , input  [cce_mem_msg_width_lp-1:0]       io_cmd_i
    , input                                   io_cmd_v_i
    , output                                  io_cmd_ready_o

    , output [cce_mem_msg_width_lp-1:0]       io_resp_o
    , output logic                            io_resp_v_o
    , input                                   io_resp_yumi_i
    );


 `declare_bp_be_dcache_pkt_s(bp_page_offset_width_gp, dpath_width_p);
<<<<<<< HEAD
 `declare_bp_be_mem_structs(vaddr_width_p, ptag_width_p, lce_sets_p, cce_block_width_p/8);

  bp_be_dcache_pkt_s        dcache_pkt;
=======
   
  bp_be_dcache_pkt_s        dcache_pkt;   
>>>>>>> 5b8a8075
  logic                     dcache_ready, dcache_v;
  logic [dpath_width_p-1:0] dcache_data;
  logic                     dcache_tlb_miss, dcache_poison;
  logic [ptag_width_p-1:0]  dcache_ptag;
  logic                     dcache_uncached;
  logic                     dcache_miss_v;
  logic                     dcache_pkt_v;

  `declare_bp_cfg_bus_s(vaddr_width_p, core_id_width_p, cce_id_width_p, lce_id_width_p, cce_pc_width_p, cce_instr_width_p);
  bp_cfg_bus_s cfg_bus_cast_i;
  assign cfg_bus_cast_i.dcache_id = lce_id_i;


  logic cache_req_v_o, cache_req_ready_i, cache_req_metadata_v_o,
  data_mem_pkt_v_i, data_mem_pkt_yumi_o,
  tag_mem_pkt_v_i, tag_mem_pkt_yumi_o,
  stat_mem_pkt_v_i, stat_mem_pkt_yumi_o,
  cache_req_complete_lo, cache_req_critical_lo,
  cache_req_credits_full_lo, cache_req_credits_empty_lo;

  `declare_bp_cache_engine_if(paddr_width_p, ptag_width_p, acache_sets_p, acache_assoc_p, dword_width_p, acache_block_width_p, acache_fill_width_p, cache);

  bp_cache_req_s cache_req_cast_o;
  bp_cache_data_mem_pkt_s data_mem_pkt_i;
  logic [cce_block_width_p-1:0] data_mem_o;
  bp_cache_tag_mem_pkt_s tag_mem_pkt_i;
  logic [ptag_width_p-1:0] tag_mem_o;
  bp_cache_stat_mem_pkt_s stat_mem_pkt_i;
  logic [cache_stat_info_width_lp-1:0] stat_mem_o;
  bp_cache_req_metadata_s cache_req_metadata_o;

bp_pma
 #(.bp_params_p(bp_params_p))
  pma
   (.clk_i(clk_i)
    ,.reset_i(reset_i)

    ,.ptag_v_i(dcache_pkt_v)
    ,.ptag_i(dcache_ptag)

    ,.uncached_o(dcache_uncached)
    );

bp_be_dcache
  #(.bp_params_p(bp_params_p))
  dcache
   (.clk_i(clk_i)
    ,.reset_i(reset_i)

    ,.cfg_bus_i(cfg_bus_cast_i)

    ,.dcache_pkt_i(dcache_pkt)
    ,.v_i(dcache_pkt_v)
    ,.ready_o(dcache_ready)

    ,.early_v_o(dcache_v)
    ,.early_data_o(dcache_data)
    ,.final_v_o()
    ,.final_data_o()

    ,.ptag_v_i(1'b1)
    ,.ptag_i(dcache_ptag)
    ,.uncached_i(dcache_uncached)

    ,.flush_i(1'b0)

    // D$-LCE Interface
    ,.cache_req_complete_i(cache_req_complete_lo)
    ,.cache_req_critical_i(cache_req_critical_lo)
    ,.cache_req_o(cache_req_cast_o)
    ,.cache_req_v_o(cache_req_v_o)
    ,.cache_req_ready_i(cache_req_ready_i)
    ,.cache_req_metadata_o(cache_req_metadata_o)
    ,.cache_req_metadata_v_o(cache_req_metadata_v_o)
    ,.cache_req_credits_full_i(cache_req_credits_full_lo)
    ,.cache_req_credits_empty_i(cache_req_credits_empty_lo)

    ,.data_mem_pkt_v_i(data_mem_pkt_v_i)
    ,.data_mem_pkt_i(data_mem_pkt_i)
    ,.data_mem_o(data_mem_o)
    ,.data_mem_pkt_yumi_o(data_mem_pkt_yumi_o)
    ,.tag_mem_pkt_v_i(tag_mem_pkt_v_i)
    ,.tag_mem_pkt_i(tag_mem_pkt_i)
    ,.tag_mem_o(tag_mem_o)
    ,.tag_mem_pkt_yumi_o(tag_mem_pkt_yumi_o)
    ,.stat_mem_pkt_v_i(stat_mem_pkt_v_i)
    ,.stat_mem_pkt_i(stat_mem_pkt_i)
    ,.stat_mem_o(stat_mem_o)
    ,.stat_mem_pkt_yumi_o(stat_mem_pkt_yumi_o)
    );


bp_lce
 #(.bp_params_p(bp_params_p)
   ,.assoc_p(dcache_assoc_p)
   ,.sets_p(dcache_sets_p)
   ,.block_width_p(dcache_block_width_p)
   ,.fill_width_p(dcache_fill_width_p)
   ,.timeout_max_limit_p(4)
   ,.credits_p(coh_noc_max_credits_p)
   ,.data_mem_invert_clk_p(1)
   ,.tag_mem_invert_clk_p(1)
   )
  be_lce
   (.clk_i(clk_i)
    ,.reset_i(reset_i)

    ,.lce_id_i(cfg_bus_cast_i.dcache_id)
    ,.lce_mode_i(cfg_bus_cast_i.dcache_mode)

    ,.cache_req_i(cache_req_cast_o)
    ,.cache_req_v_i(cache_req_v_o)
    ,.cache_req_ready_o(cache_req_ready_i)
    ,.cache_req_metadata_i(cache_req_metadata_o)
    ,.cache_req_metadata_v_i(cache_req_metadata_v_o)
    ,.cache_req_critical_o(cache_req_critical_lo)
    ,.cache_req_complete_o(cache_req_complete_lo)
    ,.cache_req_credits_full_o(cache_req_credits_full_lo)
    ,.cache_req_credits_empty_o(cache_req_credits_empty_lo)

    ,.data_mem_pkt_o(data_mem_pkt_i)
    ,.data_mem_pkt_v_o(data_mem_pkt_v_i)
    ,.data_mem_pkt_yumi_i(data_mem_pkt_yumi_o)
    ,.data_mem_i(data_mem_o)

    ,.tag_mem_pkt_o(tag_mem_pkt_i)
    ,.tag_mem_pkt_v_o(tag_mem_pkt_v_i)
    ,.tag_mem_pkt_yumi_i(tag_mem_pkt_yumi_o)
    ,.tag_mem_i(tag_mem_o)

    ,.stat_mem_pkt_v_o(stat_mem_pkt_v_i)
    ,.stat_mem_pkt_o(stat_mem_pkt_i)
    ,.stat_mem_pkt_yumi_i(stat_mem_pkt_yumi_o)
    ,.stat_mem_i(stat_mem_o)

    ,.lce_req_o(lce_req_o)
    ,.lce_req_v_o(lce_req_v_o)
    ,.lce_req_ready_i(lce_req_ready_i)

    ,.lce_resp_o(lce_resp_o)
    ,.lce_resp_v_o(lce_resp_v_o)
    ,.lce_resp_ready_i(lce_resp_ready_i)

    ,.lce_cmd_i(lce_cmd_i)
    ,.lce_cmd_v_i(lce_cmd_v_i)
    ,.lce_cmd_yumi_o(lce_cmd_yumi_o)

    ,.lce_cmd_o(lce_cmd_o)
    ,.lce_cmd_v_o(lce_cmd_v_o)
    ,.lce_cmd_ready_i(lce_cmd_ready_i)
    );


  // CCE-IO interface is used for uncached requests-read/write memory mapped CSR
   `declare_bp_bedrock_mem_if(paddr_width_p, cce_block_width_p, lce_id_width_p, lce_assoc_p, cce);

  bp_bedrock_cce_mem_msg_s io_resp_cast_o;
  bp_bedrock_cce_mem_msg_s io_cmd_cast_i;
  bp_bedrock_cce_mem_msg_header_s resp_header;

  assign io_cmd_ready_o = 1'b1;
  assign io_cmd_cast_i = io_cmd_i;
  assign io_resp_o = io_resp_cast_o;

  logic [63:0] resp_data, start_cmd, input_a_ptr, input_b_ptr, input_len,
               res_status, res_ptr, res_len, operation, dot_product_res;
  logic [63:0] vector_a [0:7];
  logic [63:0] vector_b [0:7];
  logic [2:0] len_a_cnt, len_b_cnt;
  logic load, second_operand, done;
  logic [paddr_width_p-1:0]  resp_addr;

  //chnage the names
  logic [63:0] product_res [0:7];
  logic [63:0] sum_l1 [0:3];
  logic [63:0] sum_l2 [0:1];
  logic [63:0] dot_product_temp;

  bp_bedrock_cce_mem_payload_s  resp_payload;
  bp_bedrock_msg_size_e         resp_size;
  bp_bedrock_mem_type_e         resp_msg;
  bp_local_addr_s          local_addr_li;

  assign local_addr_li = io_cmd_cast_i.header.addr;
  assign resp_header   =  '{msg_type       : resp_msg
                            ,addr          : resp_addr
                            ,payload       : resp_payload
                            ,size          : resp_size  };

  assign io_resp_cast_o = '{header         : resp_header
                            ,data          : resp_data  };


  logic [vaddr_width_p-1:0] v_addr;
  assign v_addr = load ? (second_operand ? (input_b_ptr+len_b_cnt*8)
                                         : (input_a_ptr+len_a_cnt*8))
                       : res_ptr;


  typedef enum logic [3:0]{
    RESET
    , WAIT_START
    , WAIT_FETCH
    , FETCH
    , WAIT_DCACHE_C1
    , WAIT_DCACHE_C2
    , CHECK_VEC1_LEN
    , FETCH_VEC2
    , CHECK_VEC2_LEN
    , WB_RESULT
    , DONE
  } state_e;
  state_e state_r, state_n;

  always_ff @(posedge clk_i) begin
    io_resp_v_o  <= io_cmd_v_i;
    vector_a[len_a_cnt] <= (dcache_v & load & ~second_operand) ? dcache_data : vector_a[len_a_cnt];
    len_a_cnt <= (dcache_v & load & ~second_operand) ? len_a_cnt + 1'b1 : len_a_cnt;
    vector_b[len_b_cnt]  <= (dcache_v & load & second_operand) ? dcache_data : vector_b[len_b_cnt];
    len_b_cnt <= (dcache_v & load & second_operand) ? len_b_cnt + 1'b1 : len_b_cnt;

    if(reset_i)
      state_r <= RESET;
    else
      state_r <= state_n;

    if (reset_i || done) begin
      start_cmd     <= '0;
      input_a_ptr   <= '0;
      input_b_ptr   <= '0;
      input_len     <= '0;
      res_ptr       <= '0;
      res_len       <= '0;
      operation     <= '0;
      io_resp_v_o   <= '0;
      len_a_cnt     <= '0;
      len_b_cnt     <= '0;
      vector_a      <= '{default:64'd0};
      vector_b      <= '{default:64'd0};
    end
    if (state_r == DONE)
      start_cmd  <= '0;
    else if (io_cmd_v_i & (io_cmd_cast_i.header.msg_type == e_bedrock_mem_uc_wr))
    begin
      resp_size    <= io_cmd_cast_i.header.size;
      resp_payload <= io_cmd_cast_i.header.payload;
      resp_addr    <= io_cmd_cast_i.header.addr;
      resp_msg     <= io_cmd_cast_i.header.msg_type;
      unique
      case (local_addr_li.addr)
        20'h00000 : input_a_ptr <= io_cmd_cast_i.data;
        20'h00040 : input_b_ptr <= io_cmd_cast_i.data;
        20'h00080 : input_len  <= io_cmd_cast_i.data;
        20'h000c0 : start_cmd  <= io_cmd_cast_i.data;
        20'h00140 : res_ptr    <= io_cmd_cast_i.data;
        20'h00180 : res_len    <= io_cmd_cast_i.data;
        20'h00200 : operation  <= io_cmd_cast_i.data;
        default : begin end
      endcase
    end
    else if (io_cmd_v_i & (io_cmd_cast_i.header.msg_type == e_bedrock_mem_uc_rd))
    begin
      resp_size    <= io_cmd_cast_i.header.size;
      resp_payload <= io_cmd_cast_i.header.payload;
      resp_addr    <= io_cmd_cast_i.header.addr;
      resp_msg     <= io_cmd_cast_i.header.msg_type;
      unique
      case (local_addr_li.addr)
        20'h00000 : resp_data <= input_a_ptr;
        20'h00040 : resp_data <= input_b_ptr;
        20'h00080 : resp_data <= input_len;
        20'h000c0 : resp_data <= start_cmd;
        20'h00100 : resp_data <= res_status;
        20'h00140 : resp_data <= res_ptr;
        20'h00180 : resp_data <= res_len;
        20'h00200 : resp_data <= operation;
        default : begin end
      endcase
    end
  end


  always_comb begin
    state_n = state_r;
    case (state_r)
      RESET: begin
        state_n = reset_i ? RESET : WAIT_START;
        res_status = '0;
        dcache_ptag = '0;
        dcache_pkt = '0;
        dcache_pkt_v = '0;
        load = 0;
        second_operand = 0;
        done = 0;
      end
      WAIT_START: begin
        state_n = start_cmd ? WAIT_FETCH : WAIT_START;
        res_status = '1;
        dcache_ptag = '0;
        dcache_pkt = '0;
        dcache_pkt_v = '0;
        load = 1;
        second_operand= 0;
        done = 0;
      end
      WAIT_FETCH: begin
        state_n = dcache_ready ? FETCH : WAIT_FETCH;
        res_status = '0;
        dcache_ptag = '0;
        dcache_pkt = '0;
        dcache_pkt_v = '0;
        done = 0;
      end
      FETCH: begin
        state_n = WAIT_DCACHE_C1;
        dcache_ptag = {(ptag_width_p-vtag_width_p)'(0), v_addr[vaddr_width_p-1-:vtag_width_p]};
        dcache_pkt.opcode = load ? e_dcache_op_ld : e_dcache_op_sd;
        dcache_pkt.data = load ? '0 : dot_product_res;
        dcache_pkt.page_offset = v_addr[0+:page_offset_width_p];
        res_status = '0;
        dcache_pkt_v = '1;
        done = 0;
      end
      WAIT_DCACHE_C1: begin
        state_n = WAIT_DCACHE_C2;
        res_status = '0;
        dcache_ptag = {(ptag_width_p-vtag_width_p)'(0), v_addr[vaddr_width_p-1-:vtag_width_p]};
        dcache_pkt.opcode = load ? e_dcache_op_ld : e_dcache_op_sd;
        dcache_pkt.page_offset = v_addr[0+:page_offset_width_p];
        dcache_pkt.data = load ? '0 : dot_product_res;
        dcache_pkt_v = '0;
        done = 0;
      end
      WAIT_DCACHE_C2: begin
        //if load: load both input vectors
        //if store: go to DONE after store
        state_n = dcache_miss_v ? WAIT_DCACHE_C2 :
                  (dcache_v ? (load ? (second_operand ? CHECK_VEC2_LEN : CHECK_VEC1_LEN) : DONE)
                            : WAIT_FETCH);
        res_status = '0;
        dcache_ptag = {(ptag_width_p-vtag_width_p)'(0), v_addr[vaddr_width_p-1-:vtag_width_p]};
        dcache_pkt.opcode = load ? e_dcache_op_ld : e_dcache_op_sd;
        dcache_pkt.data = load ? '0 : dot_product_res;
        dcache_pkt.page_offset = v_addr[0+:page_offset_width_p];
        dcache_pkt_v = '0;
        done = 0;
      end
      CHECK_VEC1_LEN: begin
        state_n = (len_a_cnt == input_len) ? FETCH_VEC2 : WAIT_FETCH;
        res_status = '0;
        dcache_ptag = {(ptag_width_p-vtag_width_p)'(0), v_addr[vaddr_width_p-1-:vtag_width_p]};
        dcache_pkt.opcode = load ? e_dcache_op_ld : e_dcache_op_sd;
        dcache_pkt.data = load ? '0 : dot_product_res;
        dcache_pkt.page_offset = v_addr[0+:page_offset_width_p];
        dcache_pkt_v = '0;
        done = 0;
      end
      FETCH_VEC2: begin
        state_n = WAIT_FETCH;
        res_status = '0;
        dcache_ptag = {(ptag_width_p-vtag_width_p)'(0), v_addr[vaddr_width_p-1-:vtag_width_p]};
        dcache_pkt.opcode = load ? e_dcache_op_ld : e_dcache_op_sd;
        dcache_pkt.data = load ? '0 : dot_product_res;
        dcache_pkt.page_offset = v_addr[0+:page_offset_width_p];
        dcache_pkt_v = '0;
        second_operand= 1;
        done = 0;
      end
      CHECK_VEC2_LEN: begin
        state_n= (len_b_cnt == input_len) ? WB_RESULT : WAIT_FETCH;
        res_status = '0;
        dcache_ptag = {(ptag_width_p-vtag_width_p)'(0), v_addr[vaddr_width_p-1-:vtag_width_p]};
        dcache_pkt.opcode = load ? e_dcache_op_ld : e_dcache_op_sd;
        dcache_pkt.data = load ? '0 : dot_product_res;
        dcache_pkt.page_offset = v_addr[0+:page_offset_width_p];
        dcache_pkt_v = '0;
        second_operand= 1;
        done = 0;
        dot_product_res = dot_product_temp;
      end
      WB_RESULT: begin
        state_n = WAIT_FETCH;
        load = 0;
        dcache_ptag = '0;
        dcache_pkt = '0;
        dcache_pkt_v = '0;
        res_status = 0;
        second_operand= 0;
        done = 0;
      end
      DONE: begin
        state_n = cache_req_credits_empty_lo ? RESET : DONE;
        res_status = cache_req_credits_empty_lo ? 1 : 0;
        dcache_ptag = '0;
        dcache_pkt = '0;
        dcache_pkt_v = '0;
        load = 0;
        second_operand= 0;
        done = 1;
      end
    endcase
   end // always_comb


  //dot_product unit
  for (genvar i=0; i<8; i++)
  begin : product
    assign product_res[i]= vector_a[i] * vector_b[i];
  end

  for (genvar i=0; i<4; i++)
  begin : sum_level_1
    assign sum_l1[i]= product_res[2*i] + product_res[2*i+1];
  end

  for (genvar i=0; i<2; i++)
  begin : sum_level_2
    assign sum_l2[i]= sum_l1[2*i] + sum_l1[2*i+1];
  end

   assign dot_product_temp = sum_l2[0] + sum_l2[1];

endmodule<|MERGE_RESOLUTION|>--- conflicted
+++ resolved
@@ -48,14 +48,7 @@
 
 
  `declare_bp_be_dcache_pkt_s(bp_page_offset_width_gp, dpath_width_p);
-<<<<<<< HEAD
- `declare_bp_be_mem_structs(vaddr_width_p, ptag_width_p, lce_sets_p, cce_block_width_p/8);
-
-  bp_be_dcache_pkt_s        dcache_pkt;
-=======
-   
   bp_be_dcache_pkt_s        dcache_pkt;   
->>>>>>> 5b8a8075
   logic                     dcache_ready, dcache_v;
   logic [dpath_width_p-1:0] dcache_data;
   logic                     dcache_tlb_miss, dcache_poison;
