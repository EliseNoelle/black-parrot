/**
 *  bp_nonsynth_nbf_loader.v
 *
 */

module bp_nonsynth_nbf_loader

  import bp_common_pkg::*;
  import bp_common_aviary_pkg::*;
  import bp_cce_pkg::*;
  import bp_common_cfg_link_pkg::*;
  import bp_be_pkg::*;
  import bp_be_dcache_pkg::*;
  import bp_me_pkg::*;

 #(parameter bp_params_e bp_params_p = e_bp_inv_cfg
  `declare_bp_proc_params(bp_params_p)
  `declare_bp_me_if_widths(paddr_width_p, cce_block_width_p, lce_id_width_p, lce_assoc_p)

  ,parameter nbf_filename_p = "prog.nbf"
  ,parameter nbf_opcode_width_p = 8
  ,parameter nbf_addr_width_p = paddr_width_p
  ,parameter nbf_data_width_p = dword_width_p

<<<<<<< HEAD
  ,parameter skip_freeze_clear_p = 0
  
  ,localparam nbf_width_lp = 1 + nbf_opcode_width_p + nbf_addr_width_p + nbf_data_width_p
=======
  ,localparam nbf_width_lp = nbf_opcode_width_p + nbf_addr_width_p + nbf_data_width_p
>>>>>>> 7b5a0bd1
  ,localparam max_nbf_index_lp = 2**20
  ,localparam nbf_index_width_lp = `BSG_SAFE_CLOG2(max_nbf_index_lp)
  )

  (input  clk_i
  ,input  reset_i
  
  ,input [lce_id_width_p-1:0]              lce_id_i

  ,output [cce_mem_msg_width_lp-1:0]       io_cmd_o
  ,output                                  io_cmd_v_o
  ,input                                   io_cmd_yumi_i
  
  ,input  [cce_mem_msg_width_lp-1:0]       io_resp_i
  ,input                                   io_resp_v_i
  ,output                                  io_resp_ready_o
  );
  
  enum logic [1:0] {
    RESET
    ,SEND_NBF
    ,DONE
  } state_n, state_r;
  
  // response network not used
  wire unused_resp = &{io_resp_i, io_resp_v_i};
  assign io_resp_ready_o = 1'b1;

  logic [`BSG_WIDTH(io_noc_max_credits_p)-1:0] credit_count_lo;
  bsg_flow_counter
   #(.els_p(io_noc_max_credits_p))
   nbf_counter
    (.clk_i(clk_i)
     ,.reset_i(reset_i)

     ,.v_i(io_cmd_yumi_i)
     ,.ready_i(1'b1)

     ,.yumi_i(io_resp_v_i)
     ,.count_o(credit_count_lo)
     );
  wire credits_full_lo = (credit_count_lo == io_noc_max_credits_p);
  wire credits_empty_lo = (credit_count_lo == '0);

  // bp_nbf packet
  typedef struct packed {
    logic write_not_read;
    logic [nbf_opcode_width_p-1:0] opcode;
    logic [nbf_addr_width_p-1:0] addr;
    logic [nbf_data_width_p-1:0] data;
  } bp_nbf_s;

  // bp_cce packet
  `declare_bp_me_if(paddr_width_p, cce_block_width_p, lce_id_width_p, lce_assoc_p);
  bp_cce_mem_msg_s io_cmd, io_resp;
  
  assign io_cmd_o = io_cmd;
  assign io_resp = io_resp_i;
  assign io_cmd_v_o = ~credits_full_lo & (state_r == SEND_NBF);

  // read nbf file.
  logic [nbf_width_lp-1:0] nbf [max_nbf_index_lp-1:0];
  logic [nbf_index_width_lp-1:0] nbf_index_r, nbf_index_n;
  bp_nbf_s curr_nbf;
  assign curr_nbf = nbf[nbf_index_r];
  
  // assemble cce cmd packet
  always_comb
  begin
<<<<<<< HEAD
    freeze_addr.nonlocal = '0;
    freeze_addr.cce      = core_cnt_r;
    freeze_addr.dev      = cfg_dev_gp;
    freeze_addr.addr     = bp_cfg_reg_freeze_gp;

    if (state_r == FREEZE_CLR)
      begin
        io_cmd.data = '0;
        io_cmd.header.payload = '0;
        io_cmd.header.payload.lce_id = lce_id_i;
        io_cmd.header.addr = freeze_addr;
        io_cmd.header.msg_type = e_cce_mem_uc_wr;
      end
    else
      begin
        io_cmd.data = curr_nbf.data;
        io_cmd.header.payload = '0;
        io_cmd.header.addr = curr_nbf.addr;
        io_cmd.header.msg_type = e_cce_mem_uc_wr;

        case (curr_nbf.opcode[0+:4])
          4'h0: io_cmd.header.size = e_mem_msg_size_1;
          4'h1: io_cmd.header.size = e_mem_msg_size_2;
          4'h2: io_cmd.header.size = e_mem_msg_size_4;
          4'h3: io_cmd.header.size = e_mem_msg_size_8;
          default: io_cmd.header.size = e_mem_msg_size_1;
        endcase

        case (curr_nbf.opcode)
          8'h00, 8'h01, 8'h02, 8'h03: io_cmd.header.msg_type = e_cce_mem_uc_wr;
          8'h10, 8'h11, 8'h12, 8'h13: io_cmd.header.msg_type = e_cce_mem_uc_rd;
          default: io_cmd.header.msg_type = e_cce_mem_uc_rd;
        endcase
      end
=======
    io_cmd.data = curr_nbf.data;
    io_cmd.header.payload = '0;
    io_cmd.header.payload.lce_id = lce_id_i;
    io_cmd.header.addr = curr_nbf.addr;
    io_cmd.header.msg_type = e_cce_mem_uc_wr;
    
    case (curr_nbf.opcode)
      2: io_cmd.header.size = e_mem_msg_size_4;
      3: io_cmd.header.size = e_mem_msg_size_8;
      default: io_cmd.header.size = e_mem_msg_size_4;
    endcase
>>>>>>> 7b5a0bd1
  end

  // read nbf file
  initial $readmemh(nbf_filename_p, nbf);

  assign nbf_index_n = nbf_index_r + io_cmd_yumi_i;
   // combinational
  always_comb 
  begin
    unique casez (state_r)
      RESET       : state_n = reset_i ? RESET : SEND_NBF;
      SEND_NBF    : state_n = (curr_nbf.opcode == 8'hFF) ? DONE : SEND_NBF;
      DONE        : state_n = DONE;
      default : state_n = RESET;
    endcase
  end
  
  always_ff @(posedge clk_i)
  begin
    if (reset_i)
      begin
        nbf_index_r <= '0;
        state_r <= RESET;
      end
    else 
      begin
        nbf_index_r <= nbf_index_n;
        state_r <= state_n;
      end
  end

endmodule<|MERGE_RESOLUTION|>--- conflicted
+++ resolved
@@ -22,13 +22,7 @@
   ,parameter nbf_addr_width_p = paddr_width_p
   ,parameter nbf_data_width_p = dword_width_p
 
-<<<<<<< HEAD
-  ,parameter skip_freeze_clear_p = 0
-  
   ,localparam nbf_width_lp = 1 + nbf_opcode_width_p + nbf_addr_width_p + nbf_data_width_p
-=======
-  ,localparam nbf_width_lp = nbf_opcode_width_p + nbf_addr_width_p + nbf_data_width_p
->>>>>>> 7b5a0bd1
   ,localparam max_nbf_index_lp = 2**20
   ,localparam nbf_index_width_lp = `BSG_SAFE_CLOG2(max_nbf_index_lp)
   )
@@ -98,42 +92,6 @@
   // assemble cce cmd packet
   always_comb
   begin
-<<<<<<< HEAD
-    freeze_addr.nonlocal = '0;
-    freeze_addr.cce      = core_cnt_r;
-    freeze_addr.dev      = cfg_dev_gp;
-    freeze_addr.addr     = bp_cfg_reg_freeze_gp;
-
-    if (state_r == FREEZE_CLR)
-      begin
-        io_cmd.data = '0;
-        io_cmd.header.payload = '0;
-        io_cmd.header.payload.lce_id = lce_id_i;
-        io_cmd.header.addr = freeze_addr;
-        io_cmd.header.msg_type = e_cce_mem_uc_wr;
-      end
-    else
-      begin
-        io_cmd.data = curr_nbf.data;
-        io_cmd.header.payload = '0;
-        io_cmd.header.addr = curr_nbf.addr;
-        io_cmd.header.msg_type = e_cce_mem_uc_wr;
-
-        case (curr_nbf.opcode[0+:4])
-          4'h0: io_cmd.header.size = e_mem_msg_size_1;
-          4'h1: io_cmd.header.size = e_mem_msg_size_2;
-          4'h2: io_cmd.header.size = e_mem_msg_size_4;
-          4'h3: io_cmd.header.size = e_mem_msg_size_8;
-          default: io_cmd.header.size = e_mem_msg_size_1;
-        endcase
-
-        case (curr_nbf.opcode)
-          8'h00, 8'h01, 8'h02, 8'h03: io_cmd.header.msg_type = e_cce_mem_uc_wr;
-          8'h10, 8'h11, 8'h12, 8'h13: io_cmd.header.msg_type = e_cce_mem_uc_rd;
-          default: io_cmd.header.msg_type = e_cce_mem_uc_rd;
-        endcase
-      end
-=======
     io_cmd.data = curr_nbf.data;
     io_cmd.header.payload = '0;
     io_cmd.header.payload.lce_id = lce_id_i;
@@ -141,11 +99,18 @@
     io_cmd.header.msg_type = e_cce_mem_uc_wr;
     
     case (curr_nbf.opcode)
-      2: io_cmd.header.size = e_mem_msg_size_4;
-      3: io_cmd.header.size = e_mem_msg_size_8;
-      default: io_cmd.header.size = e_mem_msg_size_4;
+      4'h0: io_cmd.header.size = e_mem_msg_size_1;
+      4'h1: io_cmd.header.size = e_mem_msg_size_2;
+      4'h2: io_cmd.header.size = e_mem_msg_size_4;
+      4'h3: io_cmd.header.size = e_mem_msg_size_8;
+      default: io_cmd.header.size = e_mem_msg_size_1;
     endcase
->>>>>>> 7b5a0bd1
+
+    case (curr_nbf.opcode)
+      8'h00, 8'h01, 8'h02, 8'h03: io_cmd.header.msg_type = e_cce_mem_uc_wr;
+      8'h10, 8'h11, 8'h12, 8'h13: io_cmd.header.msg_type = e_cce_mem_uc_rd;
+      default: io_cmd.header.msg_type = e_cce_mem_uc_rd;
+    endcase
   end
 
   // read nbf file
