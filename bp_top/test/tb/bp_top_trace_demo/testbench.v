/**
  *
  * testbench.v
  *
  */
  
`include "bsg_noc_links.vh"

module testbench
 import bp_common_pkg::*;
 import bp_common_aviary_pkg::*;
 import bp_be_pkg::*;
 import bp_common_rv64_pkg::*;
 import bp_cce_pkg::*;
 import bp_common_cfg_link_pkg::*;
 #(parameter bp_params_e bp_params_p = BP_CFG_FLOWVAR // Replaced by the flow with a specific bp_cfg
   `declare_bp_proc_params(bp_params_p)
   `declare_bp_me_if_widths(paddr_width_p, cce_block_width_p, num_lce_p, lce_assoc_p)

   // Tracing parameters
   , parameter calc_trace_p                = 0
   , parameter cce_trace_p                 = 0
   , parameter cmt_trace_p                 = 0
   , parameter dram_trace_p                = 0
   , parameter npc_trace_p                 = 0
   , parameter dcache_trace_p              = 0
   , parameter skip_init_p                 = 0

   , parameter mem_load_p         = 1
   , parameter mem_file_p         = "prog.mem"
   , parameter mem_cap_in_bytes_p = 2**20
   , parameter [paddr_width_p-1:0] mem_offset_p = paddr_width_p'(32'h8000_0000)

   // Number of elements in the fake BlackParrot memory
   , parameter use_max_latency_p      = 0
   , parameter use_random_latency_p   = 1
   , parameter use_dramsim2_latency_p = 0

   , parameter max_latency_p = 15

   , parameter dram_clock_period_in_ps_p = 1000
   , parameter dram_bp_params_p                = "dram_ch.ini"
   , parameter dram_sys_bp_params_p            = "dram_sys.ini"
   , parameter dram_capacity_p           = 16384
   )
  (input clk_i
   , input reset_i
   );

`declare_bsg_ready_and_link_sif_s(mem_noc_flit_width_p, bsg_ready_and_link_sif_s);
`declare_bp_me_if(paddr_width_p, cce_block_width_p, num_lce_p, lce_assoc_p)

bsg_ready_and_link_sif_s cmd_link_li, cmd_link_lo;
bsg_ready_and_link_sif_s resp_link_li, resp_link_lo;

bp_cce_mem_msg_s       mem_resp_li;
logic                  mem_resp_v_li, mem_resp_ready_lo;
bp_cce_mem_msg_s       mem_cmd_lo;
logic                  mem_cmd_v_lo, mem_cmd_yumi_li;

bp_cce_mem_msg_s       dram_resp_lo;
logic                  dram_resp_v_lo, dram_resp_ready_li;
bp_cce_mem_msg_s       dram_cmd_li;
logic                  dram_cmd_v_li, dram_cmd_yumi_lo;

bp_cce_mem_msg_s       host_resp_lo;
logic                  host_resp_v_lo, host_resp_ready_li;
bp_cce_mem_msg_s       host_cmd_li;
logic                  host_cmd_v_li, host_cmd_yumi_lo;

bp_cce_mem_msg_s       cfg_cmd_lo;
logic                  cfg_cmd_v_lo, cfg_cmd_ready_li;
bp_cce_mem_msg_s       cfg_resp_li;
logic                  cfg_resp_v_li, cfg_resp_ready_lo;

logic [mem_noc_cord_width_p-1:0] dram_cord_lo, clint_cord_lo, host_cord_lo;
logic [num_core_p-1:0][mem_noc_cord_width_p-1:0] tile_cord_lo;
logic [num_mem_p-1:0][mem_noc_cord_width_p-1:0] mem_cord_lo;

assign clint_cord_lo[0+:mem_noc_x_cord_width_p]                      = clint_x_pos_p;
assign clint_cord_lo[mem_noc_x_cord_width_p+:mem_noc_y_cord_width_p] = '0;
assign dram_cord_lo[0+:mem_noc_x_cord_width_p]                      = mem_noc_x_dim_p+2;
assign dram_cord_lo[mem_noc_x_cord_width_p+:mem_noc_y_cord_width_p] = '0;
assign host_cord_lo[0+:mem_noc_x_cord_width_p]                      = mem_noc_x_dim_p+2;
assign host_cord_lo[mem_noc_x_cord_width_p+:mem_noc_y_cord_width_p] = '0;

for (genvar j = 0; j < mem_noc_y_dim_p; j++)
  begin : y
    for (genvar i = 0; i < mem_noc_x_dim_p; i++)
      begin : x
        localparam idx = j*mem_noc_x_dim_p + i;
        assign tile_cord_lo[idx][0+:mem_noc_x_cord_width_p] = i+1;
        assign tile_cord_lo[idx][mem_noc_x_cord_width_p+:mem_noc_y_cord_width_p] = j+1;
      end
  end
for (genvar i = 0; i < num_mem_p; i++)
  begin : x
    assign mem_cord_lo[i][0+:mem_noc_x_cord_width_p] = i;
    assign mem_cord_lo[i][mem_noc_x_cord_width_p+:mem_noc_y_cord_width_p] = '0;
  end

// Chip
wrapper
 #(.bp_params_p(bp_params_p))
 wrapper
  (.core_clk_i(clk_i)
   ,.core_reset_i(reset_i)
   
   ,.coh_clk_i(clk_i)
   ,.coh_reset_i(reset_i)

   ,.mem_clk_i(clk_i)
   ,.mem_reset_i(reset_i)

   ,.mem_cord_i(mem_cord_lo)
   ,.tile_cord_i(tile_cord_lo)
   ,.dram_cord_i(dram_cord_lo)
   ,.clint_cord_i(clint_cord_lo)
   ,.host_cord_i(host_cord_lo)

   ,.prev_cmd_link_i('0)
   ,.prev_cmd_link_o()

   ,.prev_resp_link_i('0)
   ,.prev_resp_link_o()

   ,.next_cmd_link_i(cmd_link_lo)
   ,.next_cmd_link_o(cmd_link_li)

   ,.next_resp_link_i(resp_link_lo)
   ,.next_resp_link_o(resp_link_li)
   );

  bind bp_be_top
    bp_nonsynth_commit_tracer
     #(.bp_params_p(bp_params_p))
     commit_tracer
      (.clk_i(clk_i & (testbench.cmt_trace_p == 1))
       ,.reset_i(reset_i)
       ,.freeze_i(be_checker.scheduler.int_regfile.cfg_bus.freeze)

<<<<<<< HEAD
       ,.mhartid_i(be_calculator.proc_cfg.core_id)
=======
       ,.mhartid_i(be_checker.scheduler.int_regfile.cfg_bus.core_id)
>>>>>>> af0adf09

       ,.commit_v_i(be_calculator.commit_pkt.instret)
       ,.commit_pc_i(be_calculator.commit_pkt.pc)
       ,.commit_instr_i(be_calculator.commit_pkt.instr)

       ,.rd_w_v_i(be_calculator.wb_pkt.rd_w_v)
       ,.rd_addr_i(be_calculator.wb_pkt.rd_addr)
       ,.rd_data_i(be_calculator.wb_pkt.rd_data)
       );

  bind bp_be_director
    bp_be_nonsynth_npc_tracer
     #(.bp_params_p(bp_params_p))
     npc_tracer
      (.clk_i(clk_i & (testbench.npc_trace_p == 1))
       ,.reset_i(reset_i)
       ,.freeze_i(be_checker.scheduler.int_regfile.cfg_bus.freeze)

       ,.mhartid_i(be_checker.scheduler.int_regfile.cfg_bus.core_id)

       ,.npc_w_v(npc_w_v)
       ,.npc_n(npc_n)
       ,.npc_r(npc_r)
       ,.expected_npc_o(expected_npc_o)

       ,.fe_cmd_i(fe_cmd)
       ,.fe_cmd_v(fe_cmd_v)

       ,.commit_pkt_i(commit_pkt)
       );

  bind bp_be_dcache
    bp_be_nonsynth_dcache_tracer
     #(.bp_params_p(bp_params_p))
     dcache_tracer
      (.clk_i(clk_i & (testbench.dcache_trace_p == 1))
       ,.reset_i(reset_i)
       ,.freeze_i(cfg_bus_cast_i.freeze)

       ,.mhartid_i(cfg_bus_cast_i.core_id)

       ,.v_tv_r(v_tv_r)
       ,.cache_miss_o(cache_miss_o)

       ,.paddr_tv_r(paddr_tv_r)
       ,.uncached_tv_r(uncached_tv_r)
       ,.load_op_tv_r(load_op_tv_r)
       ,.store_op_tv_r(store_op_tv_r)
       ,.lr_op_tv_r(lr_op_tv_r)
       ,.sc_op_tv_r(sc_op_tv_r)
       ,.store_data(data_tv_r)
       ,.load_data(data_o)
       );

  bind bp_be_top
    bp_be_nonsynth_calc_tracer
     #(.bp_params_p(bp_params_p))
     tracer
       // Workaround for verilator binding by accident
       // TODO: Figure out why tracing is always enabled
      (.clk_i(clk_i & (testbench.calc_trace_p == 1))
       ,.reset_i(reset_i)
       ,.freeze_i(be_checker.scheduler.int_regfile.cfg_bus.freeze)
  
       ,.mhartid_i(be_checker.scheduler.int_regfile.cfg_bus.core_id)

       ,.issue_pkt_i(be_checker.scheduler.issue_pkt)
       ,.issue_pkt_v_i(be_checker.scheduler.fe_queue_yumi_o)
  
       ,.fe_nop_v_i(be_calculator.exc_stage_n[0].fe_nop_v)
       ,.be_nop_v_i(be_calculator.exc_stage_n[0].be_nop_v)
       ,.me_nop_v_i(be_calculator.exc_stage_n[0].me_nop_v)
       ,.dispatch_pkt_i(be_calculator.dispatch_pkt)
  
       ,.ex1_br_tgt_i(be_calculator.calc_status.ex1_npc)
       ,.ex1_btaken_i(be_calculator.pipe_int.btaken)
       ,.iwb_result_i(be_calculator.comp_stage_n[3])
       ,.fwb_result_i(be_calculator.comp_stage_n[4])
  
       ,.cmt_trace_exc_i(be_calculator.exc_stage_n[1+:5])
  
       ,.trap_v_i(be_mem.csr.trap_pkt_cast_o._interrupt | be_mem.csr.trap_pkt_cast_o.exception)
       ,.mtvec_i(be_mem.csr.mtvec_n)
       ,.mtval_i(be_mem.csr.mtval_n[0+:vaddr_width_p])
       ,.ret_v_i(be_mem.csr.trap_pkt_cast_o.eret)
       ,.mepc_i(be_mem.csr.mepc_n[0+:vaddr_width_p])
       ,.mcause_i(be_mem.csr.mcause_n)
  
       ,.priv_mode_i(be_mem.csr.priv_mode_n)
       ,.mpp_i(be_mem.csr.mstatus_n.mpp)
       );

// We rely on this for termination, so don't gate behind parameter
bind bp_be_top
  bp_be_nonsynth_perf
   #(.bp_params_p(bp_params_p))
   perf
    (.clk_i(clk_i)
     ,.reset_i(reset_i)

     ,.mhartid_i(be_checker.scheduler.int_regfile.cfg_bus.core_id)

     ,.fe_nop_i(be_calculator.exc_stage_r[2].fe_nop_v)
     ,.be_nop_i(be_calculator.exc_stage_r[2].be_nop_v)
     ,.me_nop_i(be_calculator.exc_stage_r[2].me_nop_v)
     ,.poison_i(be_calculator.exc_stage_r[2].poison_v)
     ,.roll_i(be_calculator.exc_stage_r[2].roll_v)
     ,.instr_cmt_i(be_calculator.commit_pkt.v)

     ,.program_finish_i(testbench.program_finish)
     );

  bp_mem_nonsynth_tracer
   #(.bp_params_p(bp_params_p))
   bp_mem_tracer
    (.clk_i(clk_i & (testbench.dram_trace_p == 1))
     ,.reset_i(reset_i)

     ,.mem_cmd_i(dram_cmd_li)
     ,.mem_cmd_v_i(dram_cmd_v_li)
     ,.mem_cmd_yumi_i(dram_cmd_yumi_lo)

     ,.mem_resp_i(dram_resp_lo)
     ,.mem_resp_v_i(dram_resp_v_lo)
     ,.mem_resp_ready_i(dram_resp_ready_li)
     );

  bind bp_cce_top
    bp_cce_nonsynth_tracer
      #(.bp_params_p(bp_params_p))
      bp_cce_tracer
       (.clk_i(clk_i & (testbench.cce_trace_p == 1))
        ,.reset_i(reset_i)
        ,.freeze_i(bp_cce.inst_ram.cfg_bus_cast_i.freeze)
  
        ,.cce_id_i(bp_cce.inst_ram.cfg_bus_cast_i.cce_id)
  
        // To CCE
        ,.lce_req_i(lce_req_to_cce)
        ,.lce_req_v_i(lce_req_v_to_cce)
        ,.lce_req_yumi_i(lce_req_yumi_from_cce)
        ,.lce_resp_i(lce_resp_to_cce)
        ,.lce_resp_v_i(lce_resp_v_to_cce)
        ,.lce_resp_yumi_i(lce_resp_yumi_from_cce)
  
        // From CCE
        ,.lce_cmd_i(lce_cmd_o)
        ,.lce_cmd_v_i(lce_cmd_v_o)
        ,.lce_cmd_ready_i(lce_cmd_ready_i)
  
        // To CCE
        ,.mem_resp_i(mem_resp_to_cce)
        ,.mem_resp_v_i(mem_resp_v_to_cce)
        ,.mem_resp_yumi_i(mem_resp_yumi_from_cce)
  
        // From CCE
        ,.mem_cmd_i(mem_cmd_from_cce)
        ,.mem_cmd_v_i(mem_cmd_v_from_cce)
        ,.mem_cmd_ready_i(mem_cmd_ready_to_cce)
        );

wire [mem_noc_cord_width_p-1:0] cfg_cmd_core_lo = cfg_cmd_lo.addr[cfg_addr_width_p+:cfg_core_width_p];
wire [mem_noc_cord_width_p-1:0] dst_cord_lo = cfg_cmd_v_lo ? tile_cord_lo[cfg_cmd_core_lo] : '0;
wire [mem_noc_cid_width_p-1:0]  dst_cid_lo = mem_noc_cid_width_p'(1);

// DRAM + link 
bp_me_cce_to_wormhole_link_bidir
 #(.bp_params_p(bp_params_p))
  bidir_link
  (.clk_i(clk_i)
  ,.reset_i(reset_i)

  ,.mem_cmd_i(cfg_cmd_lo)
  ,.mem_cmd_v_i(cfg_cmd_ready_li & cfg_cmd_v_lo)
  ,.mem_cmd_ready_o(cfg_cmd_ready_li)

  ,.mem_resp_o(cfg_resp_li)
  ,.mem_resp_v_o(cfg_resp_v_li)
  ,.mem_resp_yumi_i(cfg_resp_ready_lo & cfg_resp_v_li)

  ,.mem_cmd_o(mem_cmd_lo)
  ,.mem_cmd_v_o(mem_cmd_v_lo)
  ,.mem_cmd_yumi_i(mem_cmd_yumi_li)

  ,.mem_resp_i(mem_resp_li)
  ,.mem_resp_v_i(mem_resp_v_li)
  ,.mem_resp_ready_o(mem_resp_ready_lo)

  ,.my_cord_i(dram_cord_lo)
  ,.my_cid_i(mem_noc_cid_width_p'(0))
  ,.dst_cord_i(dst_cord_lo)
  ,.dst_cid_i(dst_cid_lo)
     
  ,.cmd_link_i(cmd_link_li)
  ,.cmd_link_o(cmd_link_lo)

  ,.resp_link_i(resp_link_li)
  ,.resp_link_o(resp_link_lo)
  );

bp_mem
#(.bp_params_p(bp_params_p)
  ,.mem_cap_in_bytes_p(mem_cap_in_bytes_p)
  ,.mem_load_p(mem_load_p)
  ,.mem_file_p(mem_file_p)
  ,.mem_offset_p(mem_offset_p)

  ,.use_max_latency_p(use_max_latency_p)
  ,.use_random_latency_p(use_random_latency_p)
  ,.use_dramsim2_latency_p(use_dramsim2_latency_p)
  ,.max_latency_p(max_latency_p)

  ,.dram_clock_period_in_ps_p(dram_clock_period_in_ps_p)
  ,.dram_bp_params_p(dram_bp_params_p)
  ,.dram_sys_bp_params_p(dram_sys_bp_params_p)
  ,.dram_capacity_p(dram_capacity_p)
  )
mem
 (.clk_i(clk_i)
  ,.reset_i(reset_i)

  ,.mem_cmd_i(dram_cmd_li)
  ,.mem_cmd_v_i(dram_cmd_v_li)
  ,.mem_cmd_yumi_o(dram_cmd_yumi_lo)

  ,.mem_resp_o(dram_resp_lo)
  ,.mem_resp_v_o(dram_resp_v_lo)
  ,.mem_resp_ready_i(dram_resp_ready_li)
  );

logic [num_core_p-1:0] program_finish;
bp_nonsynth_host
 #(.bp_params_p(bp_params_p))
 host_mmio
  (.clk_i(clk_i)
   ,.reset_i(reset_i)

   ,.mem_cmd_i(host_cmd_li)
   ,.mem_cmd_v_i(host_cmd_v_li)
   ,.mem_cmd_yumi_o(host_cmd_yumi_lo)

   ,.mem_resp_o(host_resp_lo)
   ,.mem_resp_v_o(host_resp_v_lo)
   ,.mem_resp_ready_i(host_resp_ready_li)

   ,.program_finish_o(program_finish)
   );

bp_nonsynth_if_verif
 #(.bp_params_p(bp_params_p))
 if_verif
  ();

// MMIO arbitration 
//   Should this be on its own I/O router?
logic req_outstanding_r;
bsg_dff_reset_en
 #(.width_p(1))
 req_outstanding_reg
  (.clk_i(clk_i)
   ,.reset_i(reset_i)
   ,.en_i(mem_cmd_yumi_li | mem_resp_v_li)

   ,.data_i(mem_cmd_yumi_li)
   ,.data_o(req_outstanding_r)
   );

wire host_cmd_not_dram      = mem_cmd_v_lo & (mem_cmd_lo.addr < dram_base_addr_gp);

assign host_cmd_li          = mem_cmd_lo;
assign host_cmd_v_li        = mem_cmd_v_lo & host_cmd_not_dram & ~req_outstanding_r;
assign dram_cmd_li          = mem_cmd_lo;
assign dram_cmd_v_li        = mem_cmd_v_lo & ~host_cmd_not_dram & ~req_outstanding_r;
assign mem_cmd_yumi_li      = host_cmd_not_dram 
                              ? host_cmd_yumi_lo 
                              : dram_cmd_yumi_lo;

assign mem_resp_li = host_resp_v_lo ? host_resp_lo : dram_resp_lo;
assign mem_resp_v_li = host_resp_v_lo | dram_resp_v_lo;
assign host_resp_ready_li = mem_resp_ready_lo;
assign dram_resp_ready_li = mem_resp_ready_lo;

localparam cce_instr_ram_addr_width_lp = `BSG_SAFE_CLOG2(num_cce_instr_ram_els_p);
bp_cce_mmio_cfg_loader
  #(.bp_params_p(bp_params_p)
    ,.inst_width_p(`bp_cce_inst_width)
    ,.inst_ram_addr_width_p(cce_instr_ram_addr_width_lp)
    ,.inst_ram_els_p(num_cce_instr_ram_els_p)
    ,.skip_ram_init_p(skip_init_p)
  )
  cfg_loader
  (.clk_i(clk_i)
   ,.reset_i(reset_i)
   
   ,.mem_cmd_o(cfg_cmd_lo)
   ,.mem_cmd_v_o(cfg_cmd_v_lo)
   ,.mem_cmd_yumi_i(cfg_cmd_ready_li & cfg_cmd_v_lo)
   
   ,.mem_resp_i(cfg_resp_li)
   ,.mem_resp_v_i(cfg_resp_v_li)
   ,.mem_resp_ready_o(cfg_resp_ready_lo)
  );

endmodule
<|MERGE_RESOLUTION|>--- conflicted
+++ resolved
@@ -139,11 +139,7 @@
        ,.reset_i(reset_i)
        ,.freeze_i(be_checker.scheduler.int_regfile.cfg_bus.freeze)
 
-<<<<<<< HEAD
-       ,.mhartid_i(be_calculator.proc_cfg.core_id)
-=======
        ,.mhartid_i(be_checker.scheduler.int_regfile.cfg_bus.core_id)
->>>>>>> af0adf09
 
        ,.commit_v_i(be_calculator.commit_pkt.instret)
        ,.commit_pc_i(be_calculator.commit_pkt.pc)
