/**
  *
  * testbench.v
  *
  */
  
`include "bsg_noc_links.vh"

module testbench
 import bp_common_pkg::*;
 import bp_common_aviary_pkg::*;
 import bp_be_pkg::*;
 import bp_common_rv64_pkg::*;
 import bp_cce_pkg::*;
 import bp_cfg_link_pkg::*;
 #(parameter bp_cfg_e cfg_p = BP_CFG_FLOWVAR // Replaced by the flow with a specific bp_cfg
   `declare_bp_proc_params(cfg_p)
   `declare_bp_me_if_widths(paddr_width_p, cce_block_width_p, num_lce_p, lce_assoc_p)

   // Tracing parameters
   , parameter calc_trace_p                = 0
   , parameter cce_trace_p                 = 0
   , parameter cmt_trace_p                 = 0
   , parameter dram_trace_p                = 0
   , parameter skip_init_p                 = 0

   , parameter mem_load_p         = 1
   , parameter mem_file_p         = "prog.mem"
   , parameter mem_cap_in_bytes_p = 2**20
   , parameter [paddr_width_p-1:0] mem_offset_p = paddr_width_p'(32'h8000_0000)

   // Number of elements in the fake BlackParrot memory
   , parameter use_max_latency_p      = 0
   , parameter use_random_latency_p   = 1
   , parameter use_dramsim2_latency_p = 0

   , parameter max_latency_p = 15

   , parameter dram_clock_period_in_ps_p = 1000
   , parameter dram_cfg_p                = "dram_ch.ini"
   , parameter dram_sys_cfg_p            = "dram_sys.ini"
   , parameter dram_capacity_p           = 16384
   )
  (input clk_i
   , input reset_i
   );

`declare_bsg_ready_and_link_sif_s(mem_noc_flit_width_p, bsg_ready_and_link_sif_s);
`declare_bp_me_if(paddr_width_p, cce_block_width_p, num_lce_p, lce_assoc_p)

bsg_ready_and_link_sif_s cmd_link_li, cmd_link_lo;
bsg_ready_and_link_sif_s resp_link_li, resp_link_lo;

bsg_ready_and_link_sif_s mem_cmd_link_li, mem_cmd_link_lo, mem_resp_link_li, mem_resp_link_lo;
bsg_ready_and_link_sif_s cfg_cmd_link_li, cfg_cmd_link_lo, cfg_resp_link_li, cfg_resp_link_lo;

assign mem_cmd_link_li = cmd_link_li;
assign cfg_cmd_link_li = '{ready_and_rev: cmd_link_li.ready_and_rev, default: '0};
assign cmd_link_lo = '{data: cfg_cmd_link_lo.data
                       ,v  : cfg_cmd_link_lo.v
                       ,ready_and_rev: mem_cmd_link_lo.ready_and_rev
                       };

assign mem_resp_link_li = '{ready_and_rev: resp_link_li.ready_and_rev, default: '0};
assign cfg_resp_link_li = resp_link_li;
assign resp_link_lo = '{data: mem_resp_link_lo.data
                        ,v  : mem_resp_link_lo.v
                        ,ready_and_rev: cfg_resp_link_lo.ready_and_rev
                        };

bp_mem_cce_resp_s      mem_resp_li;
logic                  mem_resp_v_li, mem_resp_ready_lo;
bp_cce_mem_cmd_s       mem_cmd_lo;
logic                  mem_cmd_v_lo, mem_cmd_yumi_li;

bp_mem_cce_resp_s      dram_resp_lo;
logic                  dram_resp_v_lo, dram_resp_ready_li;
bp_cce_mem_cmd_s       dram_cmd_li;
logic                  dram_cmd_v_li, dram_cmd_yumi_lo;

bp_mem_cce_resp_s      host_resp_lo;
logic                  host_resp_v_lo, host_resp_ready_li;
bp_cce_mem_cmd_s       host_cmd_li;
logic                  host_cmd_v_li, host_cmd_yumi_lo;

bp_cce_mem_cmd_s       cfg_cmd_lo;
logic                  cfg_cmd_v_lo, cfg_cmd_ready_li;
bp_mem_cce_resp_s      cfg_resp_li;
logic                  cfg_resp_v_li, cfg_resp_ready_lo;

logic [mem_noc_cord_width_p-1:0] dram_cord_lo, mmio_cord_lo, host_cord_lo;
logic [num_core_p-1:0][mem_noc_cord_width_p-1:0] tile_cord_lo;
logic [num_mem_p-1:0][mem_noc_cord_width_p-1:0] mem_cord_lo;

assign mmio_cord_lo[0+:mem_noc_x_cord_width_p]                      = mmio_x_pos_p;
assign mmio_cord_lo[mem_noc_x_cord_width_p+:mem_noc_y_cord_width_p] = '0;
assign dram_cord_lo[0+:mem_noc_x_cord_width_p]                      = mem_noc_x_dim_p+2;
assign dram_cord_lo[mem_noc_x_cord_width_p+:mem_noc_y_cord_width_p] = '0;
assign host_cord_lo[0+:mem_noc_x_cord_width_p]                      = mem_noc_x_dim_p+2;
assign host_cord_lo[mem_noc_x_cord_width_p+:mem_noc_y_cord_width_p] = '0;

for (genvar j = 0; j < mem_noc_y_dim_p; j++)
  begin : y
    for (genvar i = 0; i < mem_noc_x_dim_p; i++)
      begin : x
        localparam idx = j*mem_noc_x_dim_p + i;
        assign tile_cord_lo[idx][0+:mem_noc_x_cord_width_p] = i+1;
        assign tile_cord_lo[idx][mem_noc_x_cord_width_p+:mem_noc_y_cord_width_p] = j+1;
      end
  end
for (genvar i = 0; i < num_mem_p; i++)
  begin : x
    assign mem_cord_lo[i][0+:mem_noc_x_cord_width_p] = i;
    assign mem_cord_lo[i][mem_noc_x_cord_width_p+:mem_noc_y_cord_width_p] = '0;
  end

// Chip
// TODO: Actually make async
wrapper
 #(.cfg_p(cfg_p))
 wrapper
  (.core_clk_i(clk_i)
   ,.core_reset_i(reset_i)
   
   ,.coh_clk_i(clk_i)
   ,.coh_reset_i(reset_i)

   ,.mem_clk_i(clk_i)
   ,.mem_reset_i(reset_i)

   ,.mem_cord_i(mem_cord_lo)
   ,.tile_cord_i(tile_cord_lo)
   ,.dram_cord_i(dram_cord_lo)
   ,.mmio_cord_i(mmio_cord_lo)
   ,.host_cord_i(host_cord_lo)

   ,.prev_cmd_link_i('0)
   ,.prev_cmd_link_o()

   ,.prev_resp_link_i('0)
   ,.prev_resp_link_o()
<<<<<<< HEAD

   ,.next_cmd_link_i(cmd_link_lo)
   ,.next_cmd_link_o(cmd_link_li)

=======

   ,.next_cmd_link_i(cmd_link_lo)
   ,.next_cmd_link_o(cmd_link_li)

>>>>>>> 34743b94
   ,.next_resp_link_i(resp_link_lo)
   ,.next_resp_link_o(resp_link_li)
   );

  bind bp_be_top
    bp_nonsynth_commit_tracer
     #(.cfg_p(cfg_p))
     commit_tracer
      (.clk_i(clk_i & (testbench.cmt_trace_p == 1))
       ,.reset_i(reset_i)

<<<<<<< HEAD
       ,.mhartid_i('0)
=======
       ,.mhartid_i()
>>>>>>> 34743b94

       ,.commit_v_i(be_calculator.instret_mem3_o)
       ,.commit_pc_i(be_calculator.pc_mem3_o)
       ,.commit_instr_i(be_calculator.instr_mem3_o)

       ,.rd_w_v_i(be_calculator.int_regfile.rd_w_v_i)
       ,.rd_addr_i(be_calculator.int_regfile.rd_addr_i)
       ,.rd_data_i(be_calculator.int_regfile.rd_data_i)
       );

  bind bp_be_top
    bp_be_nonsynth_tracer
     #(.cfg_p(cfg_p))
     tracer
       // Workaround for verilator binding by accident
       // TODO: Figure out why tracing is always enabled
      (.clk_i(clk_i & (testbench.calc_trace_p == 1))
       ,.reset_i(reset_i)
  
       ,.mhartid_i(be_calculator.proc_cfg.core_id)

       ,.issue_pkt_i(be_calculator.issue_pkt)
       ,.issue_pkt_v_i(be_calculator.issue_pkt_v_i)
  
       ,.fe_nop_v_i(be_calculator.fe_nop_v)
       ,.be_nop_v_i(be_calculator.be_nop_v)
       ,.me_nop_v_i(be_calculator.me_nop_v)
       ,.dispatch_pkt_i(be_calculator.dispatch_pkt)
  
       ,.ex1_br_tgt_i(be_calculator.calc_status.int1_br_tgt)
       ,.ex1_btaken_i(be_calculator.calc_status.int1_btaken)
       ,.iwb_result_i(be_calculator.comp_stage_n[3])
       ,.fwb_result_i(be_calculator.comp_stage_n[4])
  
       ,.cmt_trace_exc_i(be_calculator.exc_stage_n[1+:5])
  
       ,.trap_v_i(be_mem.csr.trap_v_o)
       ,.mtvec_i(be_mem.csr.mtvec_n)
       ,.mtval_i(be_mem.csr.mtval_n[0+:vaddr_width_p])
       ,.ret_v_i(be_mem.csr.ret_v_o)
       ,.mepc_i(be_mem.csr.mepc_n[0+:vaddr_width_p])
       ,.mcause_i(be_mem.csr.mcause_n)
  
       ,.priv_mode_i(be_mem.csr.priv_mode_n)
       ,.mpp_i(be_mem.csr.mstatus_n.mpp)
       );

bind bp_be_top
  bp_be_nonsynth_perf
   #(.cfg_p(cfg_p))
   perf
    (.clk_i(clk_i)
     ,.reset_i(reset_i)

     ,.mhartid_i(be_calculator.proc_cfg.core_id)

     ,.fe_nop_i(be_calculator.exc_stage_r[2].fe_nop_v)
     ,.be_nop_i(be_calculator.exc_stage_r[2].be_nop_v)
     ,.me_nop_i(be_calculator.exc_stage_r[2].me_nop_v)
     ,.poison_i(be_calculator.exc_stage_r[2].poison_v)
     ,.roll_i(be_calculator.exc_stage_r[2].roll_v)
     ,.instr_cmt_i(be_calculator.calc_status.mem3_cmt_v)

     ,.program_finish_i(testbench.program_finish)
     );

if (dram_trace_p)
  bp_mem_nonsynth_tracer
   #(.cfg_p(cfg_p))
   bp_mem_tracer
    (.clk_i(clk_i & (testbench.dram_trace_p == 1))
     ,.reset_i(reset_i)

     ,.mem_cmd_i(dram_cmd_li)
     ,.mem_cmd_v_i(dram_cmd_v_li)
     ,.mem_cmd_yumi_i(dram_cmd_yumi_lo)

     ,.mem_resp_i(dram_resp_lo)
     ,.mem_resp_v_i(dram_resp_v_lo)
     ,.mem_resp_ready_i(dram_resp_ready_li)
     );

if (cce_trace_p)
  bind bp_cce_top
    bp_cce_nonsynth_tracer
      #(.cfg_p(cfg_p))
      bp_cce_tracer
       (.clk_i(clk_i & (testbench.cce_trace_p == 1))
        ,.reset_i(reset_i)
  
        ,.cce_id_i(cce_id_i)
  
        // To CCE
        ,.lce_req_i(lce_req_to_cce)
        ,.lce_req_v_i(lce_req_v_to_cce)
        ,.lce_req_yumi_i(lce_req_yumi_from_cce)
        ,.lce_resp_i(lce_resp_to_cce)
        ,.lce_resp_v_i(lce_resp_v_to_cce)
        ,.lce_resp_yumi_i(lce_resp_yumi_from_cce)
  
        // From CCE
        ,.lce_cmd_i(lce_cmd_o)
        ,.lce_cmd_v_i(lce_cmd_v_o)
        ,.lce_cmd_ready_i(lce_cmd_ready_i)
  
        // To CCE
        ,.mem_resp_i(mem_resp_to_cce)
        ,.mem_resp_v_i(mem_resp_v_to_cce)
        ,.mem_resp_yumi_i(mem_resp_yumi_from_cce)
  
        // From CCE
        ,.mem_cmd_i(mem_cmd_from_cce)
        ,.mem_cmd_v_i(mem_cmd_v_from_cce)
        ,.mem_cmd_ready_i(mem_cmd_ready_to_cce)
        );

// DRAM + link 
bp_me_cce_to_wormhole_link_client
 #(.cfg_p(cfg_p))
  client_link
  (.clk_i(clk_i)
  ,.reset_i(reset_i)

  ,.mem_cmd_o(mem_cmd_lo)
  ,.mem_cmd_v_o(mem_cmd_v_lo)
  ,.mem_cmd_yumi_i(mem_cmd_yumi_li)

  ,.mem_resp_i(mem_resp_li)
  ,.mem_resp_v_i(mem_resp_v_li)
  ,.mem_resp_ready_o(mem_resp_ready_lo)

  ,.my_cord_i(dram_cord_lo)
  ,.my_cid_i(mem_noc_cid_width_p'(0))
     
  ,.cmd_link_i(mem_cmd_link_li)
  ,.cmd_link_o(mem_cmd_link_lo)

  ,.resp_link_i(mem_resp_link_li)
  ,.resp_link_o(mem_resp_link_lo)
  );

bp_mem
#(.cfg_p(cfg_p)
  ,.mem_cap_in_bytes_p(mem_cap_in_bytes_p)
  ,.mem_load_p(mem_load_p)
  ,.mem_file_p(mem_file_p)
  ,.mem_offset_p(mem_offset_p)

  ,.use_max_latency_p(use_max_latency_p)
  ,.use_random_latency_p(use_random_latency_p)
  ,.use_dramsim2_latency_p(use_dramsim2_latency_p)
  ,.max_latency_p(max_latency_p)

  ,.dram_clock_period_in_ps_p(dram_clock_period_in_ps_p)
  ,.dram_cfg_p(dram_cfg_p)
  ,.dram_sys_cfg_p(dram_sys_cfg_p)
  ,.dram_capacity_p(dram_capacity_p)
  )
mem
 (.clk_i(clk_i)
  ,.reset_i(reset_i)

  ,.mem_cmd_i(dram_cmd_li)
  ,.mem_cmd_v_i(dram_cmd_v_li)
  ,.mem_cmd_yumi_o(dram_cmd_yumi_lo)

  ,.mem_resp_o(dram_resp_lo)
  ,.mem_resp_v_o(dram_resp_v_lo)
  ,.mem_resp_ready_i(dram_resp_ready_li)
  );

logic [num_core_p-1:0] program_finish;
bp_nonsynth_host
 #(.cfg_p(cfg_p))
 host_mmio
  (.clk_i(clk_i)
   ,.reset_i(reset_i)

   ,.mem_cmd_i(host_cmd_li)
   ,.mem_cmd_v_i(host_cmd_v_li)
   ,.mem_cmd_yumi_o(host_cmd_yumi_lo)

   ,.mem_resp_o(host_resp_lo)
   ,.mem_resp_v_o(host_resp_v_lo)
   ,.mem_resp_ready_i(host_resp_ready_li)

   ,.program_finish_o(program_finish)
   );

bp_nonsynth_if_verif
 #(.cfg_p(cfg_p))
 if_verif
  ();

// MMIO arbitration 
//   Should this be on its own I/O router?
logic req_outstanding_r;
bsg_dff_reset_en
 #(.width_p(1))
 req_outstanding_reg
  (.clk_i(clk_i)
   ,.reset_i(reset_i)
   ,.en_i(mem_cmd_yumi_li | mem_resp_v_li)

   ,.data_i(mem_cmd_yumi_li)
   ,.data_o(req_outstanding_r)
   );

wire host_cmd_not_dram      = mem_cmd_v_lo & (mem_cmd_lo.addr < dram_base_addr_gp);

assign host_cmd_li          = mem_cmd_lo;
assign host_cmd_v_li        = mem_cmd_v_lo & host_cmd_not_dram & ~req_outstanding_r;
assign dram_cmd_li          = mem_cmd_lo;
assign dram_cmd_v_li        = mem_cmd_v_lo & ~host_cmd_not_dram & ~req_outstanding_r;
assign mem_cmd_yumi_li      = host_cmd_not_dram 
                              ? host_cmd_yumi_lo 
                              : dram_cmd_yumi_lo;

assign mem_resp_li = host_resp_v_lo ? host_resp_lo : dram_resp_lo;
assign mem_resp_v_li = host_resp_v_lo | dram_resp_v_lo;
assign host_resp_ready_li = mem_resp_ready_lo;
assign dram_resp_ready_li = mem_resp_ready_lo;

// CFG loader + rom + link
bp_me_cce_to_wormhole_link_master
 #(.cfg_p(cfg_p))
  master_link
  (.clk_i(clk_i)
  ,.reset_i(reset_i)

  ,.mem_cmd_i(cfg_cmd_lo)
  ,.mem_cmd_v_i(cfg_cmd_ready_li & cfg_cmd_v_lo)
  ,.mem_cmd_ready_o(cfg_cmd_ready_li)

  ,.mem_resp_o(cfg_resp_li)
  ,.mem_resp_v_o(cfg_resp_v_li)
  ,.mem_resp_yumi_i(cfg_resp_ready_lo & cfg_resp_v_li)

  ,.my_cord_i(dram_cord_lo)
  ,.my_cid_i(mem_noc_cid_width_p'(0))
  ,.dram_cord_i(dram_cord_lo)
  ,.mmio_cord_i(mmio_cord_lo)
  ,.host_cord_i(host_cord_lo)
  
  ,.cmd_link_i(cfg_cmd_link_li)
  ,.cmd_link_o(cfg_cmd_link_lo)

  ,.resp_link_i(cfg_resp_link_li)
  ,.resp_link_o(cfg_resp_link_lo)
  );

localparam cce_instr_ram_addr_width_lp = `BSG_SAFE_CLOG2(num_cce_instr_ram_els_p);
bp_cce_mmio_cfg_loader
  #(.cfg_p(cfg_p)
    ,.inst_width_p(`bp_cce_inst_width)
    ,.inst_ram_addr_width_p(cce_instr_ram_addr_width_lp)
    ,.inst_ram_els_p(num_cce_instr_ram_els_p)
    ,.skip_ram_init_p(skip_init_p)
  )
  cfg_loader
  (.clk_i(clk_i)
   ,.reset_i(reset_i)
   
   ,.mem_cmd_o(cfg_cmd_lo)
   ,.mem_cmd_v_o(cfg_cmd_v_lo)
   ,.mem_cmd_yumi_i(cfg_cmd_ready_li & cfg_cmd_v_lo)
   
   ,.mem_resp_i(cfg_resp_li)
   ,.mem_resp_v_i(cfg_resp_v_li)
   ,.mem_resp_ready_o(cfg_resp_ready_lo)
  );

endmodule
<|MERGE_RESOLUTION|>--- conflicted
+++ resolved
@@ -115,7 +115,6 @@
   end
 
 // Chip
-// TODO: Actually make async
 wrapper
  #(.cfg_p(cfg_p))
  wrapper
@@ -139,17 +138,10 @@
 
    ,.prev_resp_link_i('0)
    ,.prev_resp_link_o()
-<<<<<<< HEAD
 
    ,.next_cmd_link_i(cmd_link_lo)
    ,.next_cmd_link_o(cmd_link_li)
 
-=======
-
-   ,.next_cmd_link_i(cmd_link_lo)
-   ,.next_cmd_link_o(cmd_link_li)
-
->>>>>>> 34743b94
    ,.next_resp_link_i(resp_link_lo)
    ,.next_resp_link_o(resp_link_li)
    );
@@ -161,11 +153,7 @@
       (.clk_i(clk_i & (testbench.cmt_trace_p == 1))
        ,.reset_i(reset_i)
 
-<<<<<<< HEAD
        ,.mhartid_i('0)
-=======
-       ,.mhartid_i()
->>>>>>> 34743b94
 
        ,.commit_v_i(be_calculator.instret_mem3_o)
        ,.commit_pc_i(be_calculator.pc_mem3_o)
