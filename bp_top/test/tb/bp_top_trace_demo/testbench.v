--- conflicted
+++ resolved
@@ -30,9 +30,6 @@
    // Trace replay parameters
    , parameter calc_trace_p                = 0
    , parameter cce_trace_p                 = 0
-<<<<<<< HEAD
-   , parameter skip_init_p                 = 0
-=======
    , parameter trace_ring_width_p          = "inv"
    , parameter trace_rom_addr_width_p      = "inv"
    , localparam trace_rom_data_width_lp    = trace_ring_width_p + 4
@@ -44,8 +41,6 @@
    
    // FIXME: not needed when IO complex is used
    , localparam link_width_lp = noc_width_p+2
-   
->>>>>>> 83615bf8
    )
   (input clk_i
    , input reset_i
@@ -60,7 +55,7 @@
 localparam dram_y_cord_lp  = 0;
    
 `declare_bsg_ready_and_link_sif_s(noc_width_p, bsg_ready_and_link_sif_s);
-`declare_bp_me_if(paddr_width_p, cce_block_width_p, num_lce_p, lce_assoc_p)     
+`declare_bp_me_if(paddr_width_p, cce_block_width_p, num_lce_p, lce_assoc_p, cce_mshr_width_lp)     
 
 bsg_ready_and_link_sif_s [1:0] ct_link_li, ct_link_lo;
 
@@ -238,69 +233,6 @@
      ,.program_fail_i(be_mem.csr.program_fail)
      );
 
-<<<<<<< HEAD
-   for (genvar i = 0; i < num_cce_p; i++) 
-     begin : rof1
-       bp_mem_dramsim2
-        #(.mem_id_p(i)
-          ,.clock_period_in_ps_p(clock_period_in_ps_p)
-          ,.prog_name_p(prog_name_p)
-          ,.dram_cfg_p(dram_cfg_p)
-          ,.dram_sys_cfg_p(dram_sys_cfg_p)
-          ,.dram_capacity_p(dram_capacity_p)
-          ,.num_lce_p(num_lce_p)
-          ,.num_cce_p(num_cce_p)
-          ,.paddr_width_p(paddr_width_p)
-          ,.lce_assoc_p(lce_assoc_p)
-          ,.block_size_in_bytes_p(cce_block_width_p/8)
-          ,.lce_sets_p(lce_sets_p)
-          ,.lce_req_data_width_p(dword_width_p)
-          )
-        mem
-         (.clk_i(clk_i)
-          ,.reset_i(reset_i)
-
-          ,.mem_cmd_i(mem_cmd[i])
-          ,.mem_cmd_v_i(mem_cmd_v[i])
-          ,.mem_cmd_yumi_o(mem_cmd_yumi[i])
-
-          ,.mem_data_cmd_i(mem_data_cmd[i])
-          ,.mem_data_cmd_v_i(mem_data_cmd_v[i])
-          ,.mem_data_cmd_yumi_o(mem_data_cmd_yumi[i])
-
-          ,.mem_resp_o(mem_resp[i])
-          ,.mem_resp_v_o(mem_resp_v[i])
-          ,.mem_resp_ready_i(mem_resp_ready[i])
-
-          ,.mem_data_resp_o(mem_data_resp[i])
-          ,.mem_data_resp_v_o(mem_data_resp_v[i])
-          ,.mem_data_resp_ready_i(mem_data_resp_ready[i])
-          );
-
-       bp_cce_nonsynth_cfg_loader
-         #(.inst_width_p(`bp_cce_inst_width)
-           ,.inst_ram_addr_width_p(cce_instr_ram_addr_width_lp)
-           ,.inst_ram_els_p(num_cce_instr_ram_els_p)
-           ,.cfg_link_addr_width_p(bp_cfg_link_addr_width_gp)
-           ,.cfg_link_data_width_p(bp_cfg_link_data_width_gp)
-           ,.skip_ram_init_p(skip_init_p)
-         )
-         cce_inst_ram_loader
-         (.clk_i(clk_i)
-          ,.reset_i(reset_i)
-          ,.freeze_o(freeze_li[i])
-          ,.config_addr_o(config_addr_li[i])
-          ,.config_data_o(config_data_li[i])
-          ,.config_v_o(config_v_li[i])
-          ,.config_w_o(config_w_li[i])
-          ,.config_ready_i(config_ready_lo[i])
-          ,.config_data_i(config_data_lo[i])
-          ,.config_v_i(config_v_lo[i])
-          ,.config_ready_o(config_ready_li[i])
-         );
-
-   end // rof1
-=======
 // DRAM + link 
 bp_me_cce_to_wormhole_link_client
  #(.cfg_p(cfg_p)
@@ -457,6 +389,5 @@
    ,.mem_resp_v_i(cfg_resp_v_li)
    ,.mem_resp_ready_o(cfg_resp_ready_lo)
   );
->>>>>>> 83615bf8
 
 endmodule : testbench
