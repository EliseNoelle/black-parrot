--- conflicted
+++ resolved
@@ -19,10 +19,4 @@
              -pvalue+boot_rom_width_p=512            \
 						 -pvalue+mem_els_p=512
 
-<<<<<<< HEAD
-TB_PARAMS =  -pvalue+trace_ring_width_p=129     \
-             -pvalue+trace_rom_addr_width_p=32  \
-
-=======
->>>>>>> dbe4def6
 HDL_PARAMS = $(DUT_PARAMS) $(TB_PARAMS)