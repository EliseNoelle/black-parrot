DUT_PARAMS = -pvalue+vaddr_width_p=39                \
             -pvalue+paddr_width_p=56                \
             -pvalue+asid_width_p=10                 \
             -pvalue+branch_metadata_fwd_width_p=36  \
             -pvalue+btb_indx_width_p=9              \
             -pvalue+bht_indx_width_p=5              \
             -pvalue+ras_addr_width_p=22             \
             -pvalue+core_els_p=1                    \
             -pvalue+num_cce_p=1                     \
             -pvalue+num_lce_p=2                     \
             -pvalue+lce_sets_p=64                   \
             -pvalue+cce_block_size_in_bytes_p=64    \
             -pvalue+cce_num_inst_ram_els_p=256      \
<<<<<<< HEAD
             -pvalue+lce_assoc_p=8                   \
             -pvalue+boot_rom_els_p=1024              \
=======
             -pvalue+lce_assoc_p=8

TB_PARAMS =  -pvalue+trace_ring_width_p=129          \
             -pvalue+trace_rom_addr_width_p=32       \
             -pvalue+boot_rom_els_p=512              \
>>>>>>> 621b51ea
             -pvalue+boot_rom_width_p=512            \
						 -pvalue+mem_els_p=1024

HDL_PARAMS = $(DUT_PARAMS) $(TB_PARAMS)<|MERGE_RESOLUTION|>--- conflicted
+++ resolved
@@ -11,16 +11,11 @@
              -pvalue+lce_sets_p=64                   \
              -pvalue+cce_block_size_in_bytes_p=64    \
              -pvalue+cce_num_inst_ram_els_p=256      \
-<<<<<<< HEAD
-             -pvalue+lce_assoc_p=8                   \
-             -pvalue+boot_rom_els_p=1024              \
-=======
              -pvalue+lce_assoc_p=8
 
 TB_PARAMS =  -pvalue+trace_ring_width_p=129          \
              -pvalue+trace_rom_addr_width_p=32       \
-             -pvalue+boot_rom_els_p=512              \
->>>>>>> 621b51ea
+             -pvalue+boot_rom_els_p=1024             \
              -pvalue+boot_rom_width_p=512            \
 						 -pvalue+mem_els_p=1024
 
