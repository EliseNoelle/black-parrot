--- conflicted
+++ resolved
@@ -40,10 +40,7 @@
 $(SIM_DIR)/cce_ucode.mem: $(CCE_MEM_PATH)/$(CCE_MEM)
 	@cp $^ $@
 
-<<<<<<< HEAD
-=======
 OVERRIDE_BOOTROM ?= 1
->>>>>>> 05a6476b
 $(SIM_DIR)/bootrom.riscv: bootrom
 	cp $(BP_TEST_DIR)/src/bootrom/bootrom.riscv $@
 
