/**
 *
 * wrapper.v
 *
 */
 
`include "bsg_noc_links.vh"

module wrapper
 import bsg_wormhole_router_pkg::*;
 import bp_common_pkg::*;
 import bp_common_aviary_pkg::*;
 import bp_be_pkg::*;
 import bp_common_rv64_pkg::*;
 import bp_me_pkg::*;
 import bp_cce_pkg::*;
 import bsg_noc_pkg::*;
 #(parameter bp_params_e bp_params_p = BP_CFG_FLOWVAR
   `declare_bp_proc_params(bp_params_p)

   `declare_bp_mem_if_widths(paddr_width_p, cce_block_width_p, lce_id_width_p, lce_assoc_p, cce_mem)
   )
  (input                                               clk_i
   , input                                             reset_i

   // Outgoing I/O
   , output [cce_mem_msg_width_lp-1:0]                 io_cmd_o
   , output                                            io_cmd_v_o
   , input                                             io_cmd_ready_i

   , input [cce_mem_msg_width_lp-1:0]                  io_resp_i
   , input                                             io_resp_v_i
   , output                                            io_resp_yumi_o

   // Incoming I/O
   , input [cce_mem_msg_width_lp-1:0]                  io_cmd_i
   , input                                             io_cmd_v_i
   , output                                            io_cmd_yumi_o

   , output [cce_mem_msg_width_lp-1:0]                 io_resp_o
   , output                                            io_resp_v_o
   , input                                             io_resp_ready_i

   // Memory Requests
   , output [cce_mem_msg_width_lp-1:0]                 mem_cmd_o
   , output                                            mem_cmd_v_o
   , input                                             mem_cmd_ready_i

   , input [cce_mem_msg_width_lp-1:0]                  mem_resp_i
   , input                                             mem_resp_v_i
   , output                                            mem_resp_yumi_o
   );

<<<<<<< HEAD
  if (multicore_p)
=======
  // TODO: There should be a param about whether to instantiate the uncore, rather than a list of
  //   unicore configs
  if ((bp_params_p == e_bp_unicore_cfg)
      || (bp_params_p == e_bp_unicore_no_l2_cfg)
      || (bp_params_p == e_bp_unicore_l1_small_cfg)
      || (bp_params_p == e_bp_unicore_l1_medium_cfg)
      )
    begin : unicore
      localparam uce_mem_data_width_lp = `BSG_MAX(icache_fill_width_p, dcache_fill_width_p);
      `declare_bp_mem_if(paddr_width_p, uce_mem_data_width_lp, lce_id_width_p, lce_assoc_p, uce_mem);
      bp_uce_mem_msg_s io_cmd_lo, io_cmd_li;
      bp_uce_mem_msg_s io_resp_lo, io_resp_li;

      // We need to expand the IO ports to their full width here
      bp_unicore
       #(.bp_params_p(bp_params_p))
       dut
        (.io_cmd_o(io_cmd_lo)
         ,.io_cmd_i(io_cmd_li)
         ,.io_resp_o(io_resp_lo)
         ,.io_resp_i(io_resp_li)
         ,.*
         );

      assign io_cmd_o = io_cmd_lo;
      assign io_cmd_li = io_cmd_i;
      assign io_resp_o = io_resp_lo;
      assign io_resp_li = io_resp_i;
    end
  else
>>>>>>> 03c38895
    begin : multicore
      `declare_bsg_ready_and_link_sif_s(io_noc_flit_width_p, bp_io_noc_ral_link_s);
      `declare_bsg_ready_and_link_sif_s(mem_noc_flit_width_p, bp_mem_noc_ral_link_s);

      bp_io_noc_ral_link_s proc_cmd_link_li, proc_cmd_link_lo;
      bp_io_noc_ral_link_s proc_resp_link_li, proc_resp_link_lo;
      bp_mem_noc_ral_link_s dram_cmd_link_lo, dram_resp_link_li;
      bp_io_noc_ral_link_s stub_cmd_link_li, stub_resp_link_li;
      bp_io_noc_ral_link_s stub_cmd_link_lo, stub_resp_link_lo;

      wire [io_noc_did_width_p-1:0] proc_did_li = 1;
      wire [io_noc_did_width_p-1:0] dram_did_li = '1;

      assign stub_cmd_link_li  = '0;
      assign stub_resp_link_li = '0;

      bp_multicore
       #(.bp_params_p(bp_params_p))
       dut
        (.core_clk_i(clk_i)
         ,.core_reset_i(reset_i)
      
         ,.coh_clk_i(clk_i)
         ,.coh_reset_i(reset_i)
      
         ,.io_clk_i(clk_i)
         ,.io_reset_i(reset_i)
      
         ,.mem_clk_i(clk_i)
         ,.mem_reset_i(reset_i)
      
         ,.my_did_i(proc_did_li)
         ,.host_did_i(dram_did_li)
      
         ,.io_cmd_link_i({proc_cmd_link_li, stub_cmd_link_li})
         ,.io_cmd_link_o({proc_cmd_link_lo, stub_cmd_link_lo})
      
         ,.io_resp_link_i({proc_resp_link_li, stub_resp_link_li})
         ,.io_resp_link_o({proc_resp_link_lo, stub_resp_link_lo})
      
         ,.dram_cmd_link_o(dram_cmd_link_lo)
         ,.dram_resp_link_i(dram_resp_link_li)
         );

      logic io_cmd_ready_lo, io_resp_ready_lo;
      assign io_cmd_yumi_o = io_cmd_ready_lo & io_cmd_v_i;
      assign io_resp_yumi_o = io_resp_ready_lo & io_resp_v_i;
      wire [io_noc_cord_width_p-1:0] dst_cord_lo = 1;
      bp_me_cce_to_mem_link_bidir
       #(.bp_params_p(bp_params_p)
         ,.num_outstanding_req_p(io_noc_max_credits_p)
         ,.flit_width_p(io_noc_flit_width_p)
         ,.cord_width_p(io_noc_cord_width_p)
         ,.cid_width_p(io_noc_cid_width_p)
         ,.len_width_p(io_noc_len_width_p)
         )
       host_link
        (.clk_i(clk_i)
         ,.reset_i(reset_i)

         ,.mem_cmd_i(io_cmd_i)
         ,.mem_cmd_v_i(io_cmd_v_i)
         ,.mem_cmd_ready_o(io_cmd_ready_lo)

         ,.mem_resp_o(io_resp_o)
         ,.mem_resp_v_o(io_resp_v_o)
         ,.mem_resp_yumi_i(io_resp_ready_i & io_resp_v_o)

         ,.my_cord_i(io_noc_cord_width_p'(dram_did_li))
         ,.my_cid_i('0)
         ,.dst_cord_i(dst_cord_lo)
         ,.dst_cid_i('0)

         ,.mem_cmd_o(io_cmd_o)
         ,.mem_cmd_v_o(io_cmd_v_o)
         ,.mem_cmd_yumi_i(io_cmd_ready_i & io_cmd_v_o)

         ,.mem_resp_i(io_resp_i)
         ,.mem_resp_v_i(io_resp_v_i)
         ,.mem_resp_ready_o(io_resp_ready_lo)

         ,.cmd_link_i(proc_cmd_link_lo)
         ,.cmd_link_o(proc_cmd_link_li)
         ,.resp_link_i(proc_resp_link_lo)
         ,.resp_link_o(proc_resp_link_li)
         );

      logic mem_resp_ready_lo;
      assign mem_resp_yumi_o = mem_resp_ready_lo & mem_resp_v_i;
      bp_me_cce_to_mem_link_client
       #(.bp_params_p(bp_params_p)
         ,.num_outstanding_req_p(mem_noc_max_credits_p)
         ,.flit_width_p(mem_noc_flit_width_p)
         ,.cord_width_p(mem_noc_cord_width_p)
         ,.cid_width_p(mem_noc_cid_width_p)
         ,.len_width_p(mem_noc_len_width_p)
         )
       dram_link
        (.clk_i(clk_i)

         ,.reset_i(reset_i)
      
         ,.mem_cmd_o(mem_cmd_o)
         ,.mem_cmd_v_o(mem_cmd_v_o)
         ,.mem_cmd_yumi_i(mem_cmd_ready_i & mem_cmd_v_o)
      
         ,.mem_resp_i(mem_resp_i)
         ,.mem_resp_v_i(mem_resp_v_i & mem_resp_ready_lo)
         ,.mem_resp_ready_o(mem_resp_ready_lo)
      
         ,.cmd_link_i(dram_cmd_link_lo)
         ,.resp_link_o(dram_resp_link_li)
         );
    end
  else
    begin
      bp_unicore
       #(.bp_params_p(bp_params_p))
       dut
        (.*);
    end

endmodule
<|MERGE_RESOLUTION|>--- conflicted
+++ resolved
@@ -51,40 +51,7 @@
    , output                                            mem_resp_yumi_o
    );
 
-<<<<<<< HEAD
   if (multicore_p)
-=======
-  // TODO: There should be a param about whether to instantiate the uncore, rather than a list of
-  //   unicore configs
-  if ((bp_params_p == e_bp_unicore_cfg)
-      || (bp_params_p == e_bp_unicore_no_l2_cfg)
-      || (bp_params_p == e_bp_unicore_l1_small_cfg)
-      || (bp_params_p == e_bp_unicore_l1_medium_cfg)
-      )
-    begin : unicore
-      localparam uce_mem_data_width_lp = `BSG_MAX(icache_fill_width_p, dcache_fill_width_p);
-      `declare_bp_mem_if(paddr_width_p, uce_mem_data_width_lp, lce_id_width_p, lce_assoc_p, uce_mem);
-      bp_uce_mem_msg_s io_cmd_lo, io_cmd_li;
-      bp_uce_mem_msg_s io_resp_lo, io_resp_li;
-
-      // We need to expand the IO ports to their full width here
-      bp_unicore
-       #(.bp_params_p(bp_params_p))
-       dut
-        (.io_cmd_o(io_cmd_lo)
-         ,.io_cmd_i(io_cmd_li)
-         ,.io_resp_o(io_resp_lo)
-         ,.io_resp_i(io_resp_li)
-         ,.*
-         );
-
-      assign io_cmd_o = io_cmd_lo;
-      assign io_cmd_li = io_cmd_i;
-      assign io_resp_o = io_resp_lo;
-      assign io_resp_li = io_resp_i;
-    end
-  else
->>>>>>> 03c38895
     begin : multicore
       `declare_bsg_ready_and_link_sif_s(io_noc_flit_width_p, bp_io_noc_ral_link_s);
       `declare_bsg_ready_and_link_sif_s(mem_noc_flit_width_p, bp_mem_noc_ral_link_s);
