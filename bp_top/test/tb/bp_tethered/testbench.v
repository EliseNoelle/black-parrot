/**
  *
  * testbench.v
  *
  */

`include "bsg_noc_links.vh"

module testbench
 import bp_common_pkg::*;
 import bp_common_aviary_pkg::*;
 import bp_be_pkg::*;
 import bp_common_rv64_pkg::*;
 import bp_cce_pkg::*;
 import bp_me_pkg::*;
 import bp_common_cfg_link_pkg::*;
 import bsg_noc_pkg::*;
 #(parameter bp_params_e bp_params_p = BP_CFG_FLOWVAR // Replaced by the flow with a specific bp_cfg
   `declare_bp_proc_params(bp_params_p)
   `declare_bp_fe_be_if_widths(vaddr_width_p, paddr_width_p, asid_width_p, branch_metadata_fwd_width_p)
   `declare_bp_bedrock_mem_if_widths(paddr_width_p, cce_block_width_p, lce_id_width_p, lce_assoc_p, cce)

   // TRACE enable parameters
   , parameter icache_trace_p              = 0
   , parameter dcache_trace_p              = 0
   , parameter lce_trace_p                 = 0
   , parameter cce_trace_p                 = 0
   , parameter dram_trace_p                = 0
   , parameter vm_trace_p                  = 0
   , parameter cmt_trace_p                 = 0
   , parameter core_profile_p              = 0
   , parameter pc_profile_p                = 0
   , parameter br_profile_p                = 0
   , parameter cosim_p                     = 0

   // COSIM parameters 
   , parameter checkpoint_p                = 0
   , parameter cosim_memsize_p             = 0
   , parameter cosim_cfg_file_p            = "prog.cfg"
   , parameter cosim_instr_p               = 0
   , parameter warmup_instr_p              = 0

   // DRAM parameters
   , parameter preload_mem_p               = 0
   , parameter dram_fixed_latency_p        = 0
   , parameter [paddr_width_p-1:0] mem_offset_p = dram_base_addr_gp
   , parameter mem_cap_in_bytes_p = 2**27
   , parameter mem_file_p         = "prog.mem"
   )
  (input clk_i
   , input reset_i
   , input dram_clk_i
   , input dram_reset_i
   );

  import "DPI-C" context function bit get_finish(int hartid);
  export "DPI-C" function get_dram_period;
  export "DPI-C" function get_sim_period;
  
  function int get_dram_period();
    return (`dram_pkg::tck_ps);
  endfunction
  
  function int get_sim_period();
    return (`BP_SIM_CLK_PERIOD);
  endfunction
  
<<<<<<< HEAD
  `declare_bp_mem_if(paddr_width_p, cce_block_width_p, lce_id_width_p, lce_assoc_p, cce_mem)
=======
  `declare_bp_bedrock_mem_if(paddr_width_p, cce_block_width_p, lce_id_width_p, lce_assoc_p, cce);
>>>>>>> 556686d1
  
  bp_bedrock_cce_mem_msg_s proc_mem_cmd_lo;
  logic proc_mem_cmd_v_lo, proc_mem_cmd_ready_li;
  bp_bedrock_cce_mem_msg_s proc_mem_resp_li;
  logic proc_mem_resp_v_li, proc_mem_resp_yumi_lo;
  
  bp_bedrock_cce_mem_msg_s proc_io_cmd_lo;
  logic proc_io_cmd_v_lo, proc_io_cmd_ready_li;
  bp_bedrock_cce_mem_msg_s proc_io_resp_li;
  logic proc_io_resp_v_li, proc_io_resp_yumi_lo;
  
  bp_bedrock_cce_mem_msg_s io_cmd_lo;
  logic io_cmd_v_lo, io_cmd_ready_li;
  bp_bedrock_cce_mem_msg_s io_resp_li;
  logic io_resp_v_li, io_resp_yumi_lo;
  
  bp_bedrock_cce_mem_msg_s load_cmd_lo;
  logic load_cmd_v_lo, load_cmd_yumi_li;
  bp_bedrock_cce_mem_msg_s load_resp_li;
  logic load_resp_v_li, load_resp_ready_lo;


  wrapper
   #(.bp_params_p(bp_params_p))
   wrapper
    (.clk_i(clk_i)
     ,.reset_i(reset_i)
  
     ,.io_cmd_o(proc_io_cmd_lo)
     ,.io_cmd_v_o(proc_io_cmd_v_lo)
     ,.io_cmd_ready_i(proc_io_cmd_ready_li)
  
     ,.io_resp_i(proc_io_resp_li)
     ,.io_resp_v_i(proc_io_resp_v_li)
     ,.io_resp_yumi_o(proc_io_resp_yumi_lo)
  
     ,.io_cmd_i(load_cmd_lo)
     ,.io_cmd_v_i(load_cmd_v_lo)
     ,.io_cmd_yumi_o(load_cmd_yumi_li)
  
     ,.io_resp_o(load_resp_li)
     ,.io_resp_v_o(load_resp_v_li)
     ,.io_resp_ready_i(load_resp_ready_lo)
  
     ,.mem_cmd_o(proc_mem_cmd_lo)
     ,.mem_cmd_v_o(proc_mem_cmd_v_lo)
     ,.mem_cmd_ready_i(proc_mem_cmd_ready_li)
  
     ,.mem_resp_i(proc_mem_resp_li)
     ,.mem_resp_v_i(proc_mem_resp_v_li)
     ,.mem_resp_yumi_o(proc_mem_resp_yumi_lo)
     );
  
  bp_mem
   #(.bp_params_p(bp_params_p)
     ,.mem_offset_p(mem_offset_p)
     ,.mem_load_p(preload_mem_p)
     ,.mem_file_p(mem_file_p)
     ,.mem_cap_in_bytes_p(mem_cap_in_bytes_p)
     ,.dram_fixed_latency_p(dram_fixed_latency_p)
     )
   mem
    (.clk_i(clk_i)
     ,.reset_i(reset_i)
  
     ,.mem_cmd_i(proc_mem_cmd_lo)
     ,.mem_cmd_v_i(proc_mem_cmd_ready_li & proc_mem_cmd_v_lo)
     ,.mem_cmd_ready_o(proc_mem_cmd_ready_li)
  
     ,.mem_resp_o(proc_mem_resp_li)
     ,.mem_resp_v_o(proc_mem_resp_v_li)
     ,.mem_resp_yumi_i(proc_mem_resp_yumi_lo)
  
     ,.dram_clk_i(dram_clk_i)
     ,.dram_reset_i(dram_reset_i)
     );
  
  bp_nonsynth_nbf_loader
   #(.bp_params_p(bp_params_p))
   nbf_loader
    (.clk_i(clk_i)
     ,.reset_i(reset_i)
  
     ,.lce_id_i(lce_id_width_p'('b10))
      
     ,.io_cmd_o(load_cmd_lo)
     ,.io_cmd_v_o(load_cmd_v_lo)
     ,.io_cmd_yumi_i(load_cmd_yumi_li)
  
     ,.io_resp_i(load_resp_li)
     ,.io_resp_v_i(load_resp_v_li)
     ,.io_resp_ready_o(load_resp_ready_lo)
     );
  
  logic cosim_en_lo;
  logic icache_trace_en_lo;
  logic dcache_trace_en_lo;
  logic lce_trace_en_lo;
  logic cce_trace_en_lo;
  logic dram_trace_en_lo;
  logic vm_trace_en_lo;
  logic cmt_trace_en_lo;
  logic core_profile_en_lo;
  logic pc_profile_en_lo;
  logic branch_profile_en_lo;
  bp_nonsynth_host
   #(.bp_params_p(bp_params_p)
     ,.icache_trace_p(icache_trace_p)
     ,.dcache_trace_p(dcache_trace_p)
     ,.lce_trace_p(lce_trace_p)
     ,.cce_trace_p(cce_trace_p)
     ,.dram_trace_p(dram_trace_p)
     ,.vm_trace_p(vm_trace_p)
     ,.cmt_trace_p(cmt_trace_p)
     ,.core_profile_p(core_profile_p)
     ,.pc_profile_p(pc_profile_p)
     ,.br_profile_p(br_profile_p)
     ,.cosim_p(cosim_p)
     )
   host
    (.clk_i(clk_i)
     ,.reset_i(reset_i)
  
     ,.io_cmd_i(proc_io_cmd_lo)
     ,.io_cmd_v_i(proc_io_cmd_v_lo & proc_io_cmd_ready_li)
     ,.io_cmd_ready_o(proc_io_cmd_ready_li)
  
     ,.io_resp_o(proc_io_resp_li)
     ,.io_resp_v_o(proc_io_resp_v_li)
     ,.io_resp_yumi_i(proc_io_resp_yumi_lo)

     ,.icache_trace_en_o(icache_trace_en_lo)
     ,.dcache_trace_en_o(dcache_trace_en_lo)
     ,.lce_trace_en_o(lce_trace_en_lo)
     ,.cce_trace_en_o(cce_trace_en_lo)
     ,.dram_trace_en_o(dram_trace_en_lo)
     ,.vm_trace_en_o(vm_trace_en_lo)
     ,.cmt_trace_en_o(cmt_trace_en_lo)
     ,.core_profile_en_o(core_profile_en_lo)
     ,.branch_profile_en_o(branch_profile_en_lo)
     ,.pc_profile_en_o(pc_profile_en_lo)
     ,.cosim_en_o(cosim_en_lo)
     );

  bind bp_be_top
    bp_nonsynth_perf
     #(.bp_params_p(bp_params_p))
     perf
      (.clk_i(clk_i)
       ,.reset_i(reset_i)
       ,.freeze_i(calculator.pipe_sys.csr.cfg_bus_cast_i.freeze)
       ,.warmup_instr_i(testbench.warmup_instr_p)
  
       ,.mhartid_i(calculator.pipe_sys.csr.cfg_bus_cast_i.core_id)
  
       ,.commit_v_i(calculator.commit_pkt.instret)
       ,.is_debug_mode_i(calculator.pipe_sys.csr.is_debug_mode)
       );

  bind bp_be_top
    bp_nonsynth_watchdog
     #(.bp_params_p(bp_params_p)
       ,.timeout_cycles_p(100000)
       ,.heartbeat_instr_p(100000)
       )
     watchdog
      (.clk_i(clk_i)
       ,.reset_i(reset_i)
       ,.freeze_i(calculator.pipe_sys.csr.cfg_bus_cast_i.freeze)

       ,.mhartid_i(calculator.pipe_sys.csr.cfg_bus_cast_i.core_id)

       ,.npc_i(director.npc_r)
       ,.instret_i(calculator.commit_pkt.instret)
       );


  bind bp_be_top
    bp_nonsynth_cosim
     #(.bp_params_p(bp_params_p))
     cosim
      (.clk_i(clk_i)
       ,.reset_i(reset_i)
       ,.freeze_i(calculator.pipe_sys.csr.cfg_bus_cast_i.freeze)
  
       // We want to pass these values as parameters, but cannot in Verilator 4.025
       // Parameter-resolved constants must not use dotted references
       ,.cosim_en_i(testbench.cosim_en_lo)
       ,.trace_en_i(testbench.cmt_trace_en_lo)
       ,.checkpoint_i(testbench.checkpoint_p == 1)
       ,.num_core_i(testbench.num_core_p)
       ,.mhartid_i(calculator.pipe_sys.csr.cfg_bus_cast_i.core_id)
       ,.config_file_i(testbench.cosim_cfg_file_p)
       ,.instr_cap_i(testbench.cosim_instr_p)
       ,.memsize_i(testbench.cosim_memsize_p)
  
       ,.decode_i(calculator.reservation_n.decode)
  
       ,.commit_v_i(calculator.commit_pkt.instret)
       ,.commit_pc_i(calculator.commit_pkt.pc)
       ,.commit_instr_i(calculator.commit_pkt.instr)
  
       ,.ird_w_v_i(scheduler.iwb_pkt.ird_w_v)
       ,.ird_addr_i(scheduler.iwb_pkt.rd_addr)
       ,.ird_data_i(scheduler.iwb_pkt.rd_data)
  
       ,.frd_w_v_i(scheduler.fwb_pkt.frd_w_v)
       ,.frd_addr_i(scheduler.fwb_pkt.rd_addr)
       ,.frd_data_i(scheduler.fwb_pkt.rd_data)
  
       ,.trap_v_i(calculator.pipe_sys.csr.commit_pkt_cast_o.exception | calculator.pipe_sys.csr.commit_pkt_cast_o._interrupt)
       ,.cause_i((calculator.pipe_sys.csr.priv_mode_n == `PRIV_MODE_S)
                 ? calculator.pipe_sys.csr.scause_li
                 : calculator.pipe_sys.csr.mcause_li
                 )
       ,.is_debug_mode_i(calculator.pipe_sys.csr.is_debug_mode)
       );

  bind bp_be_dcache
    bp_nonsynth_cache_tracer
     #(.bp_params_p(bp_params_p)
      ,.assoc_p(dcache_assoc_p)
      ,.sets_p(dcache_sets_p)
      ,.block_width_p(dcache_block_width_p)
      ,.trace_file_p("dcache"))
     dcache_tracer
      (.clk_i(clk_i & testbench.dcache_trace_en_lo)
       ,.reset_i(reset_i)
       ,.freeze_i(cfg_bus_cast_i.freeze)

       ,.mhartid_i(cfg_bus_cast_i.core_id)

       ,.v_tl_r(v_tl_r)
       
       ,.v_tv_r(v_tv_r)
       ,.addr_tv_r(paddr_tv_r)
       ,.lr_miss_tv(lr_miss_tv)
       ,.sc_op_tv_r(decode_tv_r.sc_op)
       ,.sc_success(sc_success)
        
       ,.cache_req_v_o(cache_req_v_o)
       ,.cache_req_o(cache_req_o)

       ,.cache_req_metadata_o(cache_req_metadata_o)
       ,.cache_req_metadata_v_o(cache_req_metadata_v_o)
        
       ,.cache_req_complete_i(cache_req_complete_i)

       ,.v_o(early_v_o)
       ,.load_data(early_data_o[0+:65])
       ,.cache_miss_o('0)
       ,.wt_req(wt_req)
       ,.store_data(data_tv_r[0+:dword_width_p])

       ,.data_mem_v_i(data_mem_v_li)
       ,.data_mem_pkt_v_i(data_mem_pkt_v_i)
       ,.data_mem_pkt_i(data_mem_pkt_i)
       ,.data_mem_pkt_yumi_o(data_mem_pkt_yumi_o)
       
       ,.tag_mem_v_i(tag_mem_v_li)
       ,.tag_mem_pkt_v_i(tag_mem_pkt_v_i)
       ,.tag_mem_pkt_i(tag_mem_pkt_i)
       ,.tag_mem_pkt_yumi_o(tag_mem_pkt_yumi_o)

       ,.stat_mem_pkt_v_i(stat_mem_pkt_v_i)
       ,.stat_mem_pkt_i(stat_mem_pkt_i)
       ,.stat_mem_pkt_yumi_o(stat_mem_pkt_yumi_o)
       );

  bind bp_fe_icache
    bp_nonsynth_cache_tracer
     #(.bp_params_p(bp_params_p)
      ,.assoc_p(icache_assoc_p)
      ,.sets_p(icache_sets_p)
      ,.block_width_p(icache_block_width_p)
      ,.fill_width_p(icache_fill_width_p)
      ,.trace_file_p("icache"))
     icache_tracer
      (.clk_i(clk_i & testbench.icache_trace_en_lo)
       ,.reset_i(reset_i)

       ,.freeze_i(cfg_bus_cast_i.freeze)
       ,.mhartid_i(cfg_bus_cast_i.core_id)

       ,.v_tl_r(v_tl_r)

       ,.v_tv_r(v_tv_r)
       ,.addr_tv_r(paddr_tv_r)
       ,.lr_miss_tv(1'b0)
       ,.sc_op_tv_r(1'b0)
       ,.sc_success(1'b0)

       ,.cache_req_v_o(cache_req_v_o)
       ,.cache_req_o(cache_req_o)

       ,.cache_req_metadata_o(cache_req_metadata_o)
       ,.cache_req_metadata_v_o(cache_req_metadata_v_o)

       ,.cache_req_complete_i(cache_req_complete_i)

       ,.v_o(data_v_o)
       ,.load_data(65'(data_o))
       ,.cache_miss_o('0)
       ,.wt_req()
       ,.store_data(dword_width_p'(0))

       ,.data_mem_v_i(data_mem_v_li)
       ,.data_mem_pkt_v_i(data_mem_pkt_v_i)
       ,.data_mem_pkt_i(data_mem_pkt_i)
       ,.data_mem_pkt_yumi_o(data_mem_pkt_yumi_o)

       ,.tag_mem_v_i(tag_mem_v_li)
       ,.tag_mem_pkt_v_i(tag_mem_pkt_v_i)
       ,.tag_mem_pkt_i(tag_mem_pkt_i)
       ,.tag_mem_pkt_yumi_o(tag_mem_pkt_yumi_o)

       ,.stat_mem_pkt_v_i(stat_mem_pkt_v_i)
       ,.stat_mem_pkt_i(stat_mem_pkt_i)
       ,.stat_mem_pkt_yumi_o(stat_mem_pkt_yumi_o)
       );

   `define declare_bp_nonsynth_vm_tracer \
      bp_nonsynth_vm_tracer                                                                       \
       #(.bp_params_p(bp_params_p))                                                               \
       vm_tracer                                                                                  \
        (.clk_i(clk_i & testbench.vm_trace_en_lo)                                                 \
         ,.reset_i(reset_i)                                                                       \
         ,.freeze_i(be.calculator.pipe_sys.csr.cfg_bus_cast_i.freeze)                             \
                                                                                                  \
         ,.mhartid_i(be.calculator.pipe_sys.csr.cfg_bus_cast_i.core_id)                           \
                                                                                                  \
         ,.itlb_clear_i(fe.itlb.flush_i)                                                          \
         ,.itlb_fill_v_i(fe.itlb.v_i & fe.itlb.w_i)                                               \
         ,.itlb_vtag_i(fe.itlb.vtag_i)                                                            \
         ,.itlb_entry_i(fe.itlb.entry_i)                                                          \
         ,.itlb_cam_r_v_i(fe.itlb.cam.r_v_i)                                                      \
                                                                                                  \
         ,.dtlb_clear_i(be.calculator.pipe_mem.dtlb.flush_i)                                      \
         ,.dtlb_fill_v_i(be.calculator.pipe_mem.dtlb.v_i & be.calculator.pipe_mem.dtlb.w_i)       \
         ,.dtlb_vtag_i(be.calculator.pipe_mem.dtlb.vtag_i)                                        \
         ,.dtlb_entry_i(be.calculator.pipe_mem.dtlb.entry_i)                                      \
         ,.dtlb_cam_r_v_i(be.calculator.pipe_mem.dtlb.cam.r_v_i)                                  \
         );

  `define declare_bp_nonsynth_core_profiler \
      bp_nonsynth_core_profiler                                                                   \
       #(.bp_params_p(bp_params_p))                                                               \
       core_profiler                                                                              \
        (.clk_i(clk_i & testbench.core_profile_en_lo)                                             \
         ,.reset_i(reset_i)                                                                       \
         ,.freeze_i(be.calculator.pipe_sys.csr.cfg_bus_cast_i.freeze)                             \
                                                                                                  \
         ,.mhartid_i(be.calculator.pipe_sys.csr.cfg_bus_cast_i.core_id)                           \
                                                                                                  \
         ,.fe_wait_stall(fe.is_wait)                                                              \
         ,.fe_queue_stall(~fe.fe_queue_ready_i)                                                   \
                                                                                                  \
         ,.itlb_miss(fe.itlb_miss_r)                                                              \
         ,.icache_miss(fe.icache_miss)                                                            \
         ,.icache_fence(fe.icache.fencei_req)                                                     \
         ,.branch_override(fe.pc_gen.ovr_taken & ~fe.pc_gen.ovr_ret)                              \
         ,.ret_override(fe.pc_gen.ovr_ret)                                                        \
                                                                                                  \
         ,.fe_cmd(fe.fe_cmd_v_i & ~fe.attaboy_v)                                                  \
                                                                                                  \
         ,.mispredict(be.director.npc_mismatch_v)                                                 \
         ,.target(be.director.isd_status.isd_pc)                                                  \
                                                                                                  \
         ,.dtlb_miss(be.calculator.pipe_mem.dtlb_miss_v)                                          \
         ,.dcache_miss(~be.calculator.pipe_mem.dcache.ready_o)                                    \
         ,.long_haz(be.detector.struct_haz_v)                                                     \
         ,.exception(be.director.commit_pkt.exception)                                            \
         ,.eret(be.director.commit_pkt.eret)                                                      \
         ,._interrupt(be.director.commit_pkt._interrupt)                                          \
         ,.control_haz(be.detector.control_haz_v)                                                 \
         ,.data_haz(be.detector.data_haz_v)                                                       \
         ,.load_dep((be.detector.dep_status_r[0].emem_iwb_v                                       \
                     | be.detector.dep_status_r[1].emem_iwb_v                                     \
                     ) & be.detector.data_haz_v                                                   \
                    )                                                                             \
         ,.mul_dep((be.detector.dep_status_r[0].mul_iwb_v                                         \
                    | be.detector.dep_status_r[1].mul_iwb_v                                       \
                    | be.detector.dep_status_r[2].mul_iwb_v                                       \
                    ) & be.detector.data_haz_v                                                    \
                   )                                                                              \
         ,.struct_haz(be.detector.struct_haz_v)                                                   \
                                                                                                  \
         ,.reservation(be.calculator.reservation_n)                                               \
         ,.commit_pkt(be.calculator.commit_pkt)                                                   \
         );

    if (multicore_p)
      begin : multicore
        bind bp_core `declare_bp_nonsynth_vm_tracer
        bind bp_core `declare_bp_nonsynth_core_profiler
      end
    else
      begin : unicore
        bind bp_unicore `declare_bp_nonsynth_vm_tracer;
        bind bp_unicore `declare_bp_nonsynth_core_profiler
      end

  bp_mem_nonsynth_tracer
   #(.bp_params_p(bp_params_p))
   bp_mem_tracer
    (.clk_i(clk_i & testbench.dram_trace_en_lo)
     ,.reset_i(reset_i)

     ,.mem_cmd_i(proc_mem_cmd_lo)
     ,.mem_cmd_v_i(proc_mem_cmd_v_lo & proc_mem_cmd_ready_li)
     ,.mem_cmd_ready_i(proc_mem_cmd_ready_li)

     ,.mem_resp_i(proc_mem_resp_li)
     ,.mem_resp_v_i(proc_mem_resp_v_li)
     ,.mem_resp_yumi_i(proc_mem_resp_yumi_lo)
     );

  bind bp_be_top
    bp_nonsynth_pc_profiler
     #(.bp_params_p(bp_params_p))
     pc_profiler
      (.clk_i(clk_i & testbench.pc_profile_en_lo)
       ,.reset_i(reset_i)
       ,.freeze_i(calculator.pipe_sys.csr.cfg_bus_cast_i.freeze)

       ,.mhartid_i(calculator.pipe_sys.csr.cfg_bus_cast_i.core_id)

       ,.commit_pkt(calculator.commit_pkt)
       );

  bind bp_be_top
    bp_nonsynth_branch_profiler
     #(.bp_params_p(bp_params_p))
     branch_profiler
      (.clk_i(clk_i & testbench.branch_profile_en_lo)
       ,.reset_i(reset_i)
       ,.freeze_i(detector.cfg_bus_cast_i.freeze)

       ,.mhartid_i(detector.cfg_bus_cast_i.core_id)

       ,.fe_cmd_o(director.fe_cmd_o)
       ,.fe_cmd_yumi_i(director.fe_cmd_yumi_i)

       ,.commit_v_i(calculator.commit_pkt.instret)
       );

  if (multicore_p)
    begin
      bind bp_cce_wrapper
        bp_me_nonsynth_cce_tracer
         #(.bp_params_p(bp_params_p))
         cce_tracer
          (.clk_i(clk_i & testbench.cce_trace_en_lo)
          ,.reset_i(reset_i)
          ,.freeze_i(cfg_bus_cast_i.freeze)

          ,.cce_id_i(cfg_bus_cast_i.cce_id)

          // To CCE
          ,.lce_req_i(lce_req_i)
          ,.lce_req_v_i(lce_req_v_i)
          ,.lce_req_yumi_i(lce_req_yumi_o)
          ,.lce_resp_i(lce_resp_i)
          ,.lce_resp_v_i(lce_resp_v_i)
          ,.lce_resp_yumi_i(lce_resp_yumi_o)

          // From CCE
          ,.lce_cmd_i(lce_cmd_o)
          ,.lce_cmd_v_i(lce_cmd_v_o)
          ,.lce_cmd_ready_i(lce_cmd_ready_i)

          // To CCE
          ,.mem_resp_i(mem_resp_i)
          ,.mem_resp_v_i(mem_resp_v_i)
          ,.mem_resp_yumi_i(mem_resp_yumi_o)

          // From CCE
          ,.mem_cmd_i(mem_cmd_o)
          ,.mem_cmd_v_i(mem_cmd_v_o)
          ,.mem_cmd_ready_i(mem_cmd_ready_i)
          );

      bind bp_lce
        bp_me_nonsynth_lce_tracer
          #(.bp_params_p(bp_params_p)
            ,.sets_p(sets_p)
            ,.assoc_p(assoc_p)
            ,.block_width_p(block_width_p)
            )
          lce_tracer
          (.clk_i(clk_i & testbench.lce_trace_en_lo)
          ,.reset_i(reset_i)
          ,.lce_id_i(lce_id_i)
          ,.lce_req_i(lce_req_o)
          ,.lce_req_v_i(lce_req_v_o)
          ,.lce_req_ready_i(lce_req_ready_i)
          ,.lce_resp_i(lce_resp_o)
          ,.lce_resp_v_i(lce_resp_v_o)
          ,.lce_resp_ready_i(lce_resp_ready_i)
          ,.lce_cmd_i(lce_cmd_i)
          ,.lce_cmd_v_i(lce_cmd_v_i)
          ,.lce_cmd_yumi_i(lce_cmd_yumi_o)
          ,.lce_cmd_o_i(lce_cmd_o)
          ,.lce_cmd_o_v_i(lce_cmd_v_o)
          ,.lce_cmd_o_ready_i(lce_cmd_ready_i)
          );
    end

  bp_nonsynth_if_verif
   #(.bp_params_p(bp_params_p))
   if_verif
    ();

endmodule<|MERGE_RESOLUTION|>--- conflicted
+++ resolved
@@ -65,11 +65,7 @@
     return (`BP_SIM_CLK_PERIOD);
   endfunction
   
-<<<<<<< HEAD
-  `declare_bp_mem_if(paddr_width_p, cce_block_width_p, lce_id_width_p, lce_assoc_p, cce_mem)
-=======
   `declare_bp_bedrock_mem_if(paddr_width_p, cce_block_width_p, lce_id_width_p, lce_assoc_p, cce);
->>>>>>> 556686d1
   
   bp_bedrock_cce_mem_msg_s proc_mem_cmd_lo;
   logic proc_mem_cmd_v_lo, proc_mem_cmd_ready_li;
