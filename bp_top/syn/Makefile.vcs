## Setup CAD tools
<<<<<<< HEAD
#include $(CADENV_PATH)/cadenv.mk

## Tool specific options
VCS_OPTIONS += +notimingcheck
VCS_OPTIONS += +vcs+loopdetect +vcs+loopreport
VCS_OPTIONS += -timescale=1ps/1ps
VCS_OPTIONS += -full64
VCS_OPTIONS += +v2k
VCS_OPTIONS += +vc
VCS_OPTIONS += -sverilog
VCS_OPTIONS += -debug_pp
VCS_OPTIONS += +vcs+lic+wait
VCS_OPTIONS += +multisource_int_delays
VCS_OPTIONS += +neg_tchk
VCS_OPTIONS += +libext+.v+.vlib+.vh
VCS_OPTIONS += +vcs+finish+15000000ps
VCS_OPTIONS += -R
VCS_OPTIONS += +vcs+vcdplusautoflushon
VCS_OPTIONS += +vcs+vcdpluson
VCS_OPTIONS += +vcs+vcdplusmemon
=======
# TODO: Change to your export own VCS license variables
include $(BSG_CADENV_DIR)/cadenv.mk

## Tool specific options
VCS_OPTIONS += +vcs+finish+5000000ps    # Change this to run longer / shorter
VCS_OPTIONS += -timescale=1ps/1ps        # Set timescale
VCS_OPTIONS += -full64 +vcs+lic+wait     # Run 64-bit and wait for license
VCS_OPTIONS += +v2k -sverilog -debug_pp  # Enable
VCS_OPTIONS += +libext+.v+.vlib+.vh      # Find library files with these extensions
VCS_OPTIONS += +vcs+vcdpluson            # Enable vcd dump
>>>>>>> 9d903b80

LINT_OPTIONS +=+lint=all,noSVA-UA,noVCDE,noSVA-NSVU

TEST_ROM  ?= bp_example_rom.v
TRACE_ROM ?= bp_example_rom.tr.v

<<<<<<< HEAD
# Enable GUI (DVE) mode
# This is to run interative simulation/debugging in GUI mode.
ifeq ($(VCS_GUI),1)
  VCS_OPTIONS += -gui
endif

TRACE_ROM ?= rv64ui_p_add_trace_rom.v
TEST_ROM  ?= bp_be_example_rom.v
LOAD_ROM  ?= bp_be_boot_rom.v

TEST_ROM_C  = $(notdir $(TEST_ROM))
LOAD_ROM_C  = $(notdir $(LOAD_ROM))

TEST_SOURCE += 	                                                      \
		          $(BP_FE_DIR)/src/include/bp_fe_pkg.vh												  \
		          $(BP_FE_DIR)/src/include/bp_fe_itlb_pkg.vh									  \
			  $(BP_FE_DIR)/src/include/bp_fe_icache_pkg.vh												  \
			  $(BP_FE_DIR)/src/v/bp_fe_top.v										            \
			  $(BP_FE_DIR)/src/v/bp_fe_itlb.v									              \
			  $(BP_FE_DIR)/src/v/bp_fe_branch_predictor.v								    \
			  $(BP_FE_DIR)/src/v/bp_fe_pc_gen.v								              \
			  $(BP_FE_DIR)/src/v/bp_fe_icache.v								              \
			  $(BP_FE_DIR)/src/v/bp_fe_lce.v								                \
			  $(BP_FE_DIR)/src/v/bp_fe_lce_cmd.v							          \
			  $(BP_FE_DIR)/src/v/bp_fe_lce_data_cmd.v						        \
			  $(BP_FE_DIR)/src/v/bp_fe_lce_req.v   						          \
			  $(BP_FE_DIR)/src/v/bp_fe_lce_tr_resp_in.v   				      \
			  $(BP_FE_DIR)/src/v/bp_fe_bht.v										            \
			  $(BP_FE_DIR)/src/v/bp_fe_btb.v										            \
			  $(BP_FE_DIR)/src/v/bp_fe_instr_scan.v									        \
   																																		\
			  $(BP_ME_DIR)/src/include/v/bp_cce_inst_pkg.v				          \
			  $(BSG_IP_CORES_DIR)/bsg_noc/bsg_noc_pkg.v											\
			  $(BP_ME_DIR)/test/common/bp_me_top.v											    \
			  $(BP_ME_DIR)/src/v/cce/bp_cce_top.v						                \
			  $(BP_ME_DIR)/src/v/cce/bp_cce_alu.v						                \
			  $(BP_ME_DIR)/src/v/cce/bp_cce_dir.v						                \
			  $(BP_ME_DIR)/src/v/cce/bp_cce_gad.v						                \
			  $(BP_ME_DIR)/src/v/cce/bp_cce_inst_decode.v  			            \
			  $(BP_ME_DIR)/src/v/cce/bp_cce_pc.v						                \
			  $(BP_ME_DIR)/src/v/cce/bp_cce_reg.v						                \
			  $(BP_ME_DIR)/src/v/cce/bp_cce.v						                    \
			  $(BP_ME_DIR)/src/v/network/bp_coherence_network.v             \
			  $(BP_ME_DIR)/src/v/network/bp_coherence_network_channel.v     \
			  $(BSG_IP_CORES_DIR)/bsg_noc/bsg_mesh_router_buffered.v				\
			  $(BSG_IP_CORES_DIR)/bsg_noc/bsg_mesh_router.v       					\
			  $(BSG_IP_CORES_DIR)/bsg_misc/bsg_round_robin_arb.v						\
																																			\
			  $(BSG_IP_CORES_DIR)/bsg_test/bsg_nonsynth_clock_gen.v         \
			  $(BSG_IP_CORES_DIR)/bsg_test/bsg_nonsynth_reset_gen.v         \
																																			\
			  $(BP_BE_DIR)/test/common/bp_top_wrapper.v											\
			  $(BP_BE_DIR)/test/common/bp_multi_wrapper.v										\
			  $(BP_BE_DIR)/test/common/bp_be_nonsynth_mock_top_wrapper.v    \
			  $(BP_BE_DIR)/test/common/bp_be_nonsynth_mock_fe.v		          \
			  $(BP_BE_DIR)/test/common/bp_be_nonsynth_mock_mmu.v		        \
			  $(BP_BE_DIR)/test/common/bp_be_nonsynth_tracer.v			        \
																	                           					\
			  $(BP_BE_DIR)/test/bp_be_dcache/v/mock_tlb.v			              \
																	                           					\
			  $(BP_ME_DIR)/test/common/bp_cce_test.v												\
			  $(BP_ME_DIR)/test/common/bp_mem.v	                            \
																                                      \
			  $(BP_TOP_DIR)/test/rom/v/$(LOAD_ROM) 													\
			

ISA_TESTS = rv64ui_p_add_rom.v \
						rv64ui_p_addi_rom.v \
						rv64ui_p_addiw_rom.v \
						rv64ui_p_addw_rom.v \
						rv64ui_p_and_rom.v \
						rv64ui_p_andi_rom.v \
						rv64ui_p_auipc_rom.v \
						rv64ui_p_beq_rom.v \
						rv64ui_p_bge_rom.v \
						rv64ui_p_bgeu_rom.v \
						rv64ui_p_blt_rom.v \
						rv64ui_p_bltu_rom.v \
						rv64ui_p_bne_rom.v \
						rv64ui_p_j_rom.v \
						rv64ui_p_jal_rom.v \
						rv64ui_p_jalr_rom.v \
						rv64ui_p_lb_rom.v \
						rv64ui_p_lbu_rom.v \
						rv64ui_p_ld_rom.v \
						rv64ui_p_lh_rom.v \
						rv64ui_p_lhu_rom.v \
						rv64ui_p_lui_rom.v \
						rv64ui_p_lw_rom.v \
						rv64ui_p_lwu_rom.v \
						rv64ui_p_or_rom.v \
						rv64ui_p_ori_rom.v \
						rv64ui_p_sb_rom.v \
						rv64ui_p_sd_rom.v \
						rv64ui_p_sh_rom.v \
						rv64ui_p_sll_rom.v \
						rv64ui_p_slli_rom.v \
						rv64ui_p_slliw_rom.v \
						rv64ui_p_sllw_rom.v \
						rv64ui_p_slt_rom.v \
						rv64ui_p_slti_rom.v \
						rv64ui_p_sltiu_rom.v \
						rv64ui_p_sltu_rom.v \
						rv64ui_p_sra_rom.v \
						rv64ui_p_srai_rom.v \
						rv64ui_p_sraiw_rom.v \
						rv64ui_p_sraw_rom.v \
						rv64ui_p_srl_rom.v \
						rv64ui_p_srli_rom.v \
						rv64ui_p_srliw_rom.v \
						rv64ui_p_srlw_rom.v \
						rv64ui_p_sub_rom.v \
						rv64ui_p_subw_rom.v \
						rv64ui_p_sw_rom.v \
						rv64ui_p_xor_rom.v \
						rv64ui_p_xori_rom.v
=======
# Export variables to flists
.EXPORT_ALL_VARIABLES:
>>>>>>> 9d903b80

lint.v: $(HDL_SOURCE)
	$(eval include $(TB_PATH)/bp_single_demo/Makefile.frag) \
	$(VCS) $(VCS_OPTIONS) $(LINT_OPTIONS) -top bp_multi_top -f flist.vcs $(HDL_PARAMS)

%.build.v: 
	$(eval include $(TB_PATH)/$*/Makefile.frag) \
	$(VCS) $(VCS_OPTIONS) -o $(TB_PATH)/$*/simv -top test_bp \
    -f flist.vcs -f $(TB_PATH)/$*/flist.vcs $(HDL_PARAMS) $(TB_PATH)/$*/test_bp.v  \
		| tee $(TB_PATH)/$*/$(basename $(notdir $(TEST_ROM)))_buildout.txt

%.run.v: %.build.v
	$(eval include $(TB_PATH)/$*/Makefile.frag)
	$(TB_PATH)/$*/simv \
	  | tee $(TB_PATH)/$*/$(basename $(notdir $(TEST_ROM)))_simout.txt

%.clean.v:
		rm -rf $(TB_PATH)/$*/DVEfiles
		rm -rf $(TB_PATH)/$*/simv*
		rm -rf $(TB_PATH)/$*/*.old
		rm -rf $(TB_PATH)/$*/*.tcl
		rm -rf $(TB_PATH)/$*/inter.vpd
		rm -rf $(TB_PATH)/$*/ucli.key

dve:
	dve -full64 -vpd vcdplus.vpd &<|MERGE_RESOLUTION|>--- conflicted
+++ resolved
@@ -1,26 +1,4 @@
 ## Setup CAD tools
-<<<<<<< HEAD
-#include $(CADENV_PATH)/cadenv.mk
-
-## Tool specific options
-VCS_OPTIONS += +notimingcheck
-VCS_OPTIONS += +vcs+loopdetect +vcs+loopreport
-VCS_OPTIONS += -timescale=1ps/1ps
-VCS_OPTIONS += -full64
-VCS_OPTIONS += +v2k
-VCS_OPTIONS += +vc
-VCS_OPTIONS += -sverilog
-VCS_OPTIONS += -debug_pp
-VCS_OPTIONS += +vcs+lic+wait
-VCS_OPTIONS += +multisource_int_delays
-VCS_OPTIONS += +neg_tchk
-VCS_OPTIONS += +libext+.v+.vlib+.vh
-VCS_OPTIONS += +vcs+finish+15000000ps
-VCS_OPTIONS += -R
-VCS_OPTIONS += +vcs+vcdplusautoflushon
-VCS_OPTIONS += +vcs+vcdpluson
-VCS_OPTIONS += +vcs+vcdplusmemon
-=======
 # TODO: Change to your export own VCS license variables
 include $(BSG_CADENV_DIR)/cadenv.mk
 
@@ -31,134 +9,14 @@
 VCS_OPTIONS += +v2k -sverilog -debug_pp  # Enable
 VCS_OPTIONS += +libext+.v+.vlib+.vh      # Find library files with these extensions
 VCS_OPTIONS += +vcs+vcdpluson            # Enable vcd dump
->>>>>>> 9d903b80
 
 LINT_OPTIONS +=+lint=all,noSVA-UA,noVCDE,noSVA-NSVU
 
 TEST_ROM  ?= bp_example_rom.v
 TRACE_ROM ?= bp_example_rom.tr.v
 
-<<<<<<< HEAD
-# Enable GUI (DVE) mode
-# This is to run interative simulation/debugging in GUI mode.
-ifeq ($(VCS_GUI),1)
-  VCS_OPTIONS += -gui
-endif
-
-TRACE_ROM ?= rv64ui_p_add_trace_rom.v
-TEST_ROM  ?= bp_be_example_rom.v
-LOAD_ROM  ?= bp_be_boot_rom.v
-
-TEST_ROM_C  = $(notdir $(TEST_ROM))
-LOAD_ROM_C  = $(notdir $(LOAD_ROM))
-
-TEST_SOURCE += 	                                                      \
-		          $(BP_FE_DIR)/src/include/bp_fe_pkg.vh												  \
-		          $(BP_FE_DIR)/src/include/bp_fe_itlb_pkg.vh									  \
-			  $(BP_FE_DIR)/src/include/bp_fe_icache_pkg.vh												  \
-			  $(BP_FE_DIR)/src/v/bp_fe_top.v										            \
-			  $(BP_FE_DIR)/src/v/bp_fe_itlb.v									              \
-			  $(BP_FE_DIR)/src/v/bp_fe_branch_predictor.v								    \
-			  $(BP_FE_DIR)/src/v/bp_fe_pc_gen.v								              \
-			  $(BP_FE_DIR)/src/v/bp_fe_icache.v								              \
-			  $(BP_FE_DIR)/src/v/bp_fe_lce.v								                \
-			  $(BP_FE_DIR)/src/v/bp_fe_lce_cmd.v							          \
-			  $(BP_FE_DIR)/src/v/bp_fe_lce_data_cmd.v						        \
-			  $(BP_FE_DIR)/src/v/bp_fe_lce_req.v   						          \
-			  $(BP_FE_DIR)/src/v/bp_fe_lce_tr_resp_in.v   				      \
-			  $(BP_FE_DIR)/src/v/bp_fe_bht.v										            \
-			  $(BP_FE_DIR)/src/v/bp_fe_btb.v										            \
-			  $(BP_FE_DIR)/src/v/bp_fe_instr_scan.v									        \
-   																																		\
-			  $(BP_ME_DIR)/src/include/v/bp_cce_inst_pkg.v				          \
-			  $(BSG_IP_CORES_DIR)/bsg_noc/bsg_noc_pkg.v											\
-			  $(BP_ME_DIR)/test/common/bp_me_top.v											    \
-			  $(BP_ME_DIR)/src/v/cce/bp_cce_top.v						                \
-			  $(BP_ME_DIR)/src/v/cce/bp_cce_alu.v						                \
-			  $(BP_ME_DIR)/src/v/cce/bp_cce_dir.v						                \
-			  $(BP_ME_DIR)/src/v/cce/bp_cce_gad.v						                \
-			  $(BP_ME_DIR)/src/v/cce/bp_cce_inst_decode.v  			            \
-			  $(BP_ME_DIR)/src/v/cce/bp_cce_pc.v						                \
-			  $(BP_ME_DIR)/src/v/cce/bp_cce_reg.v						                \
-			  $(BP_ME_DIR)/src/v/cce/bp_cce.v						                    \
-			  $(BP_ME_DIR)/src/v/network/bp_coherence_network.v             \
-			  $(BP_ME_DIR)/src/v/network/bp_coherence_network_channel.v     \
-			  $(BSG_IP_CORES_DIR)/bsg_noc/bsg_mesh_router_buffered.v				\
-			  $(BSG_IP_CORES_DIR)/bsg_noc/bsg_mesh_router.v       					\
-			  $(BSG_IP_CORES_DIR)/bsg_misc/bsg_round_robin_arb.v						\
-																																			\
-			  $(BSG_IP_CORES_DIR)/bsg_test/bsg_nonsynth_clock_gen.v         \
-			  $(BSG_IP_CORES_DIR)/bsg_test/bsg_nonsynth_reset_gen.v         \
-																																			\
-			  $(BP_BE_DIR)/test/common/bp_top_wrapper.v											\
-			  $(BP_BE_DIR)/test/common/bp_multi_wrapper.v										\
-			  $(BP_BE_DIR)/test/common/bp_be_nonsynth_mock_top_wrapper.v    \
-			  $(BP_BE_DIR)/test/common/bp_be_nonsynth_mock_fe.v		          \
-			  $(BP_BE_DIR)/test/common/bp_be_nonsynth_mock_mmu.v		        \
-			  $(BP_BE_DIR)/test/common/bp_be_nonsynth_tracer.v			        \
-																	                           					\
-			  $(BP_BE_DIR)/test/bp_be_dcache/v/mock_tlb.v			              \
-																	                           					\
-			  $(BP_ME_DIR)/test/common/bp_cce_test.v												\
-			  $(BP_ME_DIR)/test/common/bp_mem.v	                            \
-																                                      \
-			  $(BP_TOP_DIR)/test/rom/v/$(LOAD_ROM) 													\
-			
-
-ISA_TESTS = rv64ui_p_add_rom.v \
-						rv64ui_p_addi_rom.v \
-						rv64ui_p_addiw_rom.v \
-						rv64ui_p_addw_rom.v \
-						rv64ui_p_and_rom.v \
-						rv64ui_p_andi_rom.v \
-						rv64ui_p_auipc_rom.v \
-						rv64ui_p_beq_rom.v \
-						rv64ui_p_bge_rom.v \
-						rv64ui_p_bgeu_rom.v \
-						rv64ui_p_blt_rom.v \
-						rv64ui_p_bltu_rom.v \
-						rv64ui_p_bne_rom.v \
-						rv64ui_p_j_rom.v \
-						rv64ui_p_jal_rom.v \
-						rv64ui_p_jalr_rom.v \
-						rv64ui_p_lb_rom.v \
-						rv64ui_p_lbu_rom.v \
-						rv64ui_p_ld_rom.v \
-						rv64ui_p_lh_rom.v \
-						rv64ui_p_lhu_rom.v \
-						rv64ui_p_lui_rom.v \
-						rv64ui_p_lw_rom.v \
-						rv64ui_p_lwu_rom.v \
-						rv64ui_p_or_rom.v \
-						rv64ui_p_ori_rom.v \
-						rv64ui_p_sb_rom.v \
-						rv64ui_p_sd_rom.v \
-						rv64ui_p_sh_rom.v \
-						rv64ui_p_sll_rom.v \
-						rv64ui_p_slli_rom.v \
-						rv64ui_p_slliw_rom.v \
-						rv64ui_p_sllw_rom.v \
-						rv64ui_p_slt_rom.v \
-						rv64ui_p_slti_rom.v \
-						rv64ui_p_sltiu_rom.v \
-						rv64ui_p_sltu_rom.v \
-						rv64ui_p_sra_rom.v \
-						rv64ui_p_srai_rom.v \
-						rv64ui_p_sraiw_rom.v \
-						rv64ui_p_sraw_rom.v \
-						rv64ui_p_srl_rom.v \
-						rv64ui_p_srli_rom.v \
-						rv64ui_p_srliw_rom.v \
-						rv64ui_p_srlw_rom.v \
-						rv64ui_p_sub_rom.v \
-						rv64ui_p_subw_rom.v \
-						rv64ui_p_sw_rom.v \
-						rv64ui_p_xor_rom.v \
-						rv64ui_p_xori_rom.v
-=======
 # Export variables to flists
 .EXPORT_ALL_VARIABLES:
->>>>>>> 9d903b80
 
 lint.v: $(HDL_SOURCE)
 	$(eval include $(TB_PATH)/bp_single_demo/Makefile.frag) \
