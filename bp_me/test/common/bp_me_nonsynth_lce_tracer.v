--- conflicted
+++ resolved
@@ -79,22 +79,9 @@
   integer file;
   string file_name;
 
-<<<<<<< HEAD
   always_ff @(negedge reset_i) begin
     file_name = $sformatf("%s_%x.trace", lce_trace_file_p, lce_id_i);
     file      = $fopen(file_name, "w");
-=======
-  logic reset_done_r;
-  always_ff @(posedge clk_i) begin
-    reset_done_r <= ~reset_i;
-  end
-
-  always_ff @(posedge clk_i) begin
-    if (~reset_done_r & ~reset_i) begin
-      file_name = $sformatf("%s_%x.trace", lce_trace_file_p, lce_id_i);
-      file      = $fopen(file_name, "w");
-    end
->>>>>>> e9e14e47
   end
 
   always_ff @(posedge clk_i) begin
