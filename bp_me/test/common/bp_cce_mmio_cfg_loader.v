/**
 *
 * Name:
 *   bp_cce_mmio_cfg_loader.v
 *
 * Description:
 *
 */

module bp_cce_mmio_cfg_loader
  import bp_common_pkg::*;
  import bp_common_aviary_pkg::*;
  import bp_cce_pkg::*;
  import bp_common_cfg_link_pkg::*;
  import bp_be_pkg::*;
  import bp_be_dcache_pkg::*;
  import bp_me_pkg::*;
  #(parameter bp_params_e bp_params_p = e_bp_inv_cfg
    `declare_bp_proc_params(bp_params_p)
    `declare_bp_me_if_widths(paddr_width_p, cce_block_width_p, lce_id_width_p, lce_assoc_p)

    , parameter inst_width_p          = "inv"
    , parameter inst_ram_addr_width_p = "inv"
    , parameter inst_ram_els_p        = "inv"
    , parameter cce_ucode_filename_p  = "cce_ucode.mem"
    , parameter skip_ram_init_p       = 0
    , parameter clear_freeze_p        = 0
    // Change the last 8 bits of the data below to indicate the domains
    // to be enabled.
    , parameter domain_mask_p         = 64'h0000_0000_0000_0001

<<<<<<< HEAD
    , localparam bp_pc_entry_point_gp=39'h00_8000_0000
    , localparam sac_mask_lp = (sac_x_dim_p == 0) ? 64'h0 : 64'h1
=======
    , localparam bp_pc_entry_point_gp=39'h10_3000
>>>>>>> 7b5a0bd1
    )
  (input                                             clk_i
   , input                                           reset_i

   , input [lce_id_width_p-1:0]                      lce_id_i

   // Config channel
   , output logic [cce_mem_msg_width_lp-1:0]         io_cmd_o
   , output logic                                    io_cmd_v_o
   , input                                           io_cmd_yumi_i

   // We don't need a response from the cfg network
   , input [cce_mem_msg_width_lp-1:0]                io_resp_i
   , input                                           io_resp_v_i
   , output                                          io_resp_ready_o

   , output                                          done_o
   );

  wire unused0 = &{io_resp_i, io_resp_v_i};
  assign io_resp_ready_o = 1'b1;

 `declare_bp_me_if(paddr_width_p, cce_block_width_p, lce_id_width_p, lce_assoc_p);

  bp_cce_mem_msg_s io_cmd_cast_o;
  bp_cce_mem_msg_s io_resp_cast_i;

  assign io_cmd_o = io_cmd_cast_o;
  assign io_resp_cast_i = io_resp_i;

  logic [inst_width_p-1:0]    cce_inst_boot_rom [0:inst_ram_els_p-1];
  logic [inst_ram_addr_width_p-1:0] cce_inst_boot_rom_addr;
  logic [inst_width_p-1:0]    cce_inst_boot_rom_data;

  initial $readmemb(cce_ucode_filename_p, cce_inst_boot_rom);

  logic                        cfg_w_v_lo, cfg_r_v_lo;
  bp_local_addr_s              local_addr_lo;
  logic [cfg_addr_width_p-1:0] cfg_addr_lo;
  logic [dword_width_p-1:0] cfg_data_lo;

  assign cce_inst_boot_rom_addr = cfg_addr_lo[0+:inst_ram_addr_width_p];
  assign cce_inst_boot_rom_data = cce_inst_boot_rom[cce_inst_boot_rom_addr];

  enum logic [5:0] {
    RESET
    ,BP_RESET_SET
    ,BP_FREEZE_SET
    ,BP_RESET_CLR
    ,SEND_RAM
    ,SEND_ICACHE_NORMAL
    ,SEND_DCACHE_NORMAL
    ,SEND_CCE_NORMAL
    ,WAIT_FOR_SYNC
<<<<<<< HEAD
    ,SEND_DOMAIN_ACTIVATION
    ,SEND_SAC_ACTIVATION
    ,SEND_PC
    ,SEND_IRF
    ,RECV_IRF
=======
>>>>>>> 7b5a0bd1
    ,BP_FREEZE_CLR
    ,WAIT_FOR_CREDITS
    ,DONE
  } state_n, state_r;

  logic [`BSG_WIDTH(io_noc_max_credits_p)-1:0] credit_count_lo;
  bsg_flow_counter
   #(.els_p(io_noc_max_credits_p))
   cfg_counter
    (.clk_i(clk_i)
     ,.reset_i(reset_i)

     ,.v_i(io_cmd_yumi_i)
     ,.ready_i(1'b1)

     ,.yumi_i(io_resp_v_i)
     ,.count_o(credit_count_lo)
     );
  wire credits_full_lo = (credit_count_lo == io_noc_max_credits_p);
  wire credits_empty_lo = (credit_count_lo == '0);

  logic [cfg_addr_width_p-1:0] sync_cnt_r;
  logic sync_cnt_clr, sync_cnt_inc;
  bsg_counter_clear_up
   #(.max_val_p(2**cfg_addr_width_p-1)
     ,.init_val_p(0)
     )
   sync_counter
    (.clk_i(clk_i)
     ,.reset_i(reset_i)

     ,.clear_i(sync_cnt_clr)
     ,.up_i(sync_cnt_inc)

     ,.count_o(sync_cnt_r)
     );

  logic [cfg_addr_width_p-1:0] ucode_cnt_r;
  logic ucode_cnt_clr, ucode_cnt_inc;
  bsg_counter_clear_up
   #(.max_val_p(2**cfg_addr_width_p-1)
     ,.init_val_p(0)
     )
   ucode_counter
    (.clk_i(clk_i)
     ,.reset_i(reset_i)

     ,.clear_i(ucode_cnt_clr & io_cmd_yumi_i)
     ,.up_i(ucode_cnt_inc & io_cmd_yumi_i)

     ,.count_o(ucode_cnt_r)
     );

  logic [cfg_addr_width_p-1:0] core_cnt_r;
  logic core_cnt_clr, core_cnt_inc;
  bsg_counter_clear_up
   #(.max_val_p(2**cfg_addr_width_p-1)
     ,.init_val_p(0)
     )
   core_counter
    (.clk_i(clk_i)
     ,.reset_i(reset_i)

     ,.clear_i(core_cnt_clr & io_cmd_yumi_i)
     ,.up_i(core_cnt_inc & io_cmd_yumi_i)

     ,.count_o(core_cnt_r)
     );

  wire sync_done = (sync_cnt_r == cfg_addr_width_p'(256));
  wire ucode_prog_done = (ucode_cnt_r == cfg_addr_width_p'(inst_ram_els_p-1));
  wire core_prog_done  = (core_cnt_r == cfg_addr_width_p'(num_core_p-1));

  assign done_o = (state_r == DONE)? 1'b1 : 1'b0;

  always_ff @(posedge clk_i)
    begin
      if (reset_i)
        state_r <= RESET;
      else if (io_cmd_yumi_i || (state_r == RESET) || (state_r == WAIT_FOR_SYNC) || (state_r == WAIT_FOR_CREDITS))
        state_r <= state_n;
    end

  always_comb
    begin
      io_cmd_v_o = (cfg_w_v_lo | cfg_r_v_lo) & ~credits_full_lo;

      // uncached store
      io_cmd_cast_o.header.msg_type      = cfg_w_v_lo ? e_cce_mem_uc_wr : e_cce_mem_uc_rd;
      io_cmd_cast_o.header.addr          = local_addr_lo;
      io_cmd_cast_o.header.payload       = '0;
      io_cmd_cast_o.header.payload.lce_id = lce_id_i;
      io_cmd_cast_o.header.size          = e_mem_msg_size_8;
      io_cmd_cast_o.data                 = cfg_data_lo;
    end

  always_comb
    begin
      local_addr_lo.nonlocal = '0;
      local_addr_lo.cce  = core_cnt_r;
      local_addr_lo.dev  = cfg_dev_gp;
      local_addr_lo.addr = cfg_addr_lo;
    end

  always_comb
    begin
      sync_cnt_clr = 1'b0;
      sync_cnt_inc = 1'b0;

      ucode_cnt_clr = 1'b0;
      ucode_cnt_inc = 1'b0;

      core_cnt_clr = 1'b0;
      core_cnt_inc = 1'b0;

      cfg_w_v_lo = '0;
      cfg_r_v_lo = '0;
      cfg_addr_lo = '0;
      cfg_data_lo = '0;

      case (state_r)
        RESET: begin
          state_n = skip_ram_init_p ? BP_FREEZE_CLR : BP_RESET_SET;

          sync_cnt_clr = 1'b1;
          ucode_cnt_clr = 1'b1;
          core_cnt_clr = 1'b1;
        end
        BP_RESET_SET: begin
          state_n = core_prog_done ? BP_FREEZE_SET : BP_RESET_SET;

          core_cnt_inc = ~core_prog_done;
          core_cnt_clr = core_prog_done;

          cfg_w_v_lo = 1'b1;
          cfg_addr_lo = bp_cfg_reg_reset_gp;
          cfg_data_lo = dword_width_p'(1);
        end
        BP_FREEZE_SET: begin
          state_n = core_prog_done ? BP_RESET_CLR : BP_FREEZE_SET;

          core_cnt_inc = ~core_prog_done;
          core_cnt_clr = core_prog_done;

          cfg_w_v_lo = 1'b1;
          cfg_addr_lo = bp_cfg_reg_freeze_gp;
          cfg_data_lo = dword_width_p'(1);
        end
        BP_RESET_CLR: begin
          state_n = core_prog_done ? SEND_RAM : BP_RESET_CLR;

          core_cnt_inc = ~core_prog_done;
          core_cnt_clr = core_prog_done;

          cfg_w_v_lo = 1'b1;
          cfg_addr_lo = bp_cfg_reg_reset_gp;
          cfg_data_lo = dword_width_p'(0);
        end
        SEND_RAM: begin
          state_n = (core_prog_done & ucode_prog_done) ? SEND_ICACHE_NORMAL : SEND_RAM;

          core_cnt_inc = ucode_prog_done & ~core_prog_done;
          core_cnt_clr = ucode_prog_done &  core_prog_done;
          ucode_cnt_inc = ~ucode_prog_done;
          ucode_cnt_clr = ucode_prog_done;

          cfg_w_v_lo = 1'b1;
          cfg_addr_lo = cfg_addr_width_p'(bp_cfg_mem_base_cce_ucode_gp) + ucode_cnt_r;
          cfg_data_lo = cce_inst_boot_rom_data;
          // TODO: This is nonsynth, won't work on FPGA
          cfg_data_lo = (|cfg_data_lo === 'X) ? '0 : cfg_data_lo;
        end
        SEND_ICACHE_NORMAL: begin
          state_n = core_prog_done ? SEND_DCACHE_NORMAL : SEND_ICACHE_NORMAL;

          core_cnt_inc = ~core_prog_done;
          core_cnt_clr = core_prog_done;

          cfg_w_v_lo = 1'b1;
          cfg_addr_lo = cfg_addr_width_p'(bp_cfg_reg_icache_mode_gp);
          cfg_data_lo = dword_width_p'(e_lce_mode_normal);
        end
        SEND_DCACHE_NORMAL: begin
          state_n = core_prog_done ? SEND_CCE_NORMAL : SEND_DCACHE_NORMAL;

          core_cnt_inc  = ~core_prog_done;
          core_cnt_clr  = core_prog_done;

          cfg_w_v_lo = 1'b1;
          cfg_addr_lo = cfg_addr_width_p'(bp_cfg_reg_dcache_mode_gp);
          cfg_data_lo = dword_width_p'(e_lce_mode_normal);
        end
        SEND_CCE_NORMAL: begin
          state_n = core_prog_done ? WAIT_FOR_SYNC : SEND_CCE_NORMAL;

          core_cnt_inc = ~core_prog_done & credits_empty_lo;
          core_cnt_clr = core_prog_done & credits_empty_lo;

          cfg_w_v_lo = credits_empty_lo;
          cfg_addr_lo = bp_cfg_reg_cce_mode_gp;
          cfg_data_lo = dword_width_p'(e_cce_mode_normal);
        end
        WAIT_FOR_SYNC: begin
<<<<<<< HEAD
          state_n = sync_done ? SEND_DOMAIN_ACTIVATION : WAIT_FOR_SYNC;
=======
          state_n = sync_done ? (clear_freeze_p ? BP_FREEZE_CLR : WAIT_FOR_CREDITS) : WAIT_FOR_SYNC;
>>>>>>> 7b5a0bd1

          sync_cnt_inc = ~sync_done;
          sync_cnt_clr = sync_done;

          cfg_w_v_lo = 1'b0;
          cfg_addr_lo = '0;
          cfg_data_lo = '0;
        end
<<<<<<< HEAD
        SEND_DOMAIN_ACTIVATION: begin
          state_n = core_prog_done ? SEND_SAC_ACTIVATION : SEND_DOMAIN_ACTIVATION;

          core_cnt_inc = ~core_prog_done & credits_empty_lo;
          core_cnt_clr = core_prog_done & credits_empty_lo;

          cfg_w_v_lo = 1'b1;
          cfg_addr_lo = bp_cfg_reg_domain_mask_gp;
          cfg_data_lo = domain_mask_p;
        end
        SEND_SAC_ACTIVATION: begin
          state_n = core_prog_done ? SEND_PC : SEND_SAC_ACTIVATION;

          core_cnt_inc = ~core_prog_done & credits_empty_lo;
          core_cnt_clr = core_prog_done & credits_empty_lo;

          cfg_w_v_lo = 1'b1;
          cfg_addr_lo = bp_cfg_reg_sac_mask_gp;
          cfg_data_lo = sac_mask_lp;
        end
        SEND_PC: begin
          state_n = core_prog_done ? (clear_freeze_p ? BP_FREEZE_CLR : WAIT_FOR_CREDITS) : SEND_PC;

          core_cnt_inc = ~core_prog_done;
          core_cnt_clr = core_prog_done;

          cfg_w_v_lo = 1'b1;
          cfg_addr_lo = cfg_addr_width_p'(bp_cfg_reg_npc_gp);
          cfg_data_lo = bp_pc_entry_point_gp;
        end
        // Skip these, just for demonstration
        SEND_IRF: begin
          state_n = irf_done ? RECV_IRF : SEND_IRF;

          irf_cnt_inc = ~irf_done;
          irf_cnt_clr = irf_done;

          cfg_w_v_lo = 1'b1;
          cfg_addr_lo = cfg_addr_width_p'(bp_cfg_reg_irf_x0_gp + irf_cnt_r);
          cfg_data_lo = dword_width_p'(irf_cnt_r);
        end
        RECV_IRF: begin
          state_n = irf_done ? BP_FREEZE_CLR : RECV_IRF;

          irf_cnt_inc = ~irf_done;
          irf_cnt_clr = irf_done;

          cfg_r_v_lo = 1'b1;
          cfg_addr_lo = cfg_addr_width_p'(bp_cfg_reg_irf_x0_gp + irf_cnt_r);
          cfg_data_lo = '0;
        end
=======
>>>>>>> 7b5a0bd1
        BP_FREEZE_CLR: begin
          state_n = core_prog_done ? WAIT_FOR_CREDITS : BP_FREEZE_CLR;

          core_cnt_inc = ~core_prog_done;
          core_cnt_clr = core_prog_done;

          cfg_w_v_lo = 1'b1;
          cfg_addr_lo = cfg_addr_width_p'(bp_cfg_reg_freeze_gp);
          cfg_data_lo = dword_width_p'(0);
        end
        WAIT_FOR_CREDITS: begin
          state_n = credits_empty_lo ? DONE : WAIT_FOR_CREDITS;
        end
        DONE: begin
          state_n = DONE;
        end
        default: begin
          state_n = RESET;
        end
      endcase
    end

endmodule<|MERGE_RESOLUTION|>--- conflicted
+++ resolved
@@ -29,12 +29,8 @@
     // to be enabled.
     , parameter domain_mask_p         = 64'h0000_0000_0000_0001
 
-<<<<<<< HEAD
-    , localparam bp_pc_entry_point_gp=39'h00_8000_0000
+    , localparam bp_pc_entry_point_gp=39'h10_3000
     , localparam sac_mask_lp = (sac_x_dim_p == 0) ? 64'h0 : 64'h1
-=======
-    , localparam bp_pc_entry_point_gp=39'h10_3000
->>>>>>> 7b5a0bd1
     )
   (input                                             clk_i
    , input                                           reset_i
@@ -89,14 +85,8 @@
     ,SEND_DCACHE_NORMAL
     ,SEND_CCE_NORMAL
     ,WAIT_FOR_SYNC
-<<<<<<< HEAD
     ,SEND_DOMAIN_ACTIVATION
     ,SEND_SAC_ACTIVATION
-    ,SEND_PC
-    ,SEND_IRF
-    ,RECV_IRF
-=======
->>>>>>> 7b5a0bd1
     ,BP_FREEZE_CLR
     ,WAIT_FOR_CREDITS
     ,DONE
@@ -300,11 +290,7 @@
           cfg_data_lo = dword_width_p'(e_cce_mode_normal);
         end
         WAIT_FOR_SYNC: begin
-<<<<<<< HEAD
           state_n = sync_done ? SEND_DOMAIN_ACTIVATION : WAIT_FOR_SYNC;
-=======
-          state_n = sync_done ? (clear_freeze_p ? BP_FREEZE_CLR : WAIT_FOR_CREDITS) : WAIT_FOR_SYNC;
->>>>>>> 7b5a0bd1
 
           sync_cnt_inc = ~sync_done;
           sync_cnt_clr = sync_done;
@@ -313,7 +299,6 @@
           cfg_addr_lo = '0;
           cfg_data_lo = '0;
         end
-<<<<<<< HEAD
         SEND_DOMAIN_ACTIVATION: begin
           state_n = core_prog_done ? SEND_SAC_ACTIVATION : SEND_DOMAIN_ACTIVATION;
 
@@ -325,7 +310,7 @@
           cfg_data_lo = domain_mask_p;
         end
         SEND_SAC_ACTIVATION: begin
-          state_n = core_prog_done ? SEND_PC : SEND_SAC_ACTIVATION;
+          state_n = core_prog_done ? (clear_freeze_p ? BP_FREEZE_CLR : WAIT_FOR_CREDITS) : SEND_SAC_ACTIVATION;
 
           core_cnt_inc = ~core_prog_done & credits_empty_lo;
           core_cnt_clr = core_prog_done & credits_empty_lo;
@@ -334,39 +319,6 @@
           cfg_addr_lo = bp_cfg_reg_sac_mask_gp;
           cfg_data_lo = sac_mask_lp;
         end
-        SEND_PC: begin
-          state_n = core_prog_done ? (clear_freeze_p ? BP_FREEZE_CLR : WAIT_FOR_CREDITS) : SEND_PC;
-
-          core_cnt_inc = ~core_prog_done;
-          core_cnt_clr = core_prog_done;
-
-          cfg_w_v_lo = 1'b1;
-          cfg_addr_lo = cfg_addr_width_p'(bp_cfg_reg_npc_gp);
-          cfg_data_lo = bp_pc_entry_point_gp;
-        end
-        // Skip these, just for demonstration
-        SEND_IRF: begin
-          state_n = irf_done ? RECV_IRF : SEND_IRF;
-
-          irf_cnt_inc = ~irf_done;
-          irf_cnt_clr = irf_done;
-
-          cfg_w_v_lo = 1'b1;
-          cfg_addr_lo = cfg_addr_width_p'(bp_cfg_reg_irf_x0_gp + irf_cnt_r);
-          cfg_data_lo = dword_width_p'(irf_cnt_r);
-        end
-        RECV_IRF: begin
-          state_n = irf_done ? BP_FREEZE_CLR : RECV_IRF;
-
-          irf_cnt_inc = ~irf_done;
-          irf_cnt_clr = irf_done;
-
-          cfg_r_v_lo = 1'b1;
-          cfg_addr_lo = cfg_addr_width_p'(bp_cfg_reg_irf_x0_gp + irf_cnt_r);
-          cfg_data_lo = '0;
-        end
-=======
->>>>>>> 7b5a0bd1
         BP_FREEZE_CLR: begin
           state_n = core_prog_done ? WAIT_FOR_CREDITS : BP_FREEZE_CLR;
 
