/**
 *  bp_me_nonsynth_top_test.v
 */

`include "bp_be_dcache_pkt.vh"

module bp_me_nonsynth_top_test
  import bp_common_pkg::*;
  import bp_common_aviary_pkg::*;
  import bp_be_dcache_pkg::*;
  import bp_cce_pkg::*;
  #(parameter bp_cfg_e cfg_p = e_bp_inv_cfg
    `declare_bp_proc_params(cfg_p)
    , parameter mem_els_p="inv"
    , parameter boot_rom_els_p="inv"
    , parameter cce_trace_p = 0
    , parameter axe_trace_p = 0

    , localparam block_size_in_bytes_lp=(cce_block_width_p / 8)

    , localparam lce_id_width_lp=`BSG_SAFE_CLOG2(num_lce_p)

    , localparam cce_instr_ram_addr_width_lp = `BSG_SAFE_CLOG2(num_cce_instr_ram_els_p)

    , localparam dcache_opcode_width_lp=$bits(bp_be_dcache_opcode_e)
    , localparam tr_ring_width_lp=(dcache_opcode_width_lp+paddr_width_p+dword_width_p)
    , localparam mshr_width_lp=`bp_cce_mshr_width(num_lce_p, lce_assoc_p, paddr_width_p)

    // dramsim2 stuff
    , parameter dramsim2_en_p = 0
    , parameter clock_period_in_ps_p = 1000
    , parameter prog_name_p = "null.mem"
    , parameter dram_cfg_p  = "DDR2_micron_16M_8b_x8_sg3E.ini"
    , parameter dram_sys_cfg_p = "system.ini"
    , parameter dram_capacity_p = 16384
  )
  (
    input clk_i
    , input reset_i

    , input [num_lce_p-1:0][tr_ring_width_lp-1:0] tr_pkt_i
    , input [num_lce_p-1:0] tr_pkt_v_i
    , output logic [num_lce_p-1:0] tr_pkt_yumi_o

    , input [num_lce_p-1:0] tr_pkt_ready_i
    , output logic [num_lce_p-1:0] tr_pkt_v_o
    , output logic [num_lce_p-1:0][tr_ring_width_lp-1:0] tr_pkt_o
  );

  // Memory End
  //
  `declare_bp_me_if(paddr_width_p,cce_block_width_p,num_lce_p,lce_assoc_p,mshr_width_lp);

  // Config link
  logic [num_cce_p-1:0]                                  freeze_li;
  logic [num_cce_p-1:0][cfg_addr_width_p-1:0]   config_addr_li;
  logic [num_cce_p-1:0][cfg_data_width_p-1:0]   config_data_li;
  logic [num_cce_p-1:0]                                  config_v_li;
  logic [num_cce_p-1:0]                                  config_w_li;
  logic [num_cce_p-1:0]                                  config_ready_lo;

  logic [num_cce_p-1:0][cfg_data_width_p-1:0]   config_data_lo;
  logic [num_cce_p-1:0]                                  config_v_lo;
  logic [num_cce_p-1:0]                                  config_ready_li;

  bp_mem_cce_resp_s [num_cce_p-1:0] mem_resp;
  logic [num_cce_p-1:0] mem_resp_v;
  logic [num_cce_p-1:0] mem_resp_ready;

  bp_mem_cce_data_resp_s [num_cce_p-1:0] mem_data_resp;
  logic [num_cce_p-1:0] mem_data_resp_v;
  logic [num_cce_p-1:0] mem_data_resp_ready;

  bp_cce_mem_cmd_s [num_cce_p-1:0] mem_cmd;
  logic [num_cce_p-1:0] mem_cmd_v;
  logic [num_cce_p-1:0] mem_cmd_yumi;

  bp_cce_mem_data_cmd_s [num_cce_p-1:0] mem_data_cmd;
  logic [num_cce_p-1:0] mem_data_cmd_v;
  logic [num_cce_p-1:0] mem_data_cmd_yumi;

  bp_me_nonsynth_top #(
    .cfg_p(cfg_p)
    ,.trace_p(0)
    ,.calc_debug_p(0)
    ,.cce_trace_p(cce_trace_p)
    ,.axe_trace_p(axe_trace_p)
  ) me_top (
    .clk_i(clk_i)
    ,.reset_i(reset_i)
    ,.freeze_i(freeze_li)

    ,.cfg_addr_i(config_addr_li)
    ,.cfg_data_i(config_data_li)
    ,.cfg_w_v_i(config_v_li)

    ,.tr_pkt_i(tr_pkt_i)
    ,.tr_pkt_v_i(tr_pkt_v_i)
    ,.tr_pkt_yumi_o(tr_pkt_yumi_o)

    ,.tr_pkt_v_o(tr_pkt_v_o)
    ,.tr_pkt_o(tr_pkt_o)
    ,.tr_pkt_ready_i(tr_pkt_ready_i)

    ,.mem_resp_i(mem_resp)
    ,.mem_resp_v_i(mem_resp_v)
    ,.mem_resp_ready_o(mem_resp_ready)

    ,.mem_data_resp_i(mem_data_resp)
    ,.mem_data_resp_v_i(mem_data_resp_v)
    ,.mem_data_resp_ready_o(mem_data_resp_ready)

    ,.mem_cmd_o(mem_cmd)
    ,.mem_cmd_v_o(mem_cmd_v)
    ,.mem_cmd_yumi_i(mem_cmd_yumi)

    ,.mem_data_cmd_o(mem_data_cmd)
    ,.mem_data_cmd_v_o(mem_data_cmd_v)
    ,.mem_data_cmd_yumi_i(mem_data_cmd_yumi)
  );

<<<<<<< HEAD
  for (genvar i = 0; i < num_cce_p; i++) begin
    if (dramsim2_en_p) begin
    bp_mem_dramsim2
     #(.mem_id_p('0)
       ,.clock_period_in_ps_p(clock_period_in_ps_p)
       ,.prog_name_p(prog_name_p)
       ,.dram_cfg_p(dram_cfg_p)
       ,.dram_sys_cfg_p(dram_sys_cfg_p)
       ,.dram_capacity_p(dram_capacity_p)
       ,.num_lce_p(num_lce_p)
       ,.num_cce_p(num_cce_p)
       ,.paddr_width_p(paddr_width_p)
       ,.lce_assoc_p(lce_assoc_p)
       ,.block_size_in_bytes_p(block_size_in_bytes_lp)
       ,.lce_sets_p(lce_sets_p)
       ,.lce_req_data_width_p(dword_width_p)
       )
     mem
      (.clk_i(clk_i)
       ,.reset_i(reset_i)

       ,.mem_cmd_i(mem_cmd[i])
       ,.mem_cmd_v_i(mem_cmd_v[i])
       ,.mem_cmd_yumi_o(mem_cmd_yumi[i])

       ,.mem_data_cmd_i(mem_data_cmd[i])
       ,.mem_data_cmd_v_i(mem_data_cmd_v[i])
       ,.mem_data_cmd_yumi_o(mem_data_cmd_yumi[i])

       ,.mem_resp_o(mem_resp[i])
       ,.mem_resp_v_o(mem_resp_v[i])
       ,.mem_resp_ready_i(mem_resp_ready[i])

       ,.mem_data_resp_o(mem_data_resp[i])
       ,.mem_data_resp_v_o(mem_data_resp_v[i])
       ,.mem_data_resp_ready_i(mem_data_resp_ready[i])
       );
    end else begin
    bp_mem
      #(.num_lce_p(num_lce_p)
        ,.num_cce_p(num_cce_p)
        ,.paddr_width_p(paddr_width_p)
        ,.lce_assoc_p(lce_assoc_p)
        ,.block_size_in_bytes_p(block_size_in_bytes_lp)
        ,.lce_sets_p(lce_sets_p)
        ,.mem_els_p(mem_els_p)
        ,.lce_req_data_width_p(dword_width_p)
        ,.boot_rom_width_p(cce_block_width_p)
        ,.boot_rom_els_p(boot_rom_els_p)
        )
      bp_mem
       (.clk_i(clk_i)
        ,.reset_i(reset_i)

        ,.mem_cmd_i(mem_cmd[i])
        ,.mem_cmd_v_i(mem_cmd_v[i])
        ,.mem_cmd_yumi_o(mem_cmd_yumi[i])

        ,.mem_data_cmd_i(mem_data_cmd[i])
        ,.mem_data_cmd_v_i(mem_data_cmd_v[i])
        ,.mem_data_cmd_yumi_o(mem_data_cmd_yumi[i])

        ,.mem_resp_o(mem_resp[i])
        ,.mem_resp_v_o(mem_resp_v[i])
        ,.mem_resp_ready_i(mem_resp_ready[i])

        ,.mem_data_resp_o(mem_data_resp[i])
        ,.mem_data_resp_v_o(mem_data_resp_v[i])
        ,.mem_data_resp_ready_i(mem_data_resp_ready[i])

        ,.boot_rom_addr_o()
        ,.boot_rom_data_i('0)
        );
    end

    bp_cce_nonsynth_cfg_loader
      #(.inst_width_p(`bp_cce_inst_width)
        ,.inst_ram_addr_width_p(cce_instr_ram_addr_width_lp)
        ,.inst_ram_els_p(num_cce_instr_ram_els_p)
        ,.cfg_link_addr_width_p(bp_cfg_link_addr_width_gp)
        ,.cfg_link_data_width_p(bp_cfg_link_data_width_gp)
        ,.skip_ram_init_p('0)
      )
      cce_inst_ram_loader
      (.clk_i(clk_i)
       ,.reset_i(reset_i)
       ,.freeze_o(freeze_li[i])
       ,.config_addr_o(config_addr_li[i])
       ,.config_data_o(config_data_li[i])
       ,.config_v_o(config_v_li[i])
       ,.config_w_o(config_w_li[i])
       ,.config_ready_i(config_ready_lo[i])
       ,.config_data_i(config_data_lo[i])
       ,.config_v_i(config_v_lo[i])
       ,.config_ready_o(config_ready_li[i])
      );
=======
for (genvar i = 0; i < num_cce_p; i++)
  begin 
   bp_mem_dramsim2
   #(.mem_id_p('0)
     ,.clock_period_in_ps_p(clock_period_in_ps_p)
     ,.prog_name_p(prog_name_p)
     ,.dram_cfg_p(dram_cfg_p)
     ,.dram_sys_cfg_p(dram_sys_cfg_p)
     ,.dram_capacity_p(dram_capacity_p)
     ,.num_lce_p(num_lce_p)
     ,.num_cce_p(num_cce_p)
     ,.paddr_width_p(paddr_width_p)
     ,.lce_assoc_p(lce_assoc_p)
     ,.block_size_in_bytes_p(block_size_in_bytes_lp)
     ,.lce_sets_p(lce_sets_p)
     ,.lce_req_data_width_p(dword_width_p)
     )
   mem
    (.clk_i(clk_i)
     ,.reset_i(reset_i)

     ,.mem_cmd_i(mem_cmd[i])
     ,.mem_cmd_v_i(mem_cmd_v[i])
     ,.mem_cmd_yumi_o(mem_cmd_yumi[i])

     ,.mem_data_cmd_i(mem_data_cmd[i])
     ,.mem_data_cmd_v_i(mem_data_cmd_v[i])
     ,.mem_data_cmd_yumi_o(mem_data_cmd_yumi[i])

     ,.mem_resp_o(mem_resp[i])
     ,.mem_resp_v_o(mem_resp_v[i])
     ,.mem_resp_ready_i(mem_resp_ready[i])

     ,.mem_data_resp_o(mem_data_resp[i])
     ,.mem_data_resp_v_o(mem_data_resp_v[i])
     ,.mem_data_resp_ready_i(mem_data_resp_ready[i])
     );

    // We use the clint just as a config loader converter
  bp_clint
  #(.cfg_p(cfg_p))
  clint
   (.clk_i(clk_i)
    ,.reset_i(reset_i)

    ,.mem_cmd_i('0)
    ,.mem_cmd_v_i(1'b0)
    ,.mem_cmd_yumi_o()

    ,.mem_data_cmd_i(cfg_data_cmd_lo[i])
    ,.mem_data_cmd_v_i(cfg_data_cmd_v_lo[i])
    ,.mem_data_cmd_yumi_o(cfg_data_cmd_yumi_li[i])

    ,.mem_resp_o(cfg_resp_li[i])
    ,.mem_resp_v_o(cfg_resp_v_li[i])
    ,.mem_resp_ready_i(cfg_resp_ready_lo[i])

    ,.mem_data_resp_o()
    ,.mem_data_resp_v_o()
    ,.mem_data_resp_ready_i(1'b0)

    ,.soft_irq_o()
    ,.timer_irq_o()
    ,.external_irq_o()

    ,.cfg_link_w_v_o(config_v_li[i])
    ,.cfg_link_addr_o(config_addr_li[i])
    ,.cfg_link_data_o(config_data_li[i])
    );
>>>>>>> 83615bf8

  end


endmodule<|MERGE_RESOLUTION|>--- conflicted
+++ resolved
@@ -119,104 +119,6 @@
     ,.mem_data_cmd_yumi_i(mem_data_cmd_yumi)
   );
 
-<<<<<<< HEAD
-  for (genvar i = 0; i < num_cce_p; i++) begin
-    if (dramsim2_en_p) begin
-    bp_mem_dramsim2
-     #(.mem_id_p('0)
-       ,.clock_period_in_ps_p(clock_period_in_ps_p)
-       ,.prog_name_p(prog_name_p)
-       ,.dram_cfg_p(dram_cfg_p)
-       ,.dram_sys_cfg_p(dram_sys_cfg_p)
-       ,.dram_capacity_p(dram_capacity_p)
-       ,.num_lce_p(num_lce_p)
-       ,.num_cce_p(num_cce_p)
-       ,.paddr_width_p(paddr_width_p)
-       ,.lce_assoc_p(lce_assoc_p)
-       ,.block_size_in_bytes_p(block_size_in_bytes_lp)
-       ,.lce_sets_p(lce_sets_p)
-       ,.lce_req_data_width_p(dword_width_p)
-       )
-     mem
-      (.clk_i(clk_i)
-       ,.reset_i(reset_i)
-
-       ,.mem_cmd_i(mem_cmd[i])
-       ,.mem_cmd_v_i(mem_cmd_v[i])
-       ,.mem_cmd_yumi_o(mem_cmd_yumi[i])
-
-       ,.mem_data_cmd_i(mem_data_cmd[i])
-       ,.mem_data_cmd_v_i(mem_data_cmd_v[i])
-       ,.mem_data_cmd_yumi_o(mem_data_cmd_yumi[i])
-
-       ,.mem_resp_o(mem_resp[i])
-       ,.mem_resp_v_o(mem_resp_v[i])
-       ,.mem_resp_ready_i(mem_resp_ready[i])
-
-       ,.mem_data_resp_o(mem_data_resp[i])
-       ,.mem_data_resp_v_o(mem_data_resp_v[i])
-       ,.mem_data_resp_ready_i(mem_data_resp_ready[i])
-       );
-    end else begin
-    bp_mem
-      #(.num_lce_p(num_lce_p)
-        ,.num_cce_p(num_cce_p)
-        ,.paddr_width_p(paddr_width_p)
-        ,.lce_assoc_p(lce_assoc_p)
-        ,.block_size_in_bytes_p(block_size_in_bytes_lp)
-        ,.lce_sets_p(lce_sets_p)
-        ,.mem_els_p(mem_els_p)
-        ,.lce_req_data_width_p(dword_width_p)
-        ,.boot_rom_width_p(cce_block_width_p)
-        ,.boot_rom_els_p(boot_rom_els_p)
-        )
-      bp_mem
-       (.clk_i(clk_i)
-        ,.reset_i(reset_i)
-
-        ,.mem_cmd_i(mem_cmd[i])
-        ,.mem_cmd_v_i(mem_cmd_v[i])
-        ,.mem_cmd_yumi_o(mem_cmd_yumi[i])
-
-        ,.mem_data_cmd_i(mem_data_cmd[i])
-        ,.mem_data_cmd_v_i(mem_data_cmd_v[i])
-        ,.mem_data_cmd_yumi_o(mem_data_cmd_yumi[i])
-
-        ,.mem_resp_o(mem_resp[i])
-        ,.mem_resp_v_o(mem_resp_v[i])
-        ,.mem_resp_ready_i(mem_resp_ready[i])
-
-        ,.mem_data_resp_o(mem_data_resp[i])
-        ,.mem_data_resp_v_o(mem_data_resp_v[i])
-        ,.mem_data_resp_ready_i(mem_data_resp_ready[i])
-
-        ,.boot_rom_addr_o()
-        ,.boot_rom_data_i('0)
-        );
-    end
-
-    bp_cce_nonsynth_cfg_loader
-      #(.inst_width_p(`bp_cce_inst_width)
-        ,.inst_ram_addr_width_p(cce_instr_ram_addr_width_lp)
-        ,.inst_ram_els_p(num_cce_instr_ram_els_p)
-        ,.cfg_link_addr_width_p(bp_cfg_link_addr_width_gp)
-        ,.cfg_link_data_width_p(bp_cfg_link_data_width_gp)
-        ,.skip_ram_init_p('0)
-      )
-      cce_inst_ram_loader
-      (.clk_i(clk_i)
-       ,.reset_i(reset_i)
-       ,.freeze_o(freeze_li[i])
-       ,.config_addr_o(config_addr_li[i])
-       ,.config_data_o(config_data_li[i])
-       ,.config_v_o(config_v_li[i])
-       ,.config_w_o(config_w_li[i])
-       ,.config_ready_i(config_ready_lo[i])
-       ,.config_data_i(config_data_lo[i])
-       ,.config_v_i(config_v_lo[i])
-       ,.config_ready_o(config_ready_li[i])
-      );
-=======
 for (genvar i = 0; i < num_cce_p; i++)
   begin 
    bp_mem_dramsim2
@@ -286,8 +188,6 @@
     ,.cfg_link_addr_o(config_addr_li[i])
     ,.cfg_link_data_o(config_data_li[i])
     );
->>>>>>> 83615bf8
-
   end
 
 
