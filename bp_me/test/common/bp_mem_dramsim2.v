/**
 * bp_mem_dramsim2.v
 *
 */

module bp_mem_dramsim2
  import bp_common_pkg::*;
  import bp_cce_pkg::*;
  #(parameter mem_id_p="inv"
    ,parameter clock_period_in_ps_p="inv"
    ,parameter prog_name_p="inv"
    ,parameter dram_cfg_p="inv"
    ,parameter dram_sys_cfg_p="inv"
    ,parameter dram_capacity_p="inv"

    ,parameter num_lce_p="inv"
    ,parameter num_cce_p="inv"
    ,parameter paddr_width_p="inv"
    ,parameter lce_assoc_p="inv"
    ,parameter block_size_in_bytes_p="inv"
    ,parameter block_size_in_bits_lp=block_size_in_bytes_p*8
    ,parameter lce_sets_p="inv"

    ,parameter lce_req_data_width_p="inv"

    ,localparam mshr_width_lp=`bp_cce_mshr_width(num_lce_p, lce_assoc_p, paddr_width_p)
    ,localparam bp_mem_cce_resp_width_lp=`bp_mem_cce_resp_width(paddr_width_p, mshr_width_lp)
    ,localparam bp_mem_cce_data_resp_width_lp=`bp_mem_cce_data_resp_width(paddr_width_p, block_size_in_bits_lp, num_lce_p, lce_assoc_p)
    ,localparam bp_cce_mem_cmd_width_lp=`bp_cce_mem_cmd_width(paddr_width_p, num_lce_p, lce_assoc_p)
    ,localparam bp_cce_mem_data_cmd_width_lp=`bp_cce_mem_data_cmd_width(paddr_width_p, block_size_in_bits_lp, mshr_width_lp)

    ,localparam word_select_bits_lp=`BSG_SAFE_CLOG2(block_size_in_bytes_p/8)
    ,localparam block_offset_bits_lp=`BSG_SAFE_CLOG2(block_size_in_bytes_p)
    ,localparam byte_width_lp=8
    ,localparam byte_offset_bits_lp=`BSG_SAFE_CLOG2(lce_req_data_width_p/8)
  )
  (
    input clk_i
    ,input reset_i

    // CCE-MEM Interface
    // CCE to Mem, Mem is demanding and uses vaild->ready (valid-yumi)
    ,input logic [bp_cce_mem_cmd_width_lp-1:0] mem_cmd_i
    ,input logic mem_cmd_v_i
    ,output logic mem_cmd_yumi_o

    ,input logic [bp_cce_mem_data_cmd_width_lp-1:0] mem_data_cmd_i
    ,input logic mem_data_cmd_v_i
    ,output logic mem_data_cmd_yumi_o

    // Mem to CCE, Mem is demanding and uses ready->valid
    ,output logic [bp_mem_cce_resp_width_lp-1:0] mem_resp_o
    ,output logic mem_resp_v_o
    ,input logic mem_resp_ready_i

    ,output logic [bp_mem_cce_data_resp_width_lp-1:0] mem_data_resp_o
    ,output logic mem_data_resp_v_o
    ,input logic mem_data_resp_ready_i
  );

  `declare_bp_me_if(paddr_width_p, block_size_in_bits_lp, num_lce_p, lce_assoc_p, mshr_width_lp);

  bp_cce_mem_cmd_s mem_cmd_s_r, mem_cmd_i_s;
  bp_cce_mem_data_cmd_s mem_data_cmd_s_r, mem_data_cmd_i_s;
  bp_mem_cce_resp_s mem_resp_s_o;
  bp_mem_cce_data_resp_s mem_data_resp_s_o;

  assign mem_resp_o = mem_resp_s_o;
  assign mem_data_resp_o = mem_data_resp_s_o;
  assign mem_cmd_i_s = mem_cmd_i;
  assign mem_data_cmd_i_s = mem_data_cmd_i;

  // memory signals
  logic [paddr_width_p-1:0] block_rd_addr, wr_addr;
  assign block_rd_addr = {mem_cmd_i_s.addr[paddr_width_p-1:block_offset_bits_lp], block_offset_bits_lp'(0)};
  // send full address on writes, let c++ code modify as needed based on cached or uncached
  assign wr_addr = mem_data_cmd_i_s.addr;

  // signals for dramsim2
  logic [511:0] dramsim_data;
  logic dramsim_valid;
  logic [511:0] dramsim_data_n;
  logic read_accepted, write_accepted;

  // Uncached access read and write selection
  logic [lce_req_data_width_p-1:0] mem_nc_data, nc_data;

  // get the 64-bit word for reads
  // address: [tag, set index, block offset] = [tag, word select, byte select]
  int word_select;
  assign word_select = mem_cmd_s_r.addr[byte_offset_bits_lp+:word_select_bits_lp];

  int byte_select;
  assign byte_select = mem_cmd_s_r.addr[0+:byte_offset_bits_lp];

  assign mem_nc_data = dramsim_data[(word_select*lce_req_data_width_p)+:lce_req_data_width_p];

  assign nc_data = (mem_cmd_s_r.nc_size == e_lce_nc_req_1)
    ? {56'('0),mem_nc_data[(byte_select*8)+:8]}
    : (mem_cmd_s_r.nc_size == e_lce_nc_req_2)
      ? {48'('0),mem_nc_data[(byte_select*8)+:16]}
      : (mem_cmd_s_r.nc_size == e_lce_nc_req_4)
        ? {32'('0),mem_nc_data[(byte_select*8)+:32]}
        : mem_nc_data;

  typedef enum logic [2:0] {
    RESET
    ,READY
    ,RD_CMD
    ,RD_DATA_CMD
  } mem_state_e;

  mem_state_e mem_st;

  // synopsys sync_set_reset "reset_i"
  always_ff @(posedge clk_i) begin
    if (reset_i) begin
      mem_st <= RESET;

      // outputs
      mem_resp_v_o <= '0;
      mem_data_resp_v_o <= '0;
      mem_resp_s_o <= '0;
      mem_data_resp_s_o <= '0;

      // inputs
      mem_data_cmd_s_r <= '0;
      mem_data_cmd_yumi_o <= '0;
      mem_cmd_s_r <= '0;
      mem_cmd_yumi_o <= '0;
    end
    else begin
      mem_resp_s_o <= '0;
      mem_resp_v_o <= '0;
      mem_data_resp_s_o <= '0;
      mem_data_resp_v_o <= '0;
      
      mem_data_cmd_yumi_o <= '0;
      mem_cmd_yumi_o <= '0;

      read_accepted = '0;
      write_accepted = '0;

      case (mem_st)
        RESET: begin
          mem_st <= READY;
        end
        READY: begin
          // mem data command - need to write data to memory
          if (mem_data_cmd_v_i) begin
            // do the write to memory ram if available
            write_accepted = '0;
            // uncached write, send correct size
            if (mem_data_cmd_i_s.non_cacheable) begin
              write_accepted =
                (mem_data_cmd_i_s.nc_size == e_lce_nc_req_1)
                ? mem_write_req(wr_addr, mem_data_cmd_i_s.data, 1)
                : (mem_data_cmd_i_s.nc_size == e_lce_nc_req_2)
                  ? mem_write_req(wr_addr, mem_data_cmd_i_s.data, 2)
                  : (mem_data_cmd_i_s.nc_size == e_lce_nc_req_4)
                    ? mem_write_req(wr_addr, mem_data_cmd_i_s.data, 4)
                    : mem_write_req(wr_addr, mem_data_cmd_i_s.data, 8);

            end else begin
              // cached access, size == 0 tells c++ code to write full cache block
              write_accepted = mem_write_req(wr_addr, mem_data_cmd_i_s.data, 0);
            end

            mem_data_cmd_yumi_o <= write_accepted;
            mem_data_cmd_s_r    <= mem_data_cmd_i;
            mem_st              <= write_accepted ? RD_DATA_CMD : READY;
          end else if (mem_cmd_v_i) begin
            // do the read from memory ram if available
            read_accepted = mem_read_req(block_rd_addr);

            mem_cmd_yumi_o <= read_accepted;
            mem_cmd_s_r    <= mem_cmd_i;
            mem_st         <= read_accepted ? RD_CMD : READY;
          end
        end
        RD_CMD: begin
<<<<<<< HEAD
          mem_cmd_yumi_o <= '0;
          mem_st <= dramsim_valid ? READY : RD_CMD;

          mem_data_resp_s_o.msg_type <= mem_cmd_s_r.msg_type;
          mem_data_resp_s_o.payload <= mem_cmd_s_r.payload;
          mem_data_resp_s_o.addr <= mem_cmd_s_r.addr;
          if (mem_cmd_s_r.non_cacheable) begin
            // return the full 64-bit dword containing the LCE's requested bytes
            // The LCE must perform extraction to return the requested 1, 2, 4, or 8 bytes
            mem_data_resp_s_o.data <= {(block_size_in_bits_lp-lce_req_data_width_p)'('0),mem_nc_data};
          end else begin
            mem_data_resp_s_o.data <= dramsim_data;
=======
          if(mem_data_resp_ready_i) begin
            mem_st <= dramsim_valid ? READY : RD_CMD;
  
            mem_data_resp_s_o.msg_type <= mem_cmd_s_r.msg_type;
            mem_data_resp_s_o.payload.lce_id <= mem_cmd_s_r.payload.lce_id;
            mem_data_resp_s_o.payload.way_id <= mem_cmd_s_r.payload.way_id;
            mem_data_resp_s_o.addr <= mem_cmd_s_r.addr;
            if (mem_cmd_s_r.non_cacheable) begin
              mem_data_resp_s_o.data <= {(block_size_in_bits_lp-lce_req_data_width_p)'('0),nc_data};
            end else begin
              mem_data_resp_s_o.data <= dramsim_data;
            end
            mem_data_resp_s_o.non_cacheable <= mem_cmd_s_r.non_cacheable;
            mem_data_resp_s_o.nc_size <= mem_cmd_s_r.nc_size;
  
            // pull valid high
            mem_data_resp_v_o <= dramsim_valid;
>>>>>>> 83615bf8
          end
        end
        RD_DATA_CMD: begin
<<<<<<< HEAD
          mem_data_cmd_yumi_o <= '0;
          mem_st <= dramsim_valid ? READY : RD_DATA_CMD;

          mem_resp_s_o.msg_type <= mem_data_cmd_s_r.msg_type;
          mem_resp_s_o.addr <= mem_data_cmd_s_r.addr;
          mem_resp_s_o.payload <= mem_data_cmd_s_r.payload;
          mem_resp_s_o.non_cacheable <= mem_data_cmd_s_r.non_cacheable;
          mem_resp_s_o.nc_size <= mem_data_cmd_s_r.nc_size;

          // pull valid high
          mem_resp_v_o <= dramsim_valid;
=======
          if(mem_resp_ready_i) begin
            mem_st <= dramsim_valid ? READY : RD_DATA_CMD;
  
            mem_resp_s_o.msg_type <= mem_data_cmd_s_r.msg_type;
            mem_resp_s_o.addr <= mem_data_cmd_s_r.addr;
            mem_resp_s_o.payload.lce_id <= mem_data_cmd_s_r.payload.lce_id;
            mem_resp_s_o.payload.way_id <= mem_data_cmd_s_r.payload.way_id;
            mem_resp_s_o.payload.req_addr <= mem_data_cmd_s_r.payload.req_addr;
            mem_resp_s_o.payload.tr_lce_id <= mem_data_cmd_s_r.payload.tr_lce_id;
            mem_resp_s_o.payload.tr_way_id <= mem_data_cmd_s_r.payload.tr_way_id;
            mem_resp_s_o.payload.transfer <= mem_data_cmd_s_r.payload.transfer;
            mem_resp_s_o.payload.replacement <= mem_data_cmd_s_r.payload.replacement;
            mem_resp_s_o.non_cacheable <= mem_data_cmd_s_r.non_cacheable;
            mem_resp_s_o.nc_size <= mem_data_cmd_s_r.nc_size;
  
            // pull valid high
            mem_resp_v_o <= dramsim_valid;
          end
>>>>>>> 83615bf8
        end
        default: begin
          mem_st <= RESET;
        end
      endcase
    end
  end

import "DPI-C" function void init(input longint clock_period
                                  , input string prog_name
                                  , input string dram_cfg_name
                                  , input string system_cfg_name
                                  , input longint dram_capacity
                                  , input longint dram_req_width
                                  , input longint block_offset_bits
                                  );
import "DPI-C" context function bit tick();

import "DPI-C" context function bit mem_read_req(input longint addr);
import "DPI-C" context function bit mem_write_req(input longint addr
                                                  , input bit [block_size_in_bits_lp-1:0] data
                                                  , input int reqSize = 0
                                                  );

export "DPI-C" function read_resp;
export "DPI-C" function write_resp;

function void read_resp(input bit [block_size_in_bits_lp-1:0] data);
  dramsim_data_n  = data;
endfunction

function void write_resp();

endfunction

initial 
  begin
    init(clock_period_in_ps_p, prog_name_p, dram_cfg_p, dram_sys_cfg_p, dram_capacity_p, block_size_in_bits_lp, block_offset_bits_lp);
  end

always_ff @(posedge clk_i)
  begin
    dramsim_valid <= tick(); 
    dramsim_data  <= dramsim_data_n;
  end

endmodule<|MERGE_RESOLUTION|>--- conflicted
+++ resolved
@@ -179,26 +179,11 @@
           end
         end
         RD_CMD: begin
-<<<<<<< HEAD
-          mem_cmd_yumi_o <= '0;
-          mem_st <= dramsim_valid ? READY : RD_CMD;
-
-          mem_data_resp_s_o.msg_type <= mem_cmd_s_r.msg_type;
-          mem_data_resp_s_o.payload <= mem_cmd_s_r.payload;
-          mem_data_resp_s_o.addr <= mem_cmd_s_r.addr;
-          if (mem_cmd_s_r.non_cacheable) begin
-            // return the full 64-bit dword containing the LCE's requested bytes
-            // The LCE must perform extraction to return the requested 1, 2, 4, or 8 bytes
-            mem_data_resp_s_o.data <= {(block_size_in_bits_lp-lce_req_data_width_p)'('0),mem_nc_data};
-          end else begin
-            mem_data_resp_s_o.data <= dramsim_data;
-=======
           if(mem_data_resp_ready_i) begin
             mem_st <= dramsim_valid ? READY : RD_CMD;
   
             mem_data_resp_s_o.msg_type <= mem_cmd_s_r.msg_type;
-            mem_data_resp_s_o.payload.lce_id <= mem_cmd_s_r.payload.lce_id;
-            mem_data_resp_s_o.payload.way_id <= mem_cmd_s_r.payload.way_id;
+            mem_data_resp_s_o.payload <= mem_cmd_s_r.payload;
             mem_data_resp_s_o.addr <= mem_cmd_s_r.addr;
             if (mem_cmd_s_r.non_cacheable) begin
               mem_data_resp_s_o.data <= {(block_size_in_bits_lp-lce_req_data_width_p)'('0),nc_data};
@@ -210,42 +195,21 @@
   
             // pull valid high
             mem_data_resp_v_o <= dramsim_valid;
->>>>>>> 83615bf8
           end
         end
         RD_DATA_CMD: begin
-<<<<<<< HEAD
-          mem_data_cmd_yumi_o <= '0;
-          mem_st <= dramsim_valid ? READY : RD_DATA_CMD;
-
-          mem_resp_s_o.msg_type <= mem_data_cmd_s_r.msg_type;
-          mem_resp_s_o.addr <= mem_data_cmd_s_r.addr;
-          mem_resp_s_o.payload <= mem_data_cmd_s_r.payload;
-          mem_resp_s_o.non_cacheable <= mem_data_cmd_s_r.non_cacheable;
-          mem_resp_s_o.nc_size <= mem_data_cmd_s_r.nc_size;
-
-          // pull valid high
-          mem_resp_v_o <= dramsim_valid;
-=======
           if(mem_resp_ready_i) begin
             mem_st <= dramsim_valid ? READY : RD_DATA_CMD;
   
             mem_resp_s_o.msg_type <= mem_data_cmd_s_r.msg_type;
             mem_resp_s_o.addr <= mem_data_cmd_s_r.addr;
-            mem_resp_s_o.payload.lce_id <= mem_data_cmd_s_r.payload.lce_id;
-            mem_resp_s_o.payload.way_id <= mem_data_cmd_s_r.payload.way_id;
-            mem_resp_s_o.payload.req_addr <= mem_data_cmd_s_r.payload.req_addr;
-            mem_resp_s_o.payload.tr_lce_id <= mem_data_cmd_s_r.payload.tr_lce_id;
-            mem_resp_s_o.payload.tr_way_id <= mem_data_cmd_s_r.payload.tr_way_id;
-            mem_resp_s_o.payload.transfer <= mem_data_cmd_s_r.payload.transfer;
-            mem_resp_s_o.payload.replacement <= mem_data_cmd_s_r.payload.replacement;
+            mem_resp_s_o.payload <= mem_data_cmd_s_r.payload;
             mem_resp_s_o.non_cacheable <= mem_data_cmd_s_r.non_cacheable;
             mem_resp_s_o.nc_size <= mem_data_cmd_s_r.nc_size;
   
             // pull valid high
             mem_resp_v_o <= dramsim_valid;
           end
->>>>>>> 83615bf8
         end
         default: begin
           mem_st <= RESET;
