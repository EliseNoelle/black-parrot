/**
 * bp_me_top_test.v
 *
 */

module bp_me_top_test
  import bp_common_pkg::*;
  import bp_common_aviary_pkg::*;
  import bp_cce_pkg::*;
<<<<<<< HEAD
  import bp_common_aviary_pkg::*;
  #(parameter bp_cfg_e cfg_p = e_bp_half_core_cfg
    `declare_bp_proc_params(cfg_p)

    // Config channel
    ,parameter cfg_link_addr_width_p = "inv"
    ,parameter cfg_link_data_width_p = "inv"

    ,localparam block_size_in_bytes_lp=(cce_block_width_p/8)
    ,localparam num_inst_ram_els_p=num_cce_instr_ram_els_p
=======
  #(parameter bp_cfg_e cfg_p = e_bp_half_core_cfg
    `declare_bp_proc_params(cfg_p)
>>>>>>> 3e6ca169

    ,localparam lg_num_cce_lp=`BSG_SAFE_CLOG2(num_cce_p)

    ,parameter mem_els_p="inv"
    ,parameter boot_rom_width_p="inv"
    ,parameter boot_rom_els_p="inv"
    ,localparam lg_boot_rom_els_lp=`BSG_SAFE_CLOG2(boot_rom_els_p)

    ,localparam lce_req_data_width_lp = 64
    ,localparam bp_lce_cce_req_width_lp=`bp_lce_cce_req_width(num_cce_p, num_lce_p, paddr_width_p, lce_assoc_p, lce_req_data_width_lp)
    ,localparam bp_lce_cce_resp_width_lp=`bp_lce_cce_resp_width(num_cce_p, num_lce_p, paddr_width_p)
    ,localparam bp_lce_cce_data_resp_width_lp=`bp_lce_cce_data_resp_width(num_cce_p, num_lce_p, paddr_width_p, cce_block_width_p)
    ,localparam bp_cce_lce_cmd_width_lp=`bp_cce_lce_cmd_width(num_cce_p, num_lce_p, paddr_width_p, lce_assoc_p)
    ,localparam bp_cce_lce_data_cmd_width_lp=`bp_lce_data_cmd_width(num_lce_p, cce_block_width_p, lce_assoc_p)

    ,localparam bp_mem_cce_resp_width_lp=`bp_mem_cce_resp_width(paddr_width_p, num_lce_p, lce_assoc_p)
    ,localparam bp_mem_cce_data_resp_width_lp=`bp_mem_cce_data_resp_width(paddr_width_p, cce_block_width_p, num_lce_p, lce_assoc_p)
    ,localparam bp_cce_mem_cmd_width_lp=`bp_cce_mem_cmd_width(paddr_width_p, num_lce_p, lce_assoc_p)
    ,localparam bp_cce_mem_data_cmd_width_lp=`bp_cce_mem_data_cmd_width(paddr_width_p, cce_block_width_p, num_lce_p, lce_assoc_p)

    ,localparam inst_ram_addr_width_lp = `BSG_SAFE_CLOG2(num_cce_instr_ram_els_p)
  )
  (input                                                   clk_i
   ,input                                                  reset_i
   ,input                                                  freeze_i

   // Config channel
   , input [cfg_link_addr_width_p-2:0]                     config_addr_i
   , input [cfg_link_data_width_p-1:0]                     config_data_i
   , input                                                 config_v_i
   , input                                                 config_w_i
   , output logic                                          config_ready_o

   , output logic [cfg_link_data_width_p-1:0]              config_data_o
   , output logic                                          config_v_o
   , input                                                 config_ready_i

    // LCE-CCE Interface
    // inbound: ready->valid, helpful
    // outbound: valid->ready (a.k.a., valid-yumi), helpful
    ,input [bp_lce_cce_req_width_lp-1:0]                   lce_req_i
    ,input                                                 lce_req_v_i
    ,output logic                                          lce_req_ready_o

    ,input [bp_lce_cce_resp_width_lp-1:0]                  lce_resp_i
    ,input                                                 lce_resp_v_i
    ,output logic                                          lce_resp_ready_o

    ,input [bp_lce_cce_data_resp_width_lp-1:0]             lce_data_resp_i
    ,input                                                 lce_data_resp_v_i
    ,output logic                                          lce_data_resp_ready_o

    ,output logic [bp_cce_lce_cmd_width_lp-1:0]            lce_cmd_o
    ,output logic                                          lce_cmd_v_o
    ,input                                                 lce_cmd_ready_i

    ,output logic [bp_cce_lce_data_cmd_width_lp-1:0]       lce_data_cmd_o
    ,output logic                                          lce_data_cmd_v_o
    ,input                                                 lce_data_cmd_ready_i

    ,input [bp_cce_lce_data_cmd_width_lp-1:0]              lce_data_cmd_i
    ,input                                                 lce_data_cmd_v_i
    ,output logic                                          lce_data_cmd_ready_o

  );

  // CCE-MEM Interface
  logic [bp_mem_cce_resp_width_lp-1:0]           mem_resp_i;
  logic                                          mem_resp_v_i;
  logic                                          mem_resp_ready_o;

  logic [bp_mem_cce_data_resp_width_lp-1:0]      mem_data_resp_i;
  logic                                          mem_data_resp_v_i;
  logic                                          mem_data_resp_ready_o;

  logic [bp_cce_mem_cmd_width_lp-1:0]            mem_cmd_o;
  logic                                          mem_cmd_v_o;
  logic                                          mem_cmd_yumi_i;

  logic [bp_cce_mem_data_cmd_width_lp-1:0]       mem_data_cmd_o;
  logic                                          mem_data_cmd_v_o;
  logic                                          mem_data_cmd_yumi_i;

  logic [lg_boot_rom_els_lp-1:0]                 boot_rom_addr;
  logic [boot_rom_width_p-1:0]                   boot_rom_data;

  logic [inst_ram_addr_width_lp-1:0]             cce_inst_boot_rom_addr_i;
  logic [`bp_cce_inst_width-1:0]                 cce_inst_boot_rom_data_o;

  // CCE Boot ROM
  bp_cce_inst_rom
    #(.width_p(`bp_cce_inst_width)
      ,.addr_width_p(inst_ram_addr_width_lp)
      )
    cce_inst_rom
     (.addr_i(cce_inst_boot_rom_addr_i)
      ,.data_o(cce_inst_boot_rom_data_o)
      );

  bp_me_top
<<<<<<< HEAD
    #(.cfg_p(cfg_p)
      ,.cfg_link_addr_width_p(16)
      ,.cfg_link_data_width_p(32)
      ,.lce_req_data_width_p(64)
     )
=======
    #(.cfg_p(cfg_p))
>>>>>>> 3e6ca169
     bp_me_top
     (.clk_i(clk_i)
      ,.reset_i(reset_i)

      ,.freeze_i(freeze_i)

      ,.config_addr_i(config_addr_i)
      ,.config_data_i(config_data_i)
      ,.config_v_i(config_v_i)
      ,.config_w_i(config_w_i)
      ,.config_ready_o(config_ready_o)
      ,.config_data_o(config_data_o)
      ,.config_v_o(config_v_o)
      ,.config_ready_i(config_ready_i)

      ,.cce_inst_boot_rom_addr_o(cce_inst_boot_rom_addr_i)
      ,.cce_inst_boot_rom_data_i(cce_inst_boot_rom_data_o)

      // To CCE
      ,.lce_req_i(lce_req_i)
      ,.lce_req_v_i(lce_req_v_i)
      ,.lce_req_ready_o(lce_req_ready_o)
      ,.lce_resp_i(lce_resp_i)
      ,.lce_resp_v_i(lce_resp_v_i)
      ,.lce_resp_ready_o(lce_resp_ready_o)
      ,.lce_data_resp_i(lce_data_resp_i)
      ,.lce_data_resp_v_i(lce_data_resp_v_i)
      ,.lce_data_resp_ready_o(lce_data_resp_ready_o)

      // From CCE
      ,.lce_cmd_o(lce_cmd_o)
      ,.lce_cmd_v_o(lce_cmd_v_o)
      ,.lce_cmd_ready_i(lce_cmd_ready_i)
      ,.lce_data_cmd_o(lce_data_cmd_o)
      ,.lce_data_cmd_v_o(lce_data_cmd_v_o)
      ,.lce_data_cmd_ready_i(lce_data_cmd_ready_i)

      // Transfer from LCE to LCE
      ,.lce_data_cmd_i(lce_data_cmd_i)
      ,.lce_data_cmd_v_i(lce_data_cmd_v_i)
      ,.lce_data_cmd_ready_o(lce_data_cmd_ready_o)

      // To CCE
      ,.mem_resp_i(mem_resp_i)
      ,.mem_resp_v_i(mem_resp_v_i)
      ,.mem_resp_ready_o(mem_resp_ready_o)
      ,.mem_data_resp_i(mem_data_resp_i)
      ,.mem_data_resp_v_i(mem_data_resp_v_i)
      ,.mem_data_resp_ready_o(mem_data_resp_ready_o)

      // From CCE
      ,.mem_cmd_o(mem_cmd_o)
      ,.mem_cmd_v_o(mem_cmd_v_o)
      ,.mem_cmd_yumi_i(mem_cmd_yumi_i)
      ,.mem_data_cmd_o(mem_data_cmd_o)
      ,.mem_data_cmd_v_o(mem_data_cmd_v_o)
      ,.mem_data_cmd_yumi_i(mem_data_cmd_yumi_i)
     );

  bp_mem
    #(.num_lce_p(num_lce_p)
      ,.num_cce_p(num_cce_p)
      ,.paddr_width_p(paddr_width_p)
      ,.lce_assoc_p(lce_assoc_p)
<<<<<<< HEAD
      ,.block_size_in_bytes_p(block_size_in_bytes_lp)
=======
      ,.block_size_in_bytes_p(cce_block_width_p/8)
>>>>>>> 3e6ca169
      ,.lce_sets_p(lce_sets_p)
      ,.mem_els_p(mem_els_p)
      ,.boot_rom_width_p(boot_rom_width_p)
      ,.boot_rom_els_p(boot_rom_els_p)
      ,.lce_req_data_width_p(lce_req_data_width_lp)
     )
     bp_mem
     (.clk_i(clk_i)
      ,.reset_i(reset_i)
      ,.mem_cmd_i(mem_cmd_o)
      ,.mem_cmd_v_i(mem_cmd_v_o)
      ,.mem_cmd_yumi_o(mem_cmd_yumi_i)
      ,.mem_data_cmd_i(mem_data_cmd_o)
      ,.mem_data_cmd_v_i(mem_data_cmd_v_o)
      ,.mem_data_cmd_yumi_o(mem_data_cmd_yumi_i)
      ,.mem_resp_o(mem_resp_i)
      ,.mem_resp_v_o(mem_resp_v_i)
      ,.mem_resp_ready_i(mem_resp_ready_o)
      ,.mem_data_resp_o(mem_data_resp_i)
      ,.mem_data_resp_v_o(mem_data_resp_v_i)
      ,.mem_data_resp_ready_i(mem_data_resp_ready_o)

      ,.boot_rom_addr_o(boot_rom_addr)
      ,.boot_rom_data_i(boot_rom_data)
     );

  bp_boot_rom #(
    .width_p(boot_rom_width_p)
    ,.addr_width_p(lg_boot_rom_els_lp)
  ) boot_rom (
    .addr_i(boot_rom_addr)
    ,.data_o(boot_rom_data)
  );

endmodule<|MERGE_RESOLUTION|>--- conflicted
+++ resolved
@@ -7,21 +7,12 @@
   import bp_common_pkg::*;
   import bp_common_aviary_pkg::*;
   import bp_cce_pkg::*;
-<<<<<<< HEAD
-  import bp_common_aviary_pkg::*;
   #(parameter bp_cfg_e cfg_p = e_bp_half_core_cfg
     `declare_bp_proc_params(cfg_p)
 
     // Config channel
     ,parameter cfg_link_addr_width_p = "inv"
     ,parameter cfg_link_data_width_p = "inv"
-
-    ,localparam block_size_in_bytes_lp=(cce_block_width_p/8)
-    ,localparam num_inst_ram_els_p=num_cce_instr_ram_els_p
-=======
-  #(parameter bp_cfg_e cfg_p = e_bp_half_core_cfg
-    `declare_bp_proc_params(cfg_p)
->>>>>>> 3e6ca169
 
     ,localparam lg_num_cce_lp=`BSG_SAFE_CLOG2(num_cce_p)
 
@@ -122,15 +113,11 @@
       );
 
   bp_me_top
-<<<<<<< HEAD
     #(.cfg_p(cfg_p)
       ,.cfg_link_addr_width_p(16)
       ,.cfg_link_data_width_p(32)
       ,.lce_req_data_width_p(64)
      )
-=======
-    #(.cfg_p(cfg_p))
->>>>>>> 3e6ca169
      bp_me_top
      (.clk_i(clk_i)
       ,.reset_i(reset_i)
@@ -195,11 +182,7 @@
       ,.num_cce_p(num_cce_p)
       ,.paddr_width_p(paddr_width_p)
       ,.lce_assoc_p(lce_assoc_p)
-<<<<<<< HEAD
-      ,.block_size_in_bytes_p(block_size_in_bytes_lp)
-=======
       ,.block_size_in_bytes_p(cce_block_width_p/8)
->>>>>>> 3e6ca169
       ,.lce_sets_p(lce_sets_p)
       ,.mem_els_p(mem_els_p)
       ,.boot_rom_width_p(boot_rom_width_p)
