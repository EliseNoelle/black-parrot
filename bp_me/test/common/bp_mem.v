--- conflicted
+++ resolved
@@ -21,13 +21,9 @@
    , parameter mem_cap_in_bytes_p   = "inv"
    , parameter mem_load_p           = 0
    , parameter mem_file_p           = "inv"
-<<<<<<< HEAD
-   , parameter use_ddr_p            = "inv"
-   , parameter use_dramsim3_p       = "inv"
-   , parameter dram_fixed_latency_p = "inv"
-=======
+   , parameter use_ddr_p            = 0
+   , parameter use_dramsim3_p       = 0
    , parameter dram_fixed_latency_p = 0
->>>>>>> abafd09f
    )
   (input                                 clk_i
    , input                               reset_i
