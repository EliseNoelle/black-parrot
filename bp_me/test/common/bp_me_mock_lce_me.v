/**
 *  bp_me_mock_lce_me.v
 */

`include "bp_be_dcache_pkt.vh"

module bp_me_mock_lce_me
  import bp_common_pkg::*;
  import bp_common_aviary_pkg::*;
  import bp_be_dcache_pkg::*;
  import bp_cce_pkg::*;
  import bp_cfg_link_pkg::*;
  #(parameter bp_cfg_e cfg_p = e_bp_inv_cfg
    `declare_bp_proc_params(cfg_p)
    , parameter mem_els_p="inv"
    , parameter boot_rom_els_p="inv"
    , parameter cce_trace_p = 0
    , parameter axe_trace_p = 0

    , parameter skip_ram_init_p = 0

    , localparam block_size_in_bytes_lp=(cce_block_width_p / 8)

    , localparam lce_id_width_lp=`BSG_SAFE_CLOG2(num_lce_p)

    , localparam inst_ram_addr_width_lp = `BSG_SAFE_CLOG2(num_cce_instr_ram_els_p)

    , localparam dcache_opcode_width_lp=$bits(bp_be_dcache_opcode_e)
    , localparam tr_ring_width_lp=(dcache_opcode_width_lp+paddr_width_p+dword_width_p)

    , localparam cfg_link_addr_width_p=cfg_addr_width_p
    , localparam cfg_link_data_width_p=cfg_data_width_p
    , localparam cce_instr_ram_addr_width_lp = `BSG_SAFE_CLOG2(num_cce_instr_ram_els_p)

    , localparam mshr_width_lp=`bp_cce_mshr_width(num_lce_p, lce_assoc_p, paddr_width_p)

    // dramsim2 stuff
    , parameter dramsim2_en_p = 0
    , parameter clock_period_in_ps_p = 1000
    , parameter prog_name_p = "null.mem"
    , parameter dram_cfg_p  = "DDR2_micron_16M_8b_x8_sg3E.ini"
    , parameter dram_sys_cfg_p = "system.ini"
    , parameter dram_capacity_p = 16384

  )
  (
    input clk_i
    , input reset_i

    , input [tr_ring_width_lp-1:0] tr_pkt_i
    , input tr_pkt_v_i
    , output logic tr_pkt_yumi_o

    , input tr_pkt_ready_i
    , output logic tr_pkt_v_o
    , output logic [tr_ring_width_lp-1:0] tr_pkt_o
  );

  // LCE
  //
  `declare_bp_lce_cce_req_s(num_cce_p, num_lce_p, paddr_width_p, lce_assoc_p, dword_width_p);
  `declare_bp_lce_cce_resp_s(num_cce_p, num_lce_p, paddr_width_p);
  `declare_bp_lce_cce_data_resp_s(num_cce_p, num_lce_p, paddr_width_p, cce_block_width_p);
  `declare_bp_cce_lce_cmd_s(num_cce_p, num_lce_p, paddr_width_p, lce_assoc_p);
  `declare_bp_lce_data_cmd_s(num_lce_p, cce_block_width_p, lce_assoc_p);

  bp_lce_cce_req_s lce_req_lo;
  logic lce_req_v_lo;
  logic lce_req_ready_li;

  bp_lce_cce_resp_s lce_resp_lo;
  logic lce_resp_v_lo;
  logic lce_resp_ready_li;

  bp_lce_cce_data_resp_s lce_data_resp_lo;
  logic lce_data_resp_v_lo;
  logic lce_data_resp_ready_li;

  bp_cce_lce_cmd_s lce_cmd_li;
  logic lce_cmd_v_li;
  logic lce_cmd_ready_lo;

  bp_lce_data_cmd_s lce_data_cmd_li;
  logic lce_data_cmd_v_li;
  logic lce_data_cmd_ready_lo;

  // Data command sent by LCE - never used in this setup because there is only one LCE
  bp_lce_data_cmd_s lce_data_cmd_lo;
  logic lce_data_cmd_v_lo;
  logic lce_data_cmd_ready_li;
  assign lce_data_cmd_ready_li = '0;

  bp_me_nonsynth_mock_lce #(
    .cfg_p(cfg_p)
    ,.axe_trace_p(axe_trace_p)
  ) lce (
    .clk_i(clk_i)
    ,.reset_i(reset_i)
    ,.lce_id_i('0)

    ,.tr_pkt_i(tr_pkt_i)
    ,.tr_pkt_v_i(tr_pkt_v_i)
    ,.tr_pkt_yumi_o(tr_pkt_yumi_o)

    ,.tr_pkt_v_o(tr_pkt_v_o)
    ,.tr_pkt_o(tr_pkt_o)
    ,.tr_pkt_ready_i(tr_pkt_ready_i)

    ,.lce_req_o(lce_req_lo)
    ,.lce_req_v_o(lce_req_v_lo)
    ,.lce_req_ready_i(lce_req_ready_li)

    ,.lce_resp_o(lce_resp_lo)
    ,.lce_resp_v_o(lce_resp_v_lo)
    ,.lce_resp_ready_i(lce_resp_ready_li)

    ,.lce_data_resp_o(lce_data_resp_lo)
    ,.lce_data_resp_v_o(lce_data_resp_v_lo)
    ,.lce_data_resp_ready_i(lce_data_resp_ready_li)

    ,.lce_cmd_i(lce_cmd_li)
    ,.lce_cmd_v_i(lce_cmd_v_li)
    ,.lce_cmd_ready_o(lce_cmd_ready_lo)

    ,.lce_data_cmd_i(lce_data_cmd_li)
    ,.lce_data_cmd_v_i(lce_data_cmd_v_li)
    ,.lce_data_cmd_ready_o(lce_data_cmd_ready_lo)

    ,.lce_data_cmd_o(lce_data_cmd_lo)
    ,.lce_data_cmd_v_o(lce_data_cmd_v_lo)
    ,.lce_data_cmd_ready_i(lce_data_cmd_ready_li)
  );

  // CCE Boot ROM

  // Memory End
  //
  `declare_bp_me_if(paddr_width_p,cce_block_width_p,num_lce_p,lce_assoc_p,mshr_width_lp);

  logic [num_cce_p-1:0][inst_ram_addr_width_lp-1:0] cce_inst_boot_rom_addr;
  logic [num_cce_p-1:0][`bp_cce_inst_width-1:0] cce_inst_boot_rom_data;

  bp_mem_cce_resp_s [num_cce_p-1:0] mem_resp;
  logic [num_cce_p-1:0] mem_resp_v;
  logic [num_cce_p-1:0] mem_resp_ready;

  bp_mem_cce_data_resp_s [num_cce_p-1:0] mem_data_resp;
  logic [num_cce_p-1:0] mem_data_resp_v;
  logic [num_cce_p-1:0] mem_data_resp_ready;

  bp_cce_mem_cmd_s [num_cce_p-1:0] mem_cmd;
  logic [num_cce_p-1:0] mem_cmd_v;
  logic [num_cce_p-1:0] mem_cmd_yumi;

  bp_cce_mem_data_cmd_s [num_cce_p-1:0] mem_data_cmd;
  logic [num_cce_p-1:0] mem_data_cmd_v;
  logic [num_cce_p-1:0] mem_data_cmd_yumi;

  // Config link
  bp_cce_mem_data_cmd_s [num_cce_p-1:0] cfg_data_cmd_lo;
  logic [num_cce_p-1:0] cfg_data_cmd_v_lo;
  logic [num_cce_p-1:0] cfg_data_cmd_yumi_li;

  bp_mem_cce_resp_s [num_cce_p-1:0] cfg_resp_li;
  logic [num_cce_p-1:0] cfg_resp_v_li;
  logic [num_cce_p-1:0] cfg_resp_ready_lo;

  logic [num_cce_p-1:0][cfg_link_addr_width_p-1:0]   config_addr_li;
  logic [num_cce_p-1:0][cfg_link_data_width_p-1:0]   config_data_li;
  logic [num_cce_p-1:0]                              config_v_li;

  logic [num_cce_p-1:0][cfg_link_data_width_p-1:0]   config_data_lo;
  logic [num_cce_p-1:0]                              config_v_lo;
  logic [num_cce_p-1:0]                              config_ready_li;


  logic freeze_r;
  always_ff @(posedge clk_i)
    begin
      if (config_v_li & (config_addr_li == bp_cfg_reg_freeze_gp))
        freeze_r <= config_data_li[0];
    end

  bp_cce_top #(
    .cfg_p(cfg_p)
    ,.cce_trace_p(cce_trace_p)
  ) cce (
    .clk_i(clk_i)
    ,.reset_i(reset_i)

    ,.freeze_i(freeze_r)

    ,.cfg_w_v_i(config_v_li)
    ,.cfg_addr_i(config_addr_li)
    ,.cfg_data_i(config_data_li)

    ,.cce_id_i('0)

    ,.lce_cmd_o(lce_cmd_li)
    ,.lce_cmd_v_o(lce_cmd_v_li)
    ,.lce_cmd_ready_i(lce_cmd_ready_lo)

    ,.lce_data_cmd_o(lce_data_cmd_li)
    ,.lce_data_cmd_v_o(lce_data_cmd_v_li)
    ,.lce_data_cmd_ready_i(lce_data_cmd_ready_lo)

    ,.lce_req_i(lce_req_lo)
    ,.lce_req_v_i(lce_req_v_lo)
    ,.lce_req_ready_o(lce_req_ready_li)

    ,.lce_resp_i(lce_resp_lo)
    ,.lce_resp_v_i(lce_resp_v_lo)
    ,.lce_resp_ready_o(lce_resp_ready_li)

    ,.lce_data_resp_i(lce_data_resp_lo)
    ,.lce_data_resp_v_i(lce_data_resp_v_lo)
    ,.lce_data_resp_ready_o(lce_data_resp_ready_li)

    ,.mem_resp_i(mem_resp)
    ,.mem_resp_v_i(mem_resp_v)
    ,.mem_resp_ready_o(mem_resp_ready)

    ,.mem_data_resp_i(mem_data_resp)
    ,.mem_data_resp_v_i(mem_data_resp_v)
    ,.mem_data_resp_ready_o(mem_data_resp_ready)

    ,.mem_cmd_o(mem_cmd)
    ,.mem_cmd_v_o(mem_cmd_v)
    ,.mem_cmd_yumi_i(mem_cmd_yumi)

    ,.mem_data_cmd_o(mem_data_cmd)
    ,.mem_data_cmd_v_o(mem_data_cmd_v)
    ,.mem_data_cmd_yumi_i(mem_data_cmd_yumi)
  );

  bp_mem_dramsim2
   #(.mem_id_p('0)
     ,.clock_period_in_ps_p(clock_period_in_ps_p)
     ,.prog_name_p(prog_name_p)
     ,.dram_cfg_p(dram_cfg_p)
     ,.dram_sys_cfg_p(dram_sys_cfg_p)
     ,.dram_capacity_p(dram_capacity_p)
     ,.num_lce_p(num_lce_p)
     ,.num_cce_p(num_cce_p)
     ,.paddr_width_p(paddr_width_p)
     ,.lce_assoc_p(lce_assoc_p)
     ,.block_size_in_bytes_p(block_size_in_bytes_lp)
     ,.lce_sets_p(lce_sets_p)
     ,.lce_req_data_width_p(dword_width_p)
     )
   mem
    (.clk_i(clk_i)
     ,.reset_i(reset_i)

     ,.mem_cmd_i(mem_cmd)
     ,.mem_cmd_v_i(mem_cmd_v)
     ,.mem_cmd_yumi_o(mem_cmd_yumi)

     ,.mem_data_cmd_i(mem_data_cmd)
     ,.mem_data_cmd_v_i(mem_data_cmd_v)
     ,.mem_data_cmd_yumi_o(mem_data_cmd_yumi)

     ,.mem_resp_o(mem_resp)
     ,.mem_resp_v_o(mem_resp_v)
     ,.mem_resp_ready_i(mem_resp_ready)

     ,.mem_data_resp_o(mem_data_resp)
     ,.mem_data_resp_v_o(mem_data_resp_v)
     ,.mem_data_resp_ready_i(mem_data_resp_ready)
     );
<<<<<<< HEAD
  end else begin
  bp_mem
    #(.num_lce_p(num_lce_p)
      ,.num_cce_p(num_cce_p)
      ,.paddr_width_p(paddr_width_p)
      ,.lce_assoc_p(lce_assoc_p)
      ,.block_size_in_bytes_p(block_size_in_bytes_lp)
      ,.lce_sets_p(lce_sets_p)
      ,.mem_els_p(mem_els_p)
      ,.lce_req_data_width_p(dword_width_p)
      ,.boot_rom_width_p(cce_block_width_p)
      ,.boot_rom_els_p(boot_rom_els_p)
      )
    bp_mem
     (.clk_i(clk_i)
      ,.reset_i(reset_i)

      ,.mem_cmd_i(mem_cmd)
      ,.mem_cmd_v_i(mem_cmd_v)
      ,.mem_cmd_yumi_o(mem_cmd_yumi)

      ,.mem_data_cmd_i(mem_data_cmd)
      ,.mem_data_cmd_v_i(mem_data_cmd_v)
      ,.mem_data_cmd_yumi_o(mem_data_cmd_yumi)

      ,.mem_resp_o(mem_resp)
      ,.mem_resp_v_o(mem_resp_v)
      ,.mem_resp_ready_i(mem_resp_ready)

      ,.mem_data_resp_o(mem_data_resp)
      ,.mem_data_resp_v_o(mem_data_resp_v)
      ,.mem_data_resp_ready_i(mem_data_resp_ready)

      ,.boot_rom_addr_o()
      ,.boot_rom_data_i('0)
      );
  end

  bp_cce_nonsynth_cfg_loader
    #(.inst_width_p(`bp_cce_inst_width)
      ,.inst_ram_addr_width_p(inst_ram_addr_width_lp)
      ,.inst_ram_els_p(num_cce_instr_ram_els_p)
      ,.cfg_link_addr_width_p(cfg_link_addr_width_p)
      ,.cfg_link_data_width_p(cfg_link_data_width_p)
      ,.skip_ram_init_p(skip_ram_init_p)
    )
    cce_inst_ram_loader
    (.clk_i(clk_i)
     ,.reset_i(reset_i)
     ,.freeze_o(freeze_li)
     ,.config_addr_o(config_addr_li)
     ,.config_data_o(config_data_li)
     ,.config_v_o(config_v_li)
     ,.config_w_o(config_w_li)
     ,.config_ready_i(config_ready_lo)
     ,.config_data_i(config_data_lo)
     ,.config_v_i(config_v_lo)
     ,.config_ready_o(config_ready_li)
=======

  bp_cce_mmio_cfg_loader
  #(.cfg_p(cfg_p)
    ,.inst_width_p(`bp_cce_inst_width)
    ,.inst_ram_addr_width_p(cce_instr_ram_addr_width_lp)
    ,.inst_ram_els_p(num_cce_instr_ram_els_p)
    ,.skip_ram_init_p('0)
  )
  cfg_loader
  (.clk_i(clk_i)
   ,.reset_i(reset_i)

   ,.mem_data_cmd_o(cfg_data_cmd_lo)
   ,.mem_data_cmd_v_o(cfg_data_cmd_v_lo)
   ,.mem_data_cmd_yumi_i(cfg_data_cmd_yumi_li)

   ,.mem_resp_i(cfg_resp_li)
   ,.mem_resp_v_i(cfg_resp_v_li)
   ,.mem_resp_ready_o(cfg_resp_ready_lo)
  );

  // We use the clint just as a config loader converter
  bp_clint
  #(.cfg_p(cfg_p))
  clint
   (.clk_i(clk_i)
    ,.reset_i(reset_i)

    ,.mem_cmd_i('0)
    ,.mem_cmd_v_i(1'b0)
    ,.mem_cmd_yumi_o()

    ,.mem_data_cmd_i(cfg_data_cmd_lo)
    ,.mem_data_cmd_v_i(cfg_data_cmd_v_lo)
    ,.mem_data_cmd_yumi_o(cfg_data_cmd_yumi_li)

    ,.mem_resp_o(cfg_resp_li)
    ,.mem_resp_v_o(cfg_resp_v_li)
    ,.mem_resp_ready_i(cfg_resp_ready_lo)

    ,.mem_data_resp_o()
    ,.mem_data_resp_v_o()
    ,.mem_data_resp_ready_i(1'b0)

    ,.soft_irq_o()
    ,.timer_irq_o()
    ,.external_irq_o()

    ,.cfg_link_w_v_o(config_v_li)
    ,.cfg_link_addr_o(config_addr_li)
    ,.cfg_link_data_o(config_data_li)
>>>>>>> 83615bf8
    );


endmodule<|MERGE_RESOLUTION|>--- conflicted
+++ resolved
@@ -268,66 +268,6 @@
      ,.mem_data_resp_v_o(mem_data_resp_v)
      ,.mem_data_resp_ready_i(mem_data_resp_ready)
      );
-<<<<<<< HEAD
-  end else begin
-  bp_mem
-    #(.num_lce_p(num_lce_p)
-      ,.num_cce_p(num_cce_p)
-      ,.paddr_width_p(paddr_width_p)
-      ,.lce_assoc_p(lce_assoc_p)
-      ,.block_size_in_bytes_p(block_size_in_bytes_lp)
-      ,.lce_sets_p(lce_sets_p)
-      ,.mem_els_p(mem_els_p)
-      ,.lce_req_data_width_p(dword_width_p)
-      ,.boot_rom_width_p(cce_block_width_p)
-      ,.boot_rom_els_p(boot_rom_els_p)
-      )
-    bp_mem
-     (.clk_i(clk_i)
-      ,.reset_i(reset_i)
-
-      ,.mem_cmd_i(mem_cmd)
-      ,.mem_cmd_v_i(mem_cmd_v)
-      ,.mem_cmd_yumi_o(mem_cmd_yumi)
-
-      ,.mem_data_cmd_i(mem_data_cmd)
-      ,.mem_data_cmd_v_i(mem_data_cmd_v)
-      ,.mem_data_cmd_yumi_o(mem_data_cmd_yumi)
-
-      ,.mem_resp_o(mem_resp)
-      ,.mem_resp_v_o(mem_resp_v)
-      ,.mem_resp_ready_i(mem_resp_ready)
-
-      ,.mem_data_resp_o(mem_data_resp)
-      ,.mem_data_resp_v_o(mem_data_resp_v)
-      ,.mem_data_resp_ready_i(mem_data_resp_ready)
-
-      ,.boot_rom_addr_o()
-      ,.boot_rom_data_i('0)
-      );
-  end
-
-  bp_cce_nonsynth_cfg_loader
-    #(.inst_width_p(`bp_cce_inst_width)
-      ,.inst_ram_addr_width_p(inst_ram_addr_width_lp)
-      ,.inst_ram_els_p(num_cce_instr_ram_els_p)
-      ,.cfg_link_addr_width_p(cfg_link_addr_width_p)
-      ,.cfg_link_data_width_p(cfg_link_data_width_p)
-      ,.skip_ram_init_p(skip_ram_init_p)
-    )
-    cce_inst_ram_loader
-    (.clk_i(clk_i)
-     ,.reset_i(reset_i)
-     ,.freeze_o(freeze_li)
-     ,.config_addr_o(config_addr_li)
-     ,.config_data_o(config_data_li)
-     ,.config_v_o(config_v_li)
-     ,.config_w_o(config_w_li)
-     ,.config_ready_i(config_ready_lo)
-     ,.config_data_i(config_data_lo)
-     ,.config_v_i(config_v_lo)
-     ,.config_ready_o(config_ready_li)
-=======
 
   bp_cce_mmio_cfg_loader
   #(.cfg_p(cfg_p)
@@ -379,7 +319,6 @@
     ,.cfg_link_w_v_o(config_v_li)
     ,.cfg_link_addr_o(config_addr_li)
     ,.cfg_link_data_o(config_data_li)
->>>>>>> 83615bf8
     );
 
 
