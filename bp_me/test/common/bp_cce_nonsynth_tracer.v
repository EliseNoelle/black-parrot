/**
 *
 * Name:
 *   bp_cce_nonsynth_tracer.v
 *
 * Description:
 *
 */

module bp_cce_nonsynth_tracer
  import bp_common_pkg::*;
  import bp_common_aviary_pkg::*;
  import bp_cce_pkg::*;
  import bp_me_pkg::*;
  #(parameter bp_params_e bp_params_p = e_bp_inv_cfg
    `declare_bp_proc_params(bp_params_p)

    , localparam cce_trace_file_p = "cce"

    // Derived parameters
    , localparam block_size_in_bytes_lp      = (cce_block_width_p/8)
    , localparam lg_num_lce_lp             = `BSG_SAFE_CLOG2(num_lce_p)
    , localparam lg_num_cce_lp             = `BSG_SAFE_CLOG2(num_cce_p)
    , localparam lg_block_size_in_bytes_lp = `BSG_SAFE_CLOG2(block_size_in_bytes_lp)
    , localparam lg_lce_assoc_lp           = `BSG_SAFE_CLOG2(lce_assoc_p)
    , localparam lg_lce_sets_lp            = `BSG_SAFE_CLOG2(lce_sets_p)
    , localparam tag_width_lp              = (paddr_width_p-lg_lce_sets_lp
                                              -lg_block_size_in_bytes_lp)
    , localparam entry_width_lp            = (tag_width_lp+`bp_coh_bits)
    , localparam tag_set_width_lp          = (entry_width_lp*lce_assoc_p)
    , localparam way_group_width_lp        = (tag_set_width_lp*num_lce_p)
    , localparam way_group_offset_high_lp  = (lg_block_size_in_bytes_lp+lg_lce_sets_lp)
    , localparam num_way_groups_lp         = (lce_sets_p/num_cce_p)
    , localparam lg_num_way_groups_lp      = `BSG_SAFE_CLOG2(num_way_groups_lp)

`declare_bp_me_if_widths(paddr_width_p, cce_block_width_p, num_lce_p, lce_assoc_p)
`declare_bp_lce_cce_if_widths(num_cce_p, num_lce_p, paddr_width_p, lce_assoc_p, dword_width_p, cce_block_width_p)
  )
  (input                                        clk_i
   , input                                      reset_i
   , input                                      freeze_i

   // LCE-CCE Interface
   // inbound: valid->ready (a.k.a., valid->yumi), demanding consumer (connects to FIFO)
   // outbound: ready&valid (connects directly to ME network)

   // inbound: valid->yumi (to CCE)
   , input [lce_cce_req_width_lp-1:0]           lce_req_i
   , input                                      lce_req_v_i
   , input                                      lce_req_yumi_i

   , input [lce_cce_resp_width_lp-1:0]          lce_resp_i
   , input                                      lce_resp_v_i
   , input                                      lce_resp_yumi_i

   // outbound: ready&valid (from CCE)
   , input [lce_cmd_width_lp-1:0]               lce_cmd_i
   , input                                      lce_cmd_v_i
   , input                                      lce_cmd_ready_i

   // CCE-MEM Interface
   // inbound: valid->ready (a.k.a., valid->yumi), demanding consumer (connects to FIFO)
   // outbound: ready&valid (connects to FIFO)

   // inbound: valid->yumi (to CCE)
   , input [cce_mem_msg_width_lp-1:0]           mem_resp_i
   , input                                      mem_resp_v_i
   , input                                      mem_resp_yumi_i

   // outbound: ready&valid (from CCE)
   , input [cce_mem_msg_width_lp-1:0]           mem_cmd_i
   , input                                      mem_cmd_v_i
   , input                                      mem_cmd_ready_i

   , input [lg_num_cce_lp-1:0]                  cce_id_i
  );

  // Define structure variables for output queues

  `declare_bp_me_if(paddr_width_p, cce_block_width_p, num_lce_p, lce_assoc_p);
  `declare_bp_lce_cce_if(num_cce_p, num_lce_p, paddr_width_p, lce_assoc_p, dword_width_p, cce_block_width_p);

  bp_lce_cce_req_s           lce_req;
  bp_lce_cce_req_req_s       lce_req_req;
  bp_lce_cce_req_uc_req_s    lce_req_uc_req;
  bp_lce_cce_resp_s          lce_resp;
  bp_lce_cmd_s               lce_cmd;
  bp_lce_cmd_cmd_s           lce_cmd_cmd;

  bp_cce_mem_msg_s           mem_cmd_lo, mem_resp_li;

  assign lce_req             = lce_req_i;
  assign lce_req_req         = lce_req.msg.req;
  assign lce_req_uc_req      = lce_req.msg.uc_req;
  assign lce_resp            = lce_resp_i;
  assign lce_cmd             = lce_cmd_i;
  assign lce_cmd_cmd         = lce_cmd.msg.cmd;
  assign mem_cmd_lo          = mem_cmd_i;
  assign mem_resp_li         = mem_resp_i;

  integer file;
  string file_name;
 
  logic freeze_r;
  always_ff @(posedge clk_i)
    freeze_r <= freeze_i;

  always_ff @(negedge clk_i)
    if (freeze_r & ~freeze_i)
      begin
        file_name = $sformatf("%s_%x.trace", cce_trace_file_p, cce_id_i);
        file      = $fopen(file_name, "w");
      end

  // Tracer
  always_ff @(negedge clk_i) begin
    if (~reset_i) begin
      // inbound messages
      if (lce_req_v_i & lce_req_yumi_i) begin
        if (lce_req.msg_type == e_lce_req_type_rd | lce_req.msg_type == e_lce_req_type_wr) begin
        $fwrite(file, "[%t]: CCE[%0d] REQ LCE[%0d] addr[%H] wr[%0b] ne[%0b] uc[%0b] lruWay[%0d] lruDirty[%0b] tag[%H] set[%0d]"
                 , $time, cce_id_i, lce_req.src_id, lce_req.addr, (lce_req.msg_type == e_lce_req_type_wr)
                 , lce_req_req.non_exclusive
                 , 1'b0
                 , lce_req_req.lru_way_id, lce_req_req.lru_dirty
                 , lce_req.addr[(paddr_width_p-1)-:tag_width_lp]
                 , lce_req.addr[lg_block_size_in_bytes_lp+:lg_lce_sets_lp]);
        end
        if (lce_req.msg_type == e_lce_req_type_uc_rd | lce_req.msg_type == e_lce_req_type_uc_wr) begin
        $fwrite(file, "[%t]: CCE[%0d] REQ LCE[%0d] addr[%H] wr[%0b] ne[%0b] uc[%0b] lruWay[%0d] lruDirty[%0b] tag[%H] set[%0d]"
                 , $time, cce_id_i, lce_req.src_id, lce_req.addr, (lce_req.msg_type == e_lce_req_type_uc_wr)
                 , 1'b0
                 , 1'b1
                 , '0, '0
                 , lce_req.addr[(paddr_width_p-1)-:tag_width_lp]
                 , lce_req.addr[lg_block_size_in_bytes_lp+:lg_lce_sets_lp]);
        end
      end
      if (lce_resp_v_i & lce_resp_yumi_i) begin
        if ((lce_resp.msg_type == e_lce_cce_sync_ack)
            | (lce_resp.msg_type == e_lce_cce_inv_ack)
            | (lce_resp.msg_type == e_lce_cce_coh_ack)) begin
        $fwrite(file, "[%t]: CCE[%0d] RESP LCE[%0d] addr[%H] ack[%4b]"
                 , $time, cce_id_i, lce_resp.src_id, lce_resp.addr, lce_resp.msg_type);
        end
        if ((lce_resp.msg_type == e_lce_cce_resp_wb)
            | (lce_resp.msg_type == e_lce_cce_resp_null_wb)) begin
        $fwrite(file, "[%t]: CCE[%0d] DATA RESP LCE[%0d] addr[%H] null_wb[%0b]\n%H"
                 , $time, cce_id_i, lce_resp.src_id, lce_resp.addr
                 , (lce_resp.msg_type == e_lce_cce_resp_null_wb)
                 , lce_resp.data);
        end
      end
      if (mem_resp_v_i & mem_resp_yumi_i) begin
        if (mem_resp_li.msg_type == e_cce_mem_wb | mem_resp_li.msg_type == e_cce_mem_uc_wr) begin
        $fwrite(file, "[%t]: CCE[%0d] MEM RESP wb[%0b] uc[%0b] addr[%H] lce[%0d] way[%0d]"
                 , $time, cce_id_i, (mem_resp_li.msg_type == e_cce_mem_wb)
                 , (mem_resp_li.msg_type == e_cce_mem_uc_wr)
                 , mem_resp_li.addr
                 , mem_resp_li.payload.lce_id, mem_resp_li.payload.way_id);
        end
        if (mem_resp_li.msg_type == e_cce_mem_rd | mem_resp_li.msg_type == e_cce_mem_wr
            | mem_resp_li.msg_type == e_cce_mem_uc_rd) begin
<<<<<<< HEAD
        $display("%0T: CCE[%0d] MEM DATA RESP wr[%0b] addr[%H] lce[%0d] way[%0d] state[%3b] spec[%0b] uc[%0b]\n%H"
=======
        $fwrite(file, "[%t]: CCE[%0d] MEM DATA RESP wr[%0b] addr[%H] lce[%0d] way[%0d] state[%3b] uc[%0b]\n%H"
>>>>>>> af0adf09
                 , $time, cce_id_i, (mem_resp_li.msg_type == e_cce_mem_wr), mem_resp_li.addr
                 , mem_resp_li.payload.lce_id, mem_resp_li.payload.way_id, mem_resp_li.payload.state
                 , mem_resp_li.payload.speculative
                 , (mem_resp_li.msg_type == e_cce_mem_uc_rd), mem_resp_li.data);
        end
      end
      // outbound messages
      if (lce_cmd_v_i & lce_cmd_ready_i) begin
        if (lce_cmd.msg_type == e_lce_cmd_data) begin
        $fwrite(file, "[%t]: CCE[%0d] DATA CMD LCE[%0d] cmd[%4b] addr[%H] st[%3b] way[%0d]\n%H"
                 , $time, cce_id_i, lce_cmd.dst_id, lce_cmd.msg_type, lce_cmd.msg.dt_cmd.addr
                 , lce_cmd.msg.dt_cmd.state, lce_cmd.way_id
                 , lce_cmd.msg.dt_cmd.data);
        end
        else if (lce_cmd.msg_type == e_lce_cmd_uc_data) begin
        $fwrite(file, "[%t]: CCE[%0d] DATA CMD LCE[%0d] cmd[%4b] addr[%H] st[%3b] way[%0d]\n%H"
                 , $time, cce_id_i, lce_cmd.dst_id, lce_cmd.msg_type, lce_cmd.msg.dt_cmd.addr
                 , lce_cmd.msg.dt_cmd.state, lce_cmd.way_id
                 , lce_cmd.msg.dt_cmd.data);
        end

        else begin
        $fwrite(file, "[%t]: CCE[%0d] CMD LCE[%0d] addr[%H] cmd[%4b] way[%0d] st[%3b] tgt[%0d] tgtWay[%0d]"
                 , $time, cce_id_i, lce_cmd.dst_id, lce_cmd_cmd.addr, lce_cmd.msg_type, lce_cmd.way_id
                 , lce_cmd_cmd.state, lce_cmd_cmd.target, lce_cmd_cmd.target_way_id);
        end
      end
      if (mem_cmd_v_i & mem_cmd_ready_i) begin
        if (mem_cmd_lo.msg_type == e_cce_mem_rd | mem_cmd_lo.msg_type == e_cce_mem_wr
            | mem_cmd_lo.msg_type == e_cce_mem_uc_rd) begin
<<<<<<< HEAD
        $display("%0T: CCE[%0d] MEM CMD wr[%0b] addr[%H] lce[%0d] way[%0d] spec[%0b] uc[%0b]"
=======
        $fwrite(file, "[%t]: CCE[%0d] MEM CMD wr[%0b] addr[%H] lce[%0d] way[%0d] uc[%0b]"
>>>>>>> af0adf09
                 , $time, cce_id_i, mem_cmd_lo.msg_type, mem_cmd_lo.addr, mem_cmd_lo.payload.lce_id
                 , mem_cmd_lo.payload.way_id, mem_cmd_lo.payload.speculative
                 , (mem_cmd_lo.msg_type == e_cce_mem_uc_rd));
        end
        if (mem_cmd_lo.msg_type == e_cce_mem_uc_wr | mem_cmd_lo.msg_type == e_cce_mem_wb) begin
        $fwrite(file, "[%t]: CCE[%0d] MEM DATA CMD wb[%0b] addr[%H] lce[%0d] way[%0d] state[%3b] uc[%0b]\n%H"
                 , $time, cce_id_i, (mem_cmd_lo.msg_type == e_cce_mem_wb), mem_cmd_lo.addr
                 , mem_cmd_lo.payload.lce_id, mem_cmd_lo.payload.way_id, mem_cmd_lo.payload.state
                 , (mem_cmd_lo.msg_type == e_cce_mem_uc_wr), mem_cmd_lo.data);
        end
      end
    end // reset & trace
  end // always_ff

endmodule<|MERGE_RESOLUTION|>--- conflicted
+++ resolved
@@ -161,11 +161,7 @@
         end
         if (mem_resp_li.msg_type == e_cce_mem_rd | mem_resp_li.msg_type == e_cce_mem_wr
             | mem_resp_li.msg_type == e_cce_mem_uc_rd) begin
-<<<<<<< HEAD
-        $display("%0T: CCE[%0d] MEM DATA RESP wr[%0b] addr[%H] lce[%0d] way[%0d] state[%3b] spec[%0b] uc[%0b]\n%H"
-=======
         $fwrite(file, "[%t]: CCE[%0d] MEM DATA RESP wr[%0b] addr[%H] lce[%0d] way[%0d] state[%3b] uc[%0b]\n%H"
->>>>>>> af0adf09
                  , $time, cce_id_i, (mem_resp_li.msg_type == e_cce_mem_wr), mem_resp_li.addr
                  , mem_resp_li.payload.lce_id, mem_resp_li.payload.way_id, mem_resp_li.payload.state
                  , mem_resp_li.payload.speculative
@@ -196,11 +192,7 @@
       if (mem_cmd_v_i & mem_cmd_ready_i) begin
         if (mem_cmd_lo.msg_type == e_cce_mem_rd | mem_cmd_lo.msg_type == e_cce_mem_wr
             | mem_cmd_lo.msg_type == e_cce_mem_uc_rd) begin
-<<<<<<< HEAD
-        $display("%0T: CCE[%0d] MEM CMD wr[%0b] addr[%H] lce[%0d] way[%0d] spec[%0b] uc[%0b]"
-=======
         $fwrite(file, "[%t]: CCE[%0d] MEM CMD wr[%0b] addr[%H] lce[%0d] way[%0d] uc[%0b]"
->>>>>>> af0adf09
                  , $time, cce_id_i, mem_cmd_lo.msg_type, mem_cmd_lo.addr, mem_cmd_lo.payload.lce_id
                  , mem_cmd_lo.payload.way_id, mem_cmd_lo.payload.speculative
                  , (mem_cmd_lo.msg_type == e_cce_mem_uc_rd));
