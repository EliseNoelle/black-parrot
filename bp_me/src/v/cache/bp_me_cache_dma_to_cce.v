--- conflicted
+++ resolved
@@ -1,345 +1,341 @@
-// 
-// bp_me_cache_dma_to_cce.v
-// 
-// 
-
-`include "bp_me_cce_mem_if.vh"
-
-module bp_me_cache_dma_to_cce
-
-  import bp_cce_pkg::*;
-  import bp_common_pkg::*;
-  import bp_common_aviary_pkg::*;
-  import bp_me_pkg::*;
-  
-  import bsg_cache_pkg::*;
-  
- #(parameter bp_params_e bp_params_p = e_bp_inv_cfg
-  `declare_bp_proc_params(bp_params_p)
-  `declare_bp_me_if_widths(paddr_width_p, cce_block_width_p, lce_id_width_p, lce_assoc_p)
-  
-  ,localparam block_size_in_words_lp = cce_block_width_p / dword_width_p
-  ,localparam block_size_in_bytes_lp = (cce_block_width_p / 8)
-  ,localparam block_offset_width_lp = `BSG_SAFE_CLOG2(cce_block_width_p >> 3)
-  ,localparam bsg_cache_dma_pkt_width_lp = `bsg_cache_dma_pkt_width(paddr_width_p)
-  // TODO: This module should be 1:1, not N:1
-  ,localparam num_mem_p = 1
-  ,localparam lg_num_mem_lp = `BSG_SAFE_CLOG2(num_mem_p)
-  )
-  
-  (// Cache DMA side
-   input                                                          clk_i
-  ,input                                                          reset_i
-  // Sending address and write_en               
-  ,input        [num_mem_p-1:0][bsg_cache_dma_pkt_width_lp-1:0]   dma_pkt_i
-  ,input        [num_mem_p-1:0]                                   dma_pkt_v_i
-  ,output logic [num_mem_p-1:0]                                   dma_pkt_yumi_o
-  // Sending cache block                                          
-  ,input        [num_mem_p-1:0][dword_width_p-1:0]                dma_data_i
-  ,input        [num_mem_p-1:0]                                   dma_data_v_i
-  ,output logic [num_mem_p-1:0]                                   dma_data_yumi_o
-  // Receiving cache block                                        
-  ,output logic [num_mem_p-1:0][dword_width_p-1:0]                dma_data_o
-  ,output logic [num_mem_p-1:0]                                   dma_data_v_o
-  ,input        [num_mem_p-1:0]                                   dma_data_ready_i
-
-  ,output       [cce_mem_msg_width_lp-1:0]                        mem_cmd_o
-  ,output                                                         mem_cmd_v_o
-  ,input                                                          mem_cmd_yumi_i
-  
-  ,input        [cce_mem_msg_width_lp-1:0]                        mem_resp_i
-  ,input                                                          mem_resp_v_i
-  ,output                                                         mem_resp_ready_o
-  );
-  
-  localparam lg_fifo_depth_lp = 3;
-  genvar i;
-  
-  /********************* Packet definition *********************/
-  
-  // Define cache DMA packet
-  `declare_bsg_cache_dma_pkt_s(paddr_width_p);
-  
-  // cce
-  `declare_bp_me_if(paddr_width_p, cce_block_width_p, lce_id_width_p, lce_assoc_p);
-  
-  
-  /********************* dma packet fifo *********************/
-  
-  // This two-element fifo is necessary to avoid bubble between address flit
-  // and data flit for cache evict operation
-  
-  logic [num_mem_p-1:0] dma_pkt_fifo_valid_lo, dma_pkt_fifo_yumi_li;
-  bsg_cache_dma_pkt_s [num_mem_p-1:0] dma_pkt_fifo_data_lo;
-  
-  logic [num_mem_p-1:0] dma_pkt_fifo_ready_lo;
-  assign dma_pkt_yumi_o = dma_pkt_v_i & dma_pkt_fifo_ready_lo;
-  
-  for (i = 0; i < num_mem_p; i++)
-  begin: fifo
-    bsg_two_fifo
-   #(.width_p(bsg_cache_dma_pkt_width_lp))
-    dma_pkt_fifo
-    (.clk_i  (clk_i  )
-    ,.reset_i(reset_i)
-    ,.ready_o(dma_pkt_fifo_ready_lo[i])
-    ,.data_i (dma_pkt_i            [i])
-    ,.v_i    (dma_pkt_v_i          [i])
-    ,.v_o    (dma_pkt_fifo_valid_lo[i])
-    ,.data_o (dma_pkt_fifo_data_lo [i])
-    ,.yumi_i (dma_pkt_fifo_yumi_li [i])
-    );
-  end
-
-
-  /********************* Packet arbitration *********************/
-  
-  logic dma_pkt_rr_v_lo;
-  bsg_cache_dma_pkt_s dma_pkt_rr_lo;
-  logic [lg_num_mem_lp-1:0] dma_pkt_rr_tag_n, dma_pkt_rr_tag_r;
-  logic dma_pkt_rr_yumi_li;
-
-  bsg_round_robin_n_to_1 
- #(.width_p (bsg_cache_dma_pkt_width_lp)
-  ,.num_in_p(num_mem_p)
-  ,.strict_p(0)
-  ) dma_pkt_rr 
-  (.clk_i   (clk_i)
-  ,.reset_i (reset_i)
-            
-  ,.data_i  (dma_pkt_fifo_data_lo)
-  ,.v_i     (dma_pkt_fifo_valid_lo)
-  ,.yumi_o  (dma_pkt_fifo_yumi_li)
-            
-  ,.v_o     (dma_pkt_rr_v_lo)
-  ,.data_o  (dma_pkt_rr_lo)
-  ,.tag_o   (dma_pkt_rr_tag_n)
-  ,.yumi_i  (dma_pkt_rr_yumi_li)
-  );
-  
-  bsg_dff_reset_en
- #(.width_p(lg_num_mem_lp)
-  ) dffre
-  (.clk_i  (clk_i)
-  ,.reset_i(reset_i)
-  ,.en_i   (dma_pkt_rr_yumi_li)
-  ,.data_i (dma_pkt_rr_tag_n)
-  ,.data_o (dma_pkt_rr_tag_r)
-  );
-  
-  logic arbiter_fifo_ready_lo, arbiter_fifo_valid_lo, arbiter_fifo_yumi_li;
-  logic [lg_num_mem_lp-1:0] arbiter_fifo_data_lo;
-  
-  bsg_fifo_1r1w_small
- #(.width_p(lg_num_mem_lp)
-  ,.els_p  (8)
-  ) arbiter_fifo
-  (.clk_i  (clk_i  )
-  ,.reset_i(reset_i)
-  ,.ready_o(arbiter_fifo_ready_lo)
-  ,.data_i (dma_pkt_rr_tag_n)
-  ,.v_i    (~dma_pkt_rr_lo.write_not_read & dma_pkt_rr_yumi_li)
-  ,.v_o    (arbiter_fifo_valid_lo)
-  ,.data_o (arbiter_fifo_data_lo)
-  ,.yumi_i (arbiter_fifo_yumi_li)
-  );
-            
-  logic [dword_width_p-1:0] dma_data_li, dma_data_lo;
-  logic dma_data_v_li, dma_data_v_lo, dma_data_ready_li, dma_data_yumi_lo;
-  
-  always_comb
-  begin
-    dma_data_yumi_o = '0;
-    dma_data_v_o = '0;
-    dma_data_o = '0;
-    
-    dma_data_li = dma_data_i[dma_pkt_rr_tag_r];
-    dma_data_v_li = dma_data_v_i[dma_pkt_rr_tag_r];
-    dma_data_yumi_o[dma_pkt_rr_tag_r] = dma_data_yumi_lo;
-    
-    dma_data_o[arbiter_fifo_data_lo] = dma_data_lo;
-    dma_data_v_o[arbiter_fifo_data_lo] = dma_data_v_lo;
-    dma_data_ready_li = dma_data_ready_i[arbiter_fifo_data_lo];
-  end
-  
-  
-  /********************* cache DMA -> cce *********************/
-  
-  // send cache DMA packet
-  bsg_cache_dma_pkt_s send_dma_pkt_n, send_dma_pkt_r;
-  logic [dword_width_p-1:0] data_n;
-  logic [block_size_in_words_lp-1:0][dword_width_p-1:0] data_r ;
-
-  // coherence message block size
-  // block size smaller than 8-bytes not supported
-  bp_mem_msg_size_e mem_cmd_block_size =
-    (block_size_in_bytes_lp == 128)
-    ? e_mem_msg_size_128
-    : (block_size_in_bytes_lp == 64)
-      ? e_mem_msg_size_64
-      : (block_size_in_bytes_lp == 32)
-        ? e_mem_msg_size_32
-        : (block_size_in_bytes_lp == 16)
-          ? e_mem_msg_size_16
-          : e_mem_msg_size_8;
-
-  logic mem_cmd_v_lo;
-  bp_cce_mem_msg_s mem_cmd_lo;
-  
-  assign mem_cmd_lo.header.msg_type = (send_dma_pkt_r.write_not_read)? 
-                                       e_cce_mem_wr : e_cce_mem_rd;
-  assign mem_cmd_lo.header.addr = (num_mem_p == 1)? send_dma_pkt_r.addr : 
-                                {send_dma_pkt_r.addr[paddr_width_p-1:block_offset_width_lp], 
-                                dma_pkt_rr_tag_r, send_dma_pkt_r.addr[block_offset_width_lp-1:0]};
-  assign mem_cmd_lo.header.payload  = '0;
-  assign mem_cmd_lo.header.size     = mem_cmd_block_size;
-  assign mem_cmd_lo.data     = (send_dma_pkt_r.write_not_read)? data_r : '0;
-  
-  assign mem_cmd_o           = mem_cmd_lo;
-  assign mem_cmd_v_o         = mem_cmd_v_lo;
-
-  logic [7:0] count_r, count_n;
-  
-  // State machine
-  typedef enum logic [2:0] {
-    RESET
-   ,READY
-   ,SEND_DATA
-   ,SEND
-  } dma_state_e;
-  
-  dma_state_e dma_state_r, dma_state_n;
-  
-<<<<<<< HEAD
-  //synopsys sync_set_reset "reset_i"
-=======
-  //synopsys sync_set_reset reset_i
->>>>>>> 7b5a0bd1
-  always_ff @(posedge clk_i)
-    if (reset_i)
-      begin
-        dma_state_r <= RESET;
-        count_r     <= '0;
-        send_dma_pkt_r <= '0;
-      end
-    else
-      begin
-        dma_state_r <= dma_state_n;
-        count_r     <= count_n;
-        send_dma_pkt_r <= send_dma_pkt_n;
-        data_r[count_r] <= data_n;
-      end
-  
-  always_comb
-  begin
-    // internal control
-    dma_state_n            = dma_state_r;
-    count_n                = count_r;
-    // send control
-    dma_pkt_rr_yumi_li     = 1'b0;
-    dma_data_yumi_lo       = 1'b0;
-    mem_cmd_v_lo           = 1'b0;
-    
-    send_dma_pkt_n = send_dma_pkt_r;
-    data_n = data_r[count_r];
-    
-    case (dma_state_r)
-    RESET:
-      begin
-        dma_state_n = READY;
-      end
-    READY:
-      begin
-        if (dma_pkt_rr_v_lo & arbiter_fifo_ready_lo)
-          begin
-            send_dma_pkt_n = dma_pkt_rr_lo;
-            dma_pkt_rr_yumi_li = 1'b1;
-            dma_state_n = (dma_pkt_rr_lo.write_not_read)? SEND_DATA : SEND;
-          end
-      end
-    SEND_DATA:
-      begin
-        if (dma_data_v_li)
-          begin
-            dma_data_yumi_lo = 1'b1;
-            data_n = dma_data_li;
-            count_n = count_r + 1;
-            if (count_r == block_size_in_words_lp-1)
-              begin
-                count_n = 0;
-                dma_state_n = SEND;
-              end
-          end
-      end
-    SEND:
-      begin
-        mem_cmd_v_lo = 1'b1;
-        if (mem_cmd_yumi_i)
-          begin
-            dma_state_n = READY;
-          end
-      end
-    default:
-      begin
-      end
-    endcase
-  end
-  
-  
-  /********************* cce -> Cache DMA *********************/
-  
-  logic piso_v_li, piso_ready_lo, two_fifo_v_lo, two_fifo_yumi_li;
-  bp_cce_mem_msg_s mem_resp_li;
-  
-  bsg_two_fifo
- #(.width_p(cce_mem_msg_width_lp)
-  ) two_fifo
-  (.clk_i  (clk_i)
-  ,.reset_i(reset_i)
-  ,.v_i    (mem_resp_v_i)
-  ,.data_i (mem_resp_i)
-  ,.ready_o(mem_resp_ready_o)
-  ,.v_o    (two_fifo_v_lo)
-  ,.data_o (mem_resp_li)
-  ,.yumi_i (two_fifo_yumi_li)
-  );
-
-  assign piso_v_li = two_fifo_v_lo & (mem_resp_li.header.msg_type == e_cce_mem_rd);
-  assign two_fifo_yumi_li = two_fifo_v_lo & ((mem_resp_li.header.msg_type == e_cce_mem_wr) | piso_ready_lo);
-  
-  bsg_parallel_in_serial_out 
- #(.width_p(dword_width_p)
-  ,.els_p  (block_size_in_words_lp)
-  ) piso
-  (.clk_i  (clk_i)
-  ,.reset_i(reset_i)
-  ,.valid_i(piso_v_li)
-  ,.data_i (mem_resp_li.data)
-  ,.ready_o(piso_ready_lo)
-  ,.valid_o(dma_data_v_lo)
-  ,.data_o (dma_data_lo)
-  ,.yumi_i (dma_data_v_lo & dma_data_ready_li)
-  );
-  
-  logic [7:0] resp_count_r, resp_count_n;
-  
-  always_ff @(posedge clk_i)
-    if (reset_i) resp_count_r <= '0;
-    else         resp_count_r <= resp_count_n;
-  
-  always_comb
-  begin
-    arbiter_fifo_yumi_li = 1'b0;
-    resp_count_n = resp_count_r;
-    if (dma_data_v_lo & dma_data_ready_li)
-      begin
-        resp_count_n = resp_count_r + 1;
-        if (resp_count_r == block_size_in_words_lp-1)
-          begin
-            resp_count_n = '0;
-            arbiter_fifo_yumi_li = 1'b1;
-          end
-      end
-  end
-  
-endmodule
+// 
+// bp_me_cache_dma_to_cce.v
+// 
+// 
+
+`include "bp_me_cce_mem_if.vh"
+
+module bp_me_cache_dma_to_cce
+
+  import bp_cce_pkg::*;
+  import bp_common_pkg::*;
+  import bp_common_aviary_pkg::*;
+  import bp_me_pkg::*;
+  
+  import bsg_cache_pkg::*;
+  
+ #(parameter bp_params_e bp_params_p = e_bp_inv_cfg
+  `declare_bp_proc_params(bp_params_p)
+  `declare_bp_me_if_widths(paddr_width_p, cce_block_width_p, lce_id_width_p, lce_assoc_p)
+  
+  ,localparam block_size_in_words_lp = cce_block_width_p / dword_width_p
+  ,localparam block_size_in_bytes_lp = (cce_block_width_p / 8)
+  ,localparam block_offset_width_lp = `BSG_SAFE_CLOG2(cce_block_width_p >> 3)
+  ,localparam bsg_cache_dma_pkt_width_lp = `bsg_cache_dma_pkt_width(paddr_width_p)
+  // TODO: This module should be 1:1, not N:1
+  ,localparam num_mem_p = 1
+  ,localparam lg_num_mem_lp = `BSG_SAFE_CLOG2(num_mem_p)
+  )
+  
+  (// Cache DMA side
+   input                                                          clk_i
+  ,input                                                          reset_i
+  // Sending address and write_en               
+  ,input        [num_mem_p-1:0][bsg_cache_dma_pkt_width_lp-1:0]   dma_pkt_i
+  ,input        [num_mem_p-1:0]                                   dma_pkt_v_i
+  ,output logic [num_mem_p-1:0]                                   dma_pkt_yumi_o
+  // Sending cache block                                          
+  ,input        [num_mem_p-1:0][dword_width_p-1:0]                dma_data_i
+  ,input        [num_mem_p-1:0]                                   dma_data_v_i
+  ,output logic [num_mem_p-1:0]                                   dma_data_yumi_o
+  // Receiving cache block                                        
+  ,output logic [num_mem_p-1:0][dword_width_p-1:0]                dma_data_o
+  ,output logic [num_mem_p-1:0]                                   dma_data_v_o
+  ,input        [num_mem_p-1:0]                                   dma_data_ready_i
+
+  ,output       [cce_mem_msg_width_lp-1:0]                        mem_cmd_o
+  ,output                                                         mem_cmd_v_o
+  ,input                                                          mem_cmd_yumi_i
+  
+  ,input        [cce_mem_msg_width_lp-1:0]                        mem_resp_i
+  ,input                                                          mem_resp_v_i
+  ,output                                                         mem_resp_ready_o
+  );
+  
+  localparam lg_fifo_depth_lp = 3;
+  genvar i;
+  
+  /********************* Packet definition *********************/
+  
+  // Define cache DMA packet
+  `declare_bsg_cache_dma_pkt_s(paddr_width_p);
+  
+  // cce
+  `declare_bp_me_if(paddr_width_p, cce_block_width_p, lce_id_width_p, lce_assoc_p);
+  
+  
+  /********************* dma packet fifo *********************/
+  
+  // This two-element fifo is necessary to avoid bubble between address flit
+  // and data flit for cache evict operation
+  
+  logic [num_mem_p-1:0] dma_pkt_fifo_valid_lo, dma_pkt_fifo_yumi_li;
+  bsg_cache_dma_pkt_s [num_mem_p-1:0] dma_pkt_fifo_data_lo;
+  
+  logic [num_mem_p-1:0] dma_pkt_fifo_ready_lo;
+  assign dma_pkt_yumi_o = dma_pkt_v_i & dma_pkt_fifo_ready_lo;
+  
+  for (i = 0; i < num_mem_p; i++)
+  begin: fifo
+    bsg_two_fifo
+   #(.width_p(bsg_cache_dma_pkt_width_lp))
+    dma_pkt_fifo
+    (.clk_i  (clk_i  )
+    ,.reset_i(reset_i)
+    ,.ready_o(dma_pkt_fifo_ready_lo[i])
+    ,.data_i (dma_pkt_i            [i])
+    ,.v_i    (dma_pkt_v_i          [i])
+    ,.v_o    (dma_pkt_fifo_valid_lo[i])
+    ,.data_o (dma_pkt_fifo_data_lo [i])
+    ,.yumi_i (dma_pkt_fifo_yumi_li [i])
+    );
+  end
+
+
+  /********************* Packet arbitration *********************/
+  
+  logic dma_pkt_rr_v_lo;
+  bsg_cache_dma_pkt_s dma_pkt_rr_lo;
+  logic [lg_num_mem_lp-1:0] dma_pkt_rr_tag_n, dma_pkt_rr_tag_r;
+  logic dma_pkt_rr_yumi_li;
+
+  bsg_round_robin_n_to_1 
+ #(.width_p (bsg_cache_dma_pkt_width_lp)
+  ,.num_in_p(num_mem_p)
+  ,.strict_p(0)
+  ) dma_pkt_rr 
+  (.clk_i   (clk_i)
+  ,.reset_i (reset_i)
+            
+  ,.data_i  (dma_pkt_fifo_data_lo)
+  ,.v_i     (dma_pkt_fifo_valid_lo)
+  ,.yumi_o  (dma_pkt_fifo_yumi_li)
+            
+  ,.v_o     (dma_pkt_rr_v_lo)
+  ,.data_o  (dma_pkt_rr_lo)
+  ,.tag_o   (dma_pkt_rr_tag_n)
+  ,.yumi_i  (dma_pkt_rr_yumi_li)
+  );
+  
+  bsg_dff_reset_en
+ #(.width_p(lg_num_mem_lp)
+  ) dffre
+  (.clk_i  (clk_i)
+  ,.reset_i(reset_i)
+  ,.en_i   (dma_pkt_rr_yumi_li)
+  ,.data_i (dma_pkt_rr_tag_n)
+  ,.data_o (dma_pkt_rr_tag_r)
+  );
+  
+  logic arbiter_fifo_ready_lo, arbiter_fifo_valid_lo, arbiter_fifo_yumi_li;
+  logic [lg_num_mem_lp-1:0] arbiter_fifo_data_lo;
+  
+  bsg_fifo_1r1w_small
+ #(.width_p(lg_num_mem_lp)
+  ,.els_p  (8)
+  ) arbiter_fifo
+  (.clk_i  (clk_i  )
+  ,.reset_i(reset_i)
+  ,.ready_o(arbiter_fifo_ready_lo)
+  ,.data_i (dma_pkt_rr_tag_n)
+  ,.v_i    (~dma_pkt_rr_lo.write_not_read & dma_pkt_rr_yumi_li)
+  ,.v_o    (arbiter_fifo_valid_lo)
+  ,.data_o (arbiter_fifo_data_lo)
+  ,.yumi_i (arbiter_fifo_yumi_li)
+  );
+            
+  logic [dword_width_p-1:0] dma_data_li, dma_data_lo;
+  logic dma_data_v_li, dma_data_v_lo, dma_data_ready_li, dma_data_yumi_lo;
+  
+  always_comb
+  begin
+    dma_data_yumi_o = '0;
+    dma_data_v_o = '0;
+    dma_data_o = '0;
+    
+    dma_data_li = dma_data_i[dma_pkt_rr_tag_r];
+    dma_data_v_li = dma_data_v_i[dma_pkt_rr_tag_r];
+    dma_data_yumi_o[dma_pkt_rr_tag_r] = dma_data_yumi_lo;
+    
+    dma_data_o[arbiter_fifo_data_lo] = dma_data_lo;
+    dma_data_v_o[arbiter_fifo_data_lo] = dma_data_v_lo;
+    dma_data_ready_li = dma_data_ready_i[arbiter_fifo_data_lo];
+  end
+  
+  
+  /********************* cache DMA -> cce *********************/
+  
+  // send cache DMA packet
+  bsg_cache_dma_pkt_s send_dma_pkt_n, send_dma_pkt_r;
+  logic [dword_width_p-1:0] data_n;
+  logic [block_size_in_words_lp-1:0][dword_width_p-1:0] data_r ;
+
+  // coherence message block size
+  // block size smaller than 8-bytes not supported
+  bp_mem_msg_size_e mem_cmd_block_size =
+    (block_size_in_bytes_lp == 128)
+    ? e_mem_msg_size_128
+    : (block_size_in_bytes_lp == 64)
+      ? e_mem_msg_size_64
+      : (block_size_in_bytes_lp == 32)
+        ? e_mem_msg_size_32
+        : (block_size_in_bytes_lp == 16)
+          ? e_mem_msg_size_16
+          : e_mem_msg_size_8;
+
+  logic mem_cmd_v_lo;
+  bp_cce_mem_msg_s mem_cmd_lo;
+  
+  assign mem_cmd_lo.header.msg_type = (send_dma_pkt_r.write_not_read)? 
+                                       e_cce_mem_wr : e_cce_mem_rd;
+  assign mem_cmd_lo.header.addr = (num_mem_p == 1)? send_dma_pkt_r.addr : 
+                                {send_dma_pkt_r.addr[paddr_width_p-1:block_offset_width_lp], 
+                                dma_pkt_rr_tag_r, send_dma_pkt_r.addr[block_offset_width_lp-1:0]};
+  assign mem_cmd_lo.header.payload  = '0;
+  assign mem_cmd_lo.header.size     = mem_cmd_block_size;
+  assign mem_cmd_lo.data     = (send_dma_pkt_r.write_not_read)? data_r : '0;
+  
+  assign mem_cmd_o           = mem_cmd_lo;
+  assign mem_cmd_v_o         = mem_cmd_v_lo;
+
+  logic [7:0] count_r, count_n;
+  
+  // State machine
+  typedef enum logic [2:0] {
+    RESET
+   ,READY
+   ,SEND_DATA
+   ,SEND
+  } dma_state_e;
+  
+  dma_state_e dma_state_r, dma_state_n;
+  
+  //synopsys sync_set_reset reset_i
+  always_ff @(posedge clk_i)
+    if (reset_i)
+      begin
+        dma_state_r <= RESET;
+        count_r     <= '0;
+        send_dma_pkt_r <= '0;
+      end
+    else
+      begin
+        dma_state_r <= dma_state_n;
+        count_r     <= count_n;
+        send_dma_pkt_r <= send_dma_pkt_n;
+        data_r[count_r] <= data_n;
+      end
+  
+  always_comb
+  begin
+    // internal control
+    dma_state_n            = dma_state_r;
+    count_n                = count_r;
+    // send control
+    dma_pkt_rr_yumi_li     = 1'b0;
+    dma_data_yumi_lo       = 1'b0;
+    mem_cmd_v_lo           = 1'b0;
+    
+    send_dma_pkt_n = send_dma_pkt_r;
+    data_n = data_r[count_r];
+    
+    case (dma_state_r)
+    RESET:
+      begin
+        dma_state_n = READY;
+      end
+    READY:
+      begin
+        if (dma_pkt_rr_v_lo & arbiter_fifo_ready_lo)
+          begin
+            send_dma_pkt_n = dma_pkt_rr_lo;
+            dma_pkt_rr_yumi_li = 1'b1;
+            dma_state_n = (dma_pkt_rr_lo.write_not_read)? SEND_DATA : SEND;
+          end
+      end
+    SEND_DATA:
+      begin
+        if (dma_data_v_li)
+          begin
+            dma_data_yumi_lo = 1'b1;
+            data_n = dma_data_li;
+            count_n = count_r + 1;
+            if (count_r == block_size_in_words_lp-1)
+              begin
+                count_n = 0;
+                dma_state_n = SEND;
+              end
+          end
+      end
+    SEND:
+      begin
+        mem_cmd_v_lo = 1'b1;
+        if (mem_cmd_yumi_i)
+          begin
+            dma_state_n = READY;
+          end
+      end
+    default:
+      begin
+      end
+    endcase
+  end
+  
+  
+  /********************* cce -> Cache DMA *********************/
+  
+  logic piso_v_li, piso_ready_lo, two_fifo_v_lo, two_fifo_yumi_li;
+  bp_cce_mem_msg_s mem_resp_li;
+  
+  bsg_two_fifo
+ #(.width_p(cce_mem_msg_width_lp)
+  ) two_fifo
+  (.clk_i  (clk_i)
+  ,.reset_i(reset_i)
+  ,.v_i    (mem_resp_v_i)
+  ,.data_i (mem_resp_i)
+  ,.ready_o(mem_resp_ready_o)
+  ,.v_o    (two_fifo_v_lo)
+  ,.data_o (mem_resp_li)
+  ,.yumi_i (two_fifo_yumi_li)
+  );
+
+  assign piso_v_li = two_fifo_v_lo & (mem_resp_li.header.msg_type == e_cce_mem_rd);
+  assign two_fifo_yumi_li = two_fifo_v_lo & ((mem_resp_li.header.msg_type == e_cce_mem_wr) | piso_ready_lo);
+  
+  bsg_parallel_in_serial_out 
+ #(.width_p(dword_width_p)
+  ,.els_p  (block_size_in_words_lp)
+  ) piso
+  (.clk_i  (clk_i)
+  ,.reset_i(reset_i)
+  ,.valid_i(piso_v_li)
+  ,.data_i (mem_resp_li.data)
+  ,.ready_o(piso_ready_lo)
+  ,.valid_o(dma_data_v_lo)
+  ,.data_o (dma_data_lo)
+  ,.yumi_i (dma_data_v_lo & dma_data_ready_li)
+  );
+  
+  logic [7:0] resp_count_r, resp_count_n;
+  
+  always_ff @(posedge clk_i)
+    if (reset_i) resp_count_r <= '0;
+    else         resp_count_r <= resp_count_n;
+  
+  always_comb
+  begin
+    arbiter_fifo_yumi_li = 1'b0;
+    resp_count_n = resp_count_r;
+    if (dma_data_v_lo & dma_data_ready_li)
+      begin
+        resp_count_n = resp_count_r + 1;
+        if (resp_count_r == block_size_in_words_lp-1)
+          begin
+            resp_count_n = '0;
+            arbiter_fifo_yumi_li = 1'b1;
+          end
+      end
+  end
+  
+endmodule