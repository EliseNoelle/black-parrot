--- conflicted
+++ resolved
@@ -62,11 +62,7 @@
     , input [lce_id_width_p-1:0]                     lce_id_i
     , input bp_lce_mode_e                            lce_mode_i
 
-<<<<<<< HEAD
-    // LCE Req is able to sink any requests
-=======
     // LCE Req is able to sink any requests this cycle
->>>>>>> 111bac29
     , output logic                                   ready_o
 
     // Cache-LCE Interface
@@ -116,10 +112,6 @@
   bp_lce_cce_req_s lce_req;
   assign lce_req_o = lce_req;
 
-<<<<<<< HEAD
-  bp_cache_req_s cache_req;
-  assign cache_req = cache_req_i;
-=======
   logic cache_req_v_r;
   bsg_dff_reset
    #(.width_p(1))
@@ -130,7 +122,6 @@
      ,.data_i(cache_req_v_i)
      ,.data_o(cache_req_v_r)
      );
->>>>>>> 111bac29
 
   bp_cache_req_s cache_req_r;
   bsg_dff_en
