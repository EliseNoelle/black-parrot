/**
 *
 * Name:
 *   bp_me_top.v
 *
 * Description:
 *   This is the top level module for the Memory End of BlackParrot
 *
 */ 

module bp_me_top
  import bp_common_pkg::*;
  import bp_common_aviary_pkg::*;
  import bp_cce_pkg::*;
  #(parameter bp_cfg_e cfg_p = e_bp_inv_cfg
    `declare_bp_proc_params(cfg_p)

    // Config channel
    , parameter cfg_link_addr_width_p = "inv"
    , parameter cfg_link_data_width_p = "inv"

    // Default parameters
    , parameter lce_req_data_width_p = 64

    // Derived parameters
    , localparam block_size_in_bytes_lp = cce_block_width_p/8
    , localparam lg_num_cce_lp         = `BSG_SAFE_CLOG2(num_cce_p)
    , localparam inst_ram_addr_width_lp = `BSG_SAFE_CLOG2(num_cce_instr_ram_els_p)

    , localparam bp_lce_cce_req_width_lp=`bp_lce_cce_req_width(num_cce_p
                                                               ,num_lce_p
                                                               ,paddr_width_p
                                                               ,lce_assoc_p
                                                               ,lce_req_data_width_p)

    , localparam bp_lce_cce_resp_width_lp=`bp_lce_cce_resp_width(num_cce_p
                                                                 ,num_lce_p
                                                                 ,paddr_width_p)

    , localparam bp_lce_cce_data_resp_width_lp=`bp_lce_cce_data_resp_width(num_cce_p
                                                                           ,num_lce_p
                                                                           ,paddr_width_p
                                                                           ,cce_block_width_p)

    , localparam bp_cce_lce_cmd_width_lp=`bp_cce_lce_cmd_width(num_cce_p
                                                               ,num_lce_p
                                                               ,paddr_width_p
                                                               ,lce_assoc_p)

    , localparam bp_lce_data_cmd_width_lp=`bp_lce_data_cmd_width(num_lce_p
                                                                 ,cce_block_width_p
                                                                 ,lce_assoc_p)

    , localparam bp_lce_lce_tr_resp_width_lp=`bp_lce_lce_tr_resp_width(num_lce_p
                                                                       ,paddr_width_p
                                                                       ,cce_block_width_p
                                                                       ,lce_assoc_p)

    , localparam bp_mem_cce_resp_width_lp=`bp_mem_cce_resp_width(paddr_width_p
                                                                 ,num_lce_p
                                                                 ,lce_assoc_p)

    , localparam bp_mem_cce_data_resp_width_lp=`bp_mem_cce_data_resp_width(paddr_width_p
                                                                           ,cce_block_width_p
                                                                           ,num_lce_p
                                                                           ,lce_assoc_p)

    , localparam bp_cce_mem_cmd_width_lp=`bp_cce_mem_cmd_width(paddr_width_p
                                                               ,num_lce_p
                                                               ,lce_assoc_p)

    , localparam bp_cce_mem_data_cmd_width_lp=`bp_cce_mem_data_cmd_width(paddr_width_p
                                                                         ,cce_block_width_p
                                                                         ,num_lce_p
                                                                         ,lce_assoc_p)
  )
  (input  clk_i
   , input reset_i
   , input freeze_i

   // Config channel
   , input [cfg_link_addr_width_p-2:0]        config_addr_i
   , input [cfg_link_data_width_p-1:0]        config_data_i
   , input                                    config_v_i
   , input                                    config_w_i
   , output logic                             config_ready_o

   , output logic [cfg_link_data_width_p-1:0] config_data_o
   , output logic                             config_v_o
   , input                                    config_ready_i

   // LCE <-> Coherence Network Interface
   // inbound: ready->valid, helpful consumer
   , input [num_lce_p-1:0][bp_lce_cce_req_width_lp-1:0]                   lce_req_i
   , input [num_lce_p-1:0]                                                lce_req_v_i
   , output logic [num_lce_p-1:0]                                         lce_req_ready_o

   , input [num_lce_p-1:0][bp_lce_cce_resp_width_lp-1:0]                  lce_resp_i
   , input [num_lce_p-1:0]                                                lce_resp_v_i
   , output logic [num_lce_p-1:0]                                         lce_resp_ready_o

   , input [num_lce_p-1:0][bp_lce_cce_data_resp_width_lp-1:0]             lce_data_resp_i
   , input [num_lce_p-1:0]                                                lce_data_resp_v_i
   , output logic [num_lce_p-1:0]                                         lce_data_resp_ready_o

   // outbound: ready->valid, demanding producer
   , output logic [num_lce_p-1:0][bp_cce_lce_cmd_width_lp-1:0]            lce_cmd_o
   , output logic [num_lce_p-1:0]                                         lce_cmd_v_o
   , input [num_lce_p-1:0]                                                lce_cmd_ready_i

   , output logic [num_lce_p-1:0][bp_lce_data_cmd_width_lp-1:0]           lce_data_cmd_o
   , output logic [num_lce_p-1:0]                                         lce_data_cmd_v_o
   , input [num_lce_p-1:0]                                                lce_data_cmd_ready_i

   , input [num_lce_p-1:0][bp_lce_data_cmd_width_lp-1:0]                  lce_data_cmd_i
   , input [num_lce_p-1:0]                                                lce_data_cmd_v_i
   , output logic [num_lce_p-1:0]                                         lce_data_cmd_ready_o

  // cce inst boot rom
   , output logic [num_cce_p-1:0][inst_ram_addr_width_lp-1:0]       cce_inst_boot_rom_addr_o
   , input [num_cce_p-1:0][`bp_cce_inst_width-1:0]                  cce_inst_boot_rom_data_i

  // CCE-MEM Interface
   , input [num_cce_p-1:0][bp_mem_cce_resp_width_lp-1:0]            mem_resp_i
   , input [num_cce_p-1:0]                                          mem_resp_v_i
   , output logic [num_cce_p-1:0]                                   mem_resp_ready_o

   , input [num_cce_p-1:0][bp_mem_cce_data_resp_width_lp-1:0]       mem_data_resp_i
   , input [num_cce_p-1:0]                                          mem_data_resp_v_i
   , output logic [num_cce_p-1:0]                                   mem_data_resp_ready_o

   , output logic [num_cce_p-1:0][bp_cce_mem_cmd_width_lp-1:0]      mem_cmd_o
   , output logic [num_cce_p-1:0]                                   mem_cmd_v_o
   , input [num_cce_p-1:0]                                          mem_cmd_yumi_i

   , output logic [num_cce_p-1:0][bp_cce_mem_data_cmd_width_lp-1:0] mem_data_cmd_o
   , output logic [num_cce_p-1:0]                                   mem_data_cmd_v_o
   , input [num_cce_p-1:0]                                          mem_data_cmd_yumi_i
  );

  // Coherence Network <-> CCE
  // To CCE
  logic [num_cce_p-1:0][bp_lce_cce_req_width_lp-1:0]            lce_req_i_to_cce;
  logic [num_cce_p-1:0]                                         lce_req_v_i_to_cce;
  logic [num_cce_p-1:0]                                         lce_req_ready_o_from_cce;

  logic [num_cce_p-1:0][bp_lce_cce_resp_width_lp-1:0]           lce_resp_i_to_cce;
  logic [num_cce_p-1:0]                                         lce_resp_v_i_to_cce;
  logic [num_cce_p-1:0]                                         lce_resp_ready_o_from_cce;

  logic [num_cce_p-1:0][bp_lce_cce_data_resp_width_lp-1:0]      lce_data_resp_i_to_cce;
  logic [num_cce_p-1:0]                                         lce_data_resp_v_i_to_cce;
  logic [num_cce_p-1:0]                                         lce_data_resp_ready_o_from_cce;

  // From CCE;
  logic [num_cce_p-1:0][bp_cce_lce_cmd_width_lp-1:0]            lce_cmd_o_from_cce;
  logic [num_cce_p-1:0]                                         lce_cmd_v_o_from_cce;
  logic [num_cce_p-1:0]                                         lce_cmd_ready_i_to_cce;

  logic [num_cce_p-1:0][bp_lce_data_cmd_width_lp-1:0]           lce_data_cmd_o_from_cce;
  logic [num_cce_p-1:0]                                         lce_data_cmd_v_o_from_cce;
  logic [num_cce_p-1:0]                                         lce_data_cmd_ready_i_to_cce;


  // Coherence Network
  bp_me_network
    #(.num_lce_p(num_lce_p)
      ,.num_cce_p(num_cce_p)
      ,.paddr_width_p(paddr_width_p)
      ,.lce_assoc_p(lce_assoc_p)
<<<<<<< HEAD
      ,.block_size_in_bytes_p(block_size_in_bytes_p)
      ,.data_width_p(lce_req_data_width_p)
=======
      ,.block_size_in_bytes_p(block_size_in_bytes_lp)
      ,.data_width_p(lce_req_data_width_lp)
      // TODO: number of flit param
>>>>>>> d9483fe3
      )
    network
     (.clk_i(clk_i)
      ,.reset_i(reset_i)

      // CCE Command Network - (CCE->network->LCE)
      // (LCE side)
      ,.lce_cmd_o(lce_cmd_o)
      ,.lce_cmd_v_o(lce_cmd_v_o)
      ,.lce_cmd_ready_i(lce_cmd_ready_i)
      // (CCE side)
      ,.lce_cmd_i(lce_cmd_o_from_cce)
      ,.lce_cmd_v_i(lce_cmd_v_o_from_cce)
      ,.lce_cmd_ready_o(lce_cmd_ready_i_to_cce)

      // CCE Data Command Network - (CCE->network->LCE)
      // (LCE side)
      ,.lce_data_cmd_o(lce_data_cmd_o)
      ,.lce_data_cmd_v_o(lce_data_cmd_v_o)
      ,.lce_data_cmd_ready_i(lce_data_cmd_ready_i)

      ,.cce_lce_data_cmd_i(lce_data_cmd_o_from_cce)
      ,.cce_lce_data_cmd_v_i(lce_data_cmd_v_o_from_cce)
      ,.cce_lce_data_cmd_ready_o(lce_data_cmd_ready_i_to_cce)

      ,.lce_lce_data_cmd_i(lce_data_cmd_i)
      ,.lce_lce_data_cmd_v_i(lce_data_cmd_v_i)
      ,.lce_lce_data_cmd_ready_o(lce_data_cmd_ready_o)
      

      // LCE Request Network - (LCE->network->CCE)
      // (LCE side)
      ,.lce_req_i(lce_req_i)
      ,.lce_req_v_i(lce_req_v_i)
      ,.lce_req_ready_o(lce_req_ready_o)
      // (CCE side)
      ,.lce_req_o(lce_req_i_to_cce)
      ,.lce_req_v_o(lce_req_v_i_to_cce)
      ,.lce_req_ready_i(lce_req_ready_o_from_cce)

      // LCE Response Network - (LCE->network->CCE)
	    // (LCE side)
      ,.lce_resp_i(lce_resp_i)
      ,.lce_resp_v_i(lce_resp_v_i)
      ,.lce_resp_ready_o(lce_resp_ready_o)
      // (CCE side)
      ,.lce_resp_o(lce_resp_i_to_cce)
      ,.lce_resp_v_o(lce_resp_v_i_to_cce)
      ,.lce_resp_ready_i(lce_resp_ready_o_from_cce)

      // LCE Data Response Network - (LCE->network->CCE)
      // (LCE side)
      ,.lce_data_resp_i(lce_data_resp_i)
      ,.lce_data_resp_v_i(lce_data_resp_v_i)
      ,.lce_data_resp_ready_o(lce_data_resp_ready_o)
      // (CCE side)
      ,.lce_data_resp_o(lce_data_resp_i_to_cce)
      ,.lce_data_resp_v_o(lce_data_resp_v_i_to_cce)
      ,.lce_data_resp_ready_i(lce_data_resp_ready_o_from_cce)
      );


  for (genvar i = 0; i < num_cce_p; i++) begin
    bp_cce_top
      #(.num_lce_p(num_lce_p)
        ,.num_cce_p(num_cce_p)
        ,.paddr_width_p(paddr_width_p)
        ,.lce_assoc_p(lce_assoc_p)
        ,.lce_sets_p(lce_sets_p)
<<<<<<< HEAD
        ,.block_size_in_bytes_p(block_size_in_bytes_p)
        ,.num_cce_inst_ram_els_p(num_inst_ram_els_p)
        ,.lce_req_data_width_p(lce_req_data_width_p)
        ,.cfg_link_addr_width_p(cfg_link_addr_width_p)
        ,.cfg_link_data_width_p(cfg_link_data_width_p)
=======
        ,.block_size_in_bytes_p(block_size_in_bytes_lp)
        ,.num_cce_inst_ram_els_p(num_cce_instr_ram_els_p)
        ,.lce_req_data_width_p(lce_req_data_width_lp)
>>>>>>> d9483fe3
        )
      bp_cce_top
       (.clk_i(clk_i)
        ,.reset_i(reset_i)
        ,.freeze_i(freeze_i)

        ,.cce_id_i((lg_num_cce_lp)'(i))

        ,.config_addr_i(config_addr_i)
        ,.config_data_i(config_data_i)
        ,.config_v_i(config_v_i)
        ,.config_w_i(config_w_i)
        ,.config_ready_o(config_ready_o)

        ,.config_data_o(config_data_o)
        ,.config_v_o(config_v_o)
        ,.config_ready_i(config_ready_i)

        ,.boot_rom_addr_o(cce_inst_boot_rom_addr_o[i])
        ,.boot_rom_data_i(cce_inst_boot_rom_data_i[i])

        // To CCE
        ,.lce_req_i(lce_req_i_to_cce[i])
        ,.lce_req_v_i(lce_req_v_i_to_cce[i])
        ,.lce_req_ready_o(lce_req_ready_o_from_cce[i])
        ,.lce_resp_i(lce_resp_i_to_cce[i])
        ,.lce_resp_v_i(lce_resp_v_i_to_cce[i])
        ,.lce_resp_ready_o(lce_resp_ready_o_from_cce[i])
        ,.lce_data_resp_i(lce_data_resp_i_to_cce[i])
        ,.lce_data_resp_v_i(lce_data_resp_v_i_to_cce[i])
        ,.lce_data_resp_ready_o(lce_data_resp_ready_o_from_cce[i])

        // From CCE
        ,.lce_cmd_o(lce_cmd_o_from_cce[i])
        ,.lce_cmd_v_o(lce_cmd_v_o_from_cce[i])
        ,.lce_cmd_ready_i(lce_cmd_ready_i_to_cce[i])
        ,.lce_data_cmd_o(lce_data_cmd_o_from_cce[i])
        ,.lce_data_cmd_v_o(lce_data_cmd_v_o_from_cce[i])
        ,.lce_data_cmd_ready_i(lce_data_cmd_ready_i_to_cce[i])

        // To CCE
        ,.mem_resp_i(mem_resp_i[i])
        ,.mem_resp_v_i(mem_resp_v_i[i])
        ,.mem_resp_ready_o(mem_resp_ready_o[i])
        ,.mem_data_resp_i(mem_data_resp_i[i])
        ,.mem_data_resp_v_i(mem_data_resp_v_i[i])
        ,.mem_data_resp_ready_o(mem_data_resp_ready_o[i])

        // From CCE
        ,.mem_cmd_o(mem_cmd_o[i])
        ,.mem_cmd_v_o(mem_cmd_v_o[i])
        ,.mem_cmd_yumi_i(mem_cmd_yumi_i[i])
        ,.mem_data_cmd_o(mem_data_cmd_o[i])
        ,.mem_data_cmd_v_o(mem_data_cmd_v_o[i])
        ,.mem_data_cmd_yumi_i(mem_data_cmd_yumi_i[i])
        );
  end

endmodule<|MERGE_RESOLUTION|>--- conflicted
+++ resolved
@@ -168,14 +168,9 @@
       ,.num_cce_p(num_cce_p)
       ,.paddr_width_p(paddr_width_p)
       ,.lce_assoc_p(lce_assoc_p)
-<<<<<<< HEAD
       ,.block_size_in_bytes_p(block_size_in_bytes_p)
       ,.data_width_p(lce_req_data_width_p)
-=======
-      ,.block_size_in_bytes_p(block_size_in_bytes_lp)
-      ,.data_width_p(lce_req_data_width_lp)
       // TODO: number of flit param
->>>>>>> d9483fe3
       )
     network
      (.clk_i(clk_i)
@@ -245,17 +240,11 @@
         ,.paddr_width_p(paddr_width_p)
         ,.lce_assoc_p(lce_assoc_p)
         ,.lce_sets_p(lce_sets_p)
-<<<<<<< HEAD
-        ,.block_size_in_bytes_p(block_size_in_bytes_p)
-        ,.num_cce_inst_ram_els_p(num_inst_ram_els_p)
-        ,.lce_req_data_width_p(lce_req_data_width_p)
-        ,.cfg_link_addr_width_p(cfg_link_addr_width_p)
-        ,.cfg_link_data_width_p(cfg_link_data_width_p)
-=======
         ,.block_size_in_bytes_p(block_size_in_bytes_lp)
         ,.num_cce_inst_ram_els_p(num_cce_instr_ram_els_p)
         ,.lce_req_data_width_p(lce_req_data_width_lp)
->>>>>>> d9483fe3
+        ,.cfg_link_addr_width_p(cfg_link_addr_width_p)
+        ,.cfg_link_data_width_p(cfg_link_data_width_p)
         )
       bp_cce_top
        (.clk_i(clk_i)
