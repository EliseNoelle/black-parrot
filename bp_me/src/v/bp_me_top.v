/**
 *
 * Name:
 *   bp_me_top.v
 *
 * Description:
 *   This is the top level module for the Memory End of BlackParrot
 *
 */ 

module bp_me_top
  import bp_common_pkg::*;
  import bp_cce_pkg::*;
  #(parameter num_lce_p                ="inv"
    , parameter num_cce_p              ="inv"
    , parameter paddr_width_p          ="inv"
    , parameter lce_assoc_p            ="inv"
    , parameter lce_sets_p             ="inv"
    , parameter block_size_in_bytes_p  ="inv"
    , parameter num_inst_ram_els_p     ="inv"

    // Derived parameters
    , localparam block_size_in_bits_lp = (block_size_in_bytes_p*8)
    , localparam lg_num_cce_lp         = `BSG_SAFE_CLOG2(num_cce_p)
    , localparam inst_ram_addr_width_lp = `BSG_SAFE_CLOG2(num_inst_ram_els_p)

<<<<<<< HEAD
    , localparam bp_lce_cce_req_width_lp=`bp_lce_cce_req_width(num_cce_p
                                                               ,num_lce_p
                                                               ,paddr_width_p
                                                               ,lce_assoc_p)
=======
    // TODO: where should this param be defined?
    , localparam lce_req_data_width_lp = 64
    , localparam bp_lce_cce_req_width_lp=`bp_lce_cce_req_width(num_cce_p
                                                               ,num_lce_p
                                                               ,paddr_width_p
                                                               ,lce_assoc_p
                                                               ,lce_req_data_width_lp)
>>>>>>> dbe4def6

    , localparam bp_lce_cce_resp_width_lp=`bp_lce_cce_resp_width(num_cce_p
                                                                 ,num_lce_p
                                                                 ,paddr_width_p)

    , localparam bp_lce_cce_data_resp_width_lp=`bp_lce_cce_data_resp_width(num_cce_p
                                                                           ,num_lce_p
                                                                           ,paddr_width_p
                                                                           ,block_size_in_bits_lp)

    , localparam bp_cce_lce_cmd_width_lp=`bp_cce_lce_cmd_width(num_cce_p
                                                               ,num_lce_p
                                                               ,paddr_width_p
                                                               ,lce_assoc_p)

<<<<<<< HEAD
    , localparam bp_cce_lce_data_cmd_width_lp=`bp_cce_lce_data_cmd_width(num_cce_p
                                                                         ,num_lce_p
                                                                         ,paddr_width_p
                                                                         ,block_size_in_bits_lp
                                                                         ,lce_assoc_p)
=======
    , localparam bp_lce_data_cmd_width_lp=`bp_lce_data_cmd_width(num_lce_p
                                                                 ,block_size_in_bits_lp
                                                                 ,lce_assoc_p)
>>>>>>> dbe4def6

    , localparam bp_lce_lce_tr_resp_width_lp=`bp_lce_lce_tr_resp_width(num_lce_p
                                                                       ,paddr_width_p
                                                                       ,block_size_in_bits_lp
                                                                       ,lce_assoc_p)

    , localparam bp_mem_cce_resp_width_lp=`bp_mem_cce_resp_width(paddr_width_p
                                                                 ,num_lce_p
                                                                 ,lce_assoc_p)

    , localparam bp_mem_cce_data_resp_width_lp=`bp_mem_cce_data_resp_width(paddr_width_p
                                                                           ,block_size_in_bits_lp
                                                                           ,num_lce_p
                                                                           ,lce_assoc_p)

    , localparam bp_cce_mem_cmd_width_lp=`bp_cce_mem_cmd_width(paddr_width_p
                                                               ,num_lce_p
                                                               ,lce_assoc_p)

    , localparam bp_cce_mem_data_cmd_width_lp=`bp_cce_mem_data_cmd_width(paddr_width_p
                                                                         ,block_size_in_bits_lp
                                                                         ,num_lce_p
                                                                         ,lce_assoc_p)
  )
  (input  clk_i
   , input reset_i

   // LCE <-> Coherence Network Interface
   // inbound: ready->valid, helpful consumer
   , input [num_lce_p-1:0][bp_lce_cce_req_width_lp-1:0]                   lce_req_i
   , input [num_lce_p-1:0]                                                lce_req_v_i
   , output logic [num_lce_p-1:0]                                         lce_req_ready_o

   , input [num_lce_p-1:0][bp_lce_cce_resp_width_lp-1:0]                  lce_resp_i
   , input [num_lce_p-1:0]                                                lce_resp_v_i
   , output logic [num_lce_p-1:0]                                         lce_resp_ready_o

   , input [num_lce_p-1:0][bp_lce_cce_data_resp_width_lp-1:0]             lce_data_resp_i
   , input [num_lce_p-1:0]                                                lce_data_resp_v_i
   , output logic [num_lce_p-1:0]                                         lce_data_resp_ready_o

   // outbound: ready->valid, demanding producer
   , output logic [num_lce_p-1:0][bp_cce_lce_cmd_width_lp-1:0]            lce_cmd_o
   , output logic [num_lce_p-1:0]                                         lce_cmd_v_o
   , input [num_lce_p-1:0]                                                lce_cmd_ready_i

<<<<<<< HEAD
   , output logic [num_lce_p-1:0][bp_cce_lce_data_cmd_width_lp-1:0]       lce_data_cmd_o
   , output logic [num_lce_p-1:0]                                         lce_data_cmd_v_o
   , input [num_lce_p-1:0]                                                lce_data_cmd_ready_i

   // LCE <-> LCE transfer networks
   , input [num_lce_p-1:0][bp_lce_lce_tr_resp_width_lp-1:0]               lce_tr_resp_i
   , input [num_lce_p-1:0]                                                lce_tr_resp_v_i
   , output logic [num_lce_p-1:0]                                         lce_tr_resp_ready_o

   , output logic [num_lce_p-1:0][bp_lce_lce_tr_resp_width_lp-1:0]        lce_tr_resp_o
   , output logic [num_lce_p-1:0]                                         lce_tr_resp_v_o
   , input [num_lce_p-1:0]                                                lce_tr_resp_ready_i
=======
   , output logic [num_lce_p-1:0][bp_lce_data_cmd_width_lp-1:0]           lce_data_cmd_o
   , output logic [num_lce_p-1:0]                                         lce_data_cmd_v_o
   , input [num_lce_p-1:0]                                                lce_data_cmd_ready_i

   , input [num_lce_p-1:0][bp_lce_data_cmd_width_lp-1:0]                  lce_data_cmd_i
   , input [num_lce_p-1:0]                                                lce_data_cmd_v_i
   , output logic [num_lce_p-1:0]                                         lce_data_cmd_ready_o
>>>>>>> dbe4def6

  // cce inst boot rom
   , output logic [num_cce_p-1:0][inst_ram_addr_width_lp-1:0]       cce_inst_boot_rom_addr_o
   , input [num_cce_p-1:0][`bp_cce_inst_width-1:0]                  cce_inst_boot_rom_data_i

  // CCE-MEM Interface
   , input [num_cce_p-1:0][bp_mem_cce_resp_width_lp-1:0]            mem_resp_i
   , input [num_cce_p-1:0]                                          mem_resp_v_i
   , output logic [num_cce_p-1:0]                                   mem_resp_ready_o

   , input [num_cce_p-1:0][bp_mem_cce_data_resp_width_lp-1:0]       mem_data_resp_i
   , input [num_cce_p-1:0]                                          mem_data_resp_v_i
   , output logic [num_cce_p-1:0]                                   mem_data_resp_ready_o

   , output logic [num_cce_p-1:0][bp_cce_mem_cmd_width_lp-1:0]      mem_cmd_o
   , output logic [num_cce_p-1:0]                                   mem_cmd_v_o
   , input [num_cce_p-1:0]                                          mem_cmd_yumi_i

   , output logic [num_cce_p-1:0][bp_cce_mem_data_cmd_width_lp-1:0] mem_data_cmd_o
   , output logic [num_cce_p-1:0]                                   mem_data_cmd_v_o
   , input [num_cce_p-1:0]                                          mem_data_cmd_yumi_i
  );

  // Coherence Network <-> CCE
  // To CCE
  logic [num_cce_p-1:0][bp_lce_cce_req_width_lp-1:0]            lce_req_i_to_cce;
  logic [num_cce_p-1:0]                                         lce_req_v_i_to_cce;
  logic [num_cce_p-1:0]                                         lce_req_ready_o_from_cce;

  logic [num_cce_p-1:0][bp_lce_cce_resp_width_lp-1:0]           lce_resp_i_to_cce;
  logic [num_cce_p-1:0]                                         lce_resp_v_i_to_cce;
  logic [num_cce_p-1:0]                                         lce_resp_ready_o_from_cce;

  logic [num_cce_p-1:0][bp_lce_cce_data_resp_width_lp-1:0]      lce_data_resp_i_to_cce;
  logic [num_cce_p-1:0]                                         lce_data_resp_v_i_to_cce;
  logic [num_cce_p-1:0]                                         lce_data_resp_ready_o_from_cce;

  // From CCE;
  logic [num_cce_p-1:0][bp_cce_lce_cmd_width_lp-1:0]            lce_cmd_o_from_cce;
  logic [num_cce_p-1:0]                                         lce_cmd_v_o_from_cce;
  logic [num_cce_p-1:0]                                         lce_cmd_ready_i_to_cce;

  logic [num_cce_p-1:0][bp_lce_data_cmd_width_lp-1:0]           lce_data_cmd_o_from_cce;
  logic [num_cce_p-1:0]                                         lce_data_cmd_v_o_from_cce;
  logic [num_cce_p-1:0]                                         lce_data_cmd_ready_i_to_cce;


  // Coherence Network
<<<<<<< HEAD
  bp_coherence_network
=======
  bp_me_network
>>>>>>> dbe4def6
    #(.num_lce_p(num_lce_p)
      ,.num_cce_p(num_cce_p)
      ,.paddr_width_p(paddr_width_p)
      ,.lce_assoc_p(lce_assoc_p)
      ,.block_size_in_bytes_p(block_size_in_bytes_p)
<<<<<<< HEAD
=======
      ,.data_width_p(lce_req_data_width_lp)
      // TODO: number of flit param
>>>>>>> dbe4def6
      )
    network
     (.clk_i(clk_i)
      ,.reset_i(reset_i)

      // CCE Command Network - (CCE->network->LCE)
      // (LCE side)
      ,.lce_cmd_o(lce_cmd_o)
      ,.lce_cmd_v_o(lce_cmd_v_o)
      ,.lce_cmd_ready_i(lce_cmd_ready_i)
      // (CCE side)
      ,.lce_cmd_i(lce_cmd_o_from_cce)
      ,.lce_cmd_v_i(lce_cmd_v_o_from_cce)
      ,.lce_cmd_ready_o(lce_cmd_ready_i_to_cce)

      // CCE Data Command Network - (CCE->network->LCE)
      // (LCE side)
      ,.lce_data_cmd_o(lce_data_cmd_o)
      ,.lce_data_cmd_v_o(lce_data_cmd_v_o)
      ,.lce_data_cmd_ready_i(lce_data_cmd_ready_i)
<<<<<<< HEAD
      // (CCE side)
      ,.lce_data_cmd_i(lce_data_cmd_o_from_cce)
      ,.lce_data_cmd_v_i(lce_data_cmd_v_o_from_cce)
      ,.lce_data_cmd_ready_o(lce_data_cmd_ready_i_to_cce)
=======

      ,.cce_lce_data_cmd_i(lce_data_cmd_o_from_cce)
      ,.cce_lce_data_cmd_v_i(lce_data_cmd_v_o_from_cce)
      ,.cce_lce_data_cmd_ready_o(lce_data_cmd_ready_i_to_cce)

      ,.lce_lce_data_cmd_i(lce_data_cmd_i)
      ,.lce_lce_data_cmd_v_i(lce_data_cmd_v_i)
      ,.lce_lce_data_cmd_ready_o(lce_data_cmd_ready_o)
      
>>>>>>> dbe4def6

      // LCE Request Network - (LCE->network->CCE)
      // (LCE side)
      ,.lce_req_i(lce_req_i)
      ,.lce_req_v_i(lce_req_v_i)
      ,.lce_req_ready_o(lce_req_ready_o)
      // (CCE side)
      ,.lce_req_o(lce_req_i_to_cce)
      ,.lce_req_v_o(lce_req_v_i_to_cce)
      ,.lce_req_ready_i(lce_req_ready_o_from_cce)

      // LCE Response Network - (LCE->network->CCE)
	    // (LCE side)
      ,.lce_resp_i(lce_resp_i)
      ,.lce_resp_v_i(lce_resp_v_i)
      ,.lce_resp_ready_o(lce_resp_ready_o)
      // (CCE side)
      ,.lce_resp_o(lce_resp_i_to_cce)
      ,.lce_resp_v_o(lce_resp_v_i_to_cce)
      ,.lce_resp_ready_i(lce_resp_ready_o_from_cce)

      // LCE Data Response Network - (LCE->network->CCE)
      // (LCE side)
      ,.lce_data_resp_i(lce_data_resp_i)
      ,.lce_data_resp_v_i(lce_data_resp_v_i)
      ,.lce_data_resp_ready_o(lce_data_resp_ready_o)
      // (CCE side)
      ,.lce_data_resp_o(lce_data_resp_i_to_cce)
      ,.lce_data_resp_v_o(lce_data_resp_v_i_to_cce)
      ,.lce_data_resp_ready_i(lce_data_resp_ready_o_from_cce)
<<<<<<< HEAD

      // LCE-LCE Transfer Network - (LCE(s)->network->LCE(d))
      // (LCE source side)
      ,.lce_tr_resp_i(lce_tr_resp_i)
      ,.lce_tr_resp_v_i(lce_tr_resp_v_i)
      ,.lce_tr_resp_ready_o(lce_tr_resp_ready_o)
      // (LCE dest side)
      ,.lce_tr_resp_o(lce_tr_resp_o)
      ,.lce_tr_resp_v_o(lce_tr_resp_v_o)
      ,.lce_tr_resp_ready_i(lce_tr_resp_ready_i)
=======
>>>>>>> dbe4def6
      );


  for (genvar i = 0; i < num_cce_p; i++) begin
    bp_cce_top
      #(.num_lce_p(num_lce_p)
        ,.num_cce_p(num_cce_p)
        ,.paddr_width_p(paddr_width_p)
        ,.lce_assoc_p(lce_assoc_p)
        ,.lce_sets_p(lce_sets_p)
        ,.block_size_in_bytes_p(block_size_in_bytes_p)
        ,.num_cce_inst_ram_els_p(num_inst_ram_els_p)
<<<<<<< HEAD
=======
        ,.lce_req_data_width_p(lce_req_data_width_lp)
>>>>>>> dbe4def6
        )
      bp_cce_top
       (.clk_i(clk_i)
        ,.reset_i(reset_i)

        ,.cce_id_i((lg_num_cce_lp)'(i))

        ,.boot_rom_addr_o(cce_inst_boot_rom_addr_o[i])
        ,.boot_rom_data_i(cce_inst_boot_rom_data_i[i])

        // To CCE
        ,.lce_req_i(lce_req_i_to_cce[i])
        ,.lce_req_v_i(lce_req_v_i_to_cce[i])
        ,.lce_req_ready_o(lce_req_ready_o_from_cce[i])
        ,.lce_resp_i(lce_resp_i_to_cce[i])
        ,.lce_resp_v_i(lce_resp_v_i_to_cce[i])
        ,.lce_resp_ready_o(lce_resp_ready_o_from_cce[i])
        ,.lce_data_resp_i(lce_data_resp_i_to_cce[i])
        ,.lce_data_resp_v_i(lce_data_resp_v_i_to_cce[i])
        ,.lce_data_resp_ready_o(lce_data_resp_ready_o_from_cce[i])

        // From CCE
        ,.lce_cmd_o(lce_cmd_o_from_cce[i])
        ,.lce_cmd_v_o(lce_cmd_v_o_from_cce[i])
        ,.lce_cmd_ready_i(lce_cmd_ready_i_to_cce[i])
        ,.lce_data_cmd_o(lce_data_cmd_o_from_cce[i])
        ,.lce_data_cmd_v_o(lce_data_cmd_v_o_from_cce[i])
        ,.lce_data_cmd_ready_i(lce_data_cmd_ready_i_to_cce[i])

        // To CCE
        ,.mem_resp_i(mem_resp_i[i])
        ,.mem_resp_v_i(mem_resp_v_i[i])
        ,.mem_resp_ready_o(mem_resp_ready_o[i])
        ,.mem_data_resp_i(mem_data_resp_i[i])
        ,.mem_data_resp_v_i(mem_data_resp_v_i[i])
        ,.mem_data_resp_ready_o(mem_data_resp_ready_o[i])

        // From CCE
        ,.mem_cmd_o(mem_cmd_o[i])
        ,.mem_cmd_v_o(mem_cmd_v_o[i])
        ,.mem_cmd_yumi_i(mem_cmd_yumi_i[i])
        ,.mem_data_cmd_o(mem_data_cmd_o[i])
        ,.mem_data_cmd_v_o(mem_data_cmd_v_o[i])
        ,.mem_data_cmd_yumi_i(mem_data_cmd_yumi_i[i])
        );
  end

endmodule<|MERGE_RESOLUTION|>--- conflicted
+++ resolved
@@ -24,12 +24,6 @@
     , localparam lg_num_cce_lp         = `BSG_SAFE_CLOG2(num_cce_p)
     , localparam inst_ram_addr_width_lp = `BSG_SAFE_CLOG2(num_inst_ram_els_p)
 
-<<<<<<< HEAD
-    , localparam bp_lce_cce_req_width_lp=`bp_lce_cce_req_width(num_cce_p
-                                                               ,num_lce_p
-                                                               ,paddr_width_p
-                                                               ,lce_assoc_p)
-=======
     // TODO: where should this param be defined?
     , localparam lce_req_data_width_lp = 64
     , localparam bp_lce_cce_req_width_lp=`bp_lce_cce_req_width(num_cce_p
@@ -37,7 +31,6 @@
                                                                ,paddr_width_p
                                                                ,lce_assoc_p
                                                                ,lce_req_data_width_lp)
->>>>>>> dbe4def6
 
     , localparam bp_lce_cce_resp_width_lp=`bp_lce_cce_resp_width(num_cce_p
                                                                  ,num_lce_p
@@ -53,17 +46,9 @@
                                                                ,paddr_width_p
                                                                ,lce_assoc_p)
 
-<<<<<<< HEAD
-    , localparam bp_cce_lce_data_cmd_width_lp=`bp_cce_lce_data_cmd_width(num_cce_p
-                                                                         ,num_lce_p
-                                                                         ,paddr_width_p
-                                                                         ,block_size_in_bits_lp
-                                                                         ,lce_assoc_p)
-=======
     , localparam bp_lce_data_cmd_width_lp=`bp_lce_data_cmd_width(num_lce_p
                                                                  ,block_size_in_bits_lp
                                                                  ,lce_assoc_p)
->>>>>>> dbe4def6
 
     , localparam bp_lce_lce_tr_resp_width_lp=`bp_lce_lce_tr_resp_width(num_lce_p
                                                                        ,paddr_width_p
@@ -110,20 +95,6 @@
    , output logic [num_lce_p-1:0]                                         lce_cmd_v_o
    , input [num_lce_p-1:0]                                                lce_cmd_ready_i
 
-<<<<<<< HEAD
-   , output logic [num_lce_p-1:0][bp_cce_lce_data_cmd_width_lp-1:0]       lce_data_cmd_o
-   , output logic [num_lce_p-1:0]                                         lce_data_cmd_v_o
-   , input [num_lce_p-1:0]                                                lce_data_cmd_ready_i
-
-   // LCE <-> LCE transfer networks
-   , input [num_lce_p-1:0][bp_lce_lce_tr_resp_width_lp-1:0]               lce_tr_resp_i
-   , input [num_lce_p-1:0]                                                lce_tr_resp_v_i
-   , output logic [num_lce_p-1:0]                                         lce_tr_resp_ready_o
-
-   , output logic [num_lce_p-1:0][bp_lce_lce_tr_resp_width_lp-1:0]        lce_tr_resp_o
-   , output logic [num_lce_p-1:0]                                         lce_tr_resp_v_o
-   , input [num_lce_p-1:0]                                                lce_tr_resp_ready_i
-=======
    , output logic [num_lce_p-1:0][bp_lce_data_cmd_width_lp-1:0]           lce_data_cmd_o
    , output logic [num_lce_p-1:0]                                         lce_data_cmd_v_o
    , input [num_lce_p-1:0]                                                lce_data_cmd_ready_i
@@ -131,7 +102,6 @@
    , input [num_lce_p-1:0][bp_lce_data_cmd_width_lp-1:0]                  lce_data_cmd_i
    , input [num_lce_p-1:0]                                                lce_data_cmd_v_i
    , output logic [num_lce_p-1:0]                                         lce_data_cmd_ready_o
->>>>>>> dbe4def6
 
   // cce inst boot rom
    , output logic [num_cce_p-1:0][inst_ram_addr_width_lp-1:0]       cce_inst_boot_rom_addr_o
@@ -180,21 +150,14 @@
 
 
   // Coherence Network
-<<<<<<< HEAD
-  bp_coherence_network
-=======
   bp_me_network
->>>>>>> dbe4def6
     #(.num_lce_p(num_lce_p)
       ,.num_cce_p(num_cce_p)
       ,.paddr_width_p(paddr_width_p)
       ,.lce_assoc_p(lce_assoc_p)
       ,.block_size_in_bytes_p(block_size_in_bytes_p)
-<<<<<<< HEAD
-=======
       ,.data_width_p(lce_req_data_width_lp)
       // TODO: number of flit param
->>>>>>> dbe4def6
       )
     network
      (.clk_i(clk_i)
@@ -215,12 +178,6 @@
       ,.lce_data_cmd_o(lce_data_cmd_o)
       ,.lce_data_cmd_v_o(lce_data_cmd_v_o)
       ,.lce_data_cmd_ready_i(lce_data_cmd_ready_i)
-<<<<<<< HEAD
-      // (CCE side)
-      ,.lce_data_cmd_i(lce_data_cmd_o_from_cce)
-      ,.lce_data_cmd_v_i(lce_data_cmd_v_o_from_cce)
-      ,.lce_data_cmd_ready_o(lce_data_cmd_ready_i_to_cce)
-=======
 
       ,.cce_lce_data_cmd_i(lce_data_cmd_o_from_cce)
       ,.cce_lce_data_cmd_v_i(lce_data_cmd_v_o_from_cce)
@@ -230,7 +187,6 @@
       ,.lce_lce_data_cmd_v_i(lce_data_cmd_v_i)
       ,.lce_lce_data_cmd_ready_o(lce_data_cmd_ready_o)
       
->>>>>>> dbe4def6
 
       // LCE Request Network - (LCE->network->CCE)
       // (LCE side)
@@ -261,19 +217,6 @@
       ,.lce_data_resp_o(lce_data_resp_i_to_cce)
       ,.lce_data_resp_v_o(lce_data_resp_v_i_to_cce)
       ,.lce_data_resp_ready_i(lce_data_resp_ready_o_from_cce)
-<<<<<<< HEAD
-
-      // LCE-LCE Transfer Network - (LCE(s)->network->LCE(d))
-      // (LCE source side)
-      ,.lce_tr_resp_i(lce_tr_resp_i)
-      ,.lce_tr_resp_v_i(lce_tr_resp_v_i)
-      ,.lce_tr_resp_ready_o(lce_tr_resp_ready_o)
-      // (LCE dest side)
-      ,.lce_tr_resp_o(lce_tr_resp_o)
-      ,.lce_tr_resp_v_o(lce_tr_resp_v_o)
-      ,.lce_tr_resp_ready_i(lce_tr_resp_ready_i)
-=======
->>>>>>> dbe4def6
       );
 
 
@@ -286,10 +229,7 @@
         ,.lce_sets_p(lce_sets_p)
         ,.block_size_in_bytes_p(block_size_in_bytes_p)
         ,.num_cce_inst_ram_els_p(num_inst_ram_els_p)
-<<<<<<< HEAD
-=======
         ,.lce_req_data_width_p(lce_req_data_width_lp)
->>>>>>> dbe4def6
         )
       bp_cce_top
        (.clk_i(clk_i)
