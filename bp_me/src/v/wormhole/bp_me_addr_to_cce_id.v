--- conflicted
+++ resolved
@@ -47,11 +47,7 @@
 
 always_comb begin
   cce_id_o = '0;
-<<<<<<< HEAD
   if (external_io_li || (local_addr_li.dev == host_dev_gp && local_addr_li.cce < 1))
-=======
-  if (external_io_v_li || (local_addr_v_li && (local_addr_li.dev == host_dev_gp)))
->>>>>>> a9974a04
     // Stripe by 4kiB page, start at io CCE id
     cce_id_o = (num_io_p > 1)
                ? max_ac_cce_lp + paddr_i[page_offset_width_p+:`BSG_SAFE_CLOG2(num_io_p)]
