--- conflicted
+++ resolved
@@ -1,9 +1,5 @@
 // This ROM is empty and should be replaced by an actual test ROM via Makefile
-<<<<<<< HEAD
-module bp_me_boot_rom #(parameter width_p=-1, addr_width_p=-1)
-=======
 module bp_boot_rom #(parameter width_p=-1, addr_width_p=-1)
->>>>>>> 1c7fd5c4
 (input [addr_width_p-1:0] addr_i
  ,output logic [width_p-1:0] data_o
  );
