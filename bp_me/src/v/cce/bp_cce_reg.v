/**
 *
 * Name:
 *   bp_cce_reg.v
 *
 * Description:
 *
 */

module bp_cce_reg
  import bp_common_pkg::*;
  import bp_cce_pkg::*;
  #(parameter num_lce_p                     = "inv"
    , parameter num_cce_p                   = "inv"
    , parameter paddr_width_p                = "inv"
    , parameter lce_assoc_p                 = "inv"
    , parameter lce_sets_p                  = "inv"
    , parameter block_size_in_bytes_p       = "inv"
    , parameter lce_req_data_width_p        = "inv"

    // Derived parameters
    , localparam lg_num_lce_lp              = `BSG_SAFE_CLOG2(num_lce_p)
    , localparam lg_num_cce_lp              = `BSG_SAFE_CLOG2(num_cce_p)
    , localparam block_size_in_bits_lp      = (block_size_in_bytes_p*8)
    , localparam lg_block_size_in_bytes_lp  = `BSG_SAFE_CLOG2(block_size_in_bytes_p)
    , localparam lg_lce_assoc_lp            = `BSG_SAFE_CLOG2(lce_assoc_p)
    , localparam lg_lce_sets_lp             = `BSG_SAFE_CLOG2(lce_sets_p)
    , localparam tag_width_lp               =
      (paddr_width_p-lg_lce_sets_lp-lg_block_size_in_bytes_lp)
    , localparam entry_width_lp             = (tag_width_lp+`bp_cce_coh_bits)
    , localparam tag_set_width_lp           = (entry_width_lp*lce_assoc_p)

    , localparam mshr_width_lp = `bp_cce_mshr_width(num_lce_p, lce_assoc_p, paddr_width_p)

    , localparam bp_lce_cce_req_width_lp=
      `bp_lce_cce_req_width(num_cce_p, num_lce_p, paddr_width_p, lce_assoc_p, lce_req_data_width_p)
    , localparam bp_lce_cce_resp_width_lp=
      `bp_lce_cce_resp_width(num_cce_p, num_lce_p, paddr_width_p)
    , localparam bp_lce_cce_data_resp_width_lp=
      `bp_lce_cce_data_resp_width(num_cce_p, num_lce_p, paddr_width_p, block_size_in_bits_lp)
    , localparam bp_mem_cce_resp_width_lp=
      `bp_mem_cce_resp_width(paddr_width_p, mshr_width_lp)
    , localparam bp_mem_cce_data_resp_width_lp=
      `bp_mem_cce_data_resp_width(paddr_width_p, block_size_in_bits_lp, num_lce_p, lce_assoc_p)

    , localparam bp_cce_mshr_width_lp=`bp_cce_mshr_width(num_lce_p, lce_assoc_p, paddr_width_p)
  )
  (input                                                                   clk_i
   , input                                                                 reset_i

   , input bp_cce_inst_decoded_s                                           decoded_inst_i

   , input [bp_lce_cce_req_width_lp-1:0]                                   lce_req_i
   , input bp_lce_cce_resp_msg_type_e                                      null_wb_flag_i
   , input bp_lce_cce_ack_type_e                                           resp_ack_type_i

   , input [mshr_width_lp-1:0]                                             mem_resp_payload_i

   , input [`bp_cce_inst_gpr_width-1:0]                                    alu_res_i
   , input [`bp_cce_inst_gpr_width-1:0]                                    mov_src_i

<<<<<<< HEAD
   , input                                                                 dir_pending_o_i
   , input                                                                 dir_pending_v_o_i
=======
   , input                                                                 pending_o_i
   , input                                                                 pending_v_o_i
>>>>>>> 70924c42

   , input                                                                 dir_lru_v_i
   , input                                                                 dir_lru_cached_excl_i
   , input [tag_width_lp-1:0]                                              dir_lru_tag_i

   , input [lg_lce_assoc_lp-1:0]                                           gad_req_addr_way_i
   , input [lg_num_lce_lp-1:0]                                             gad_transfer_lce_i
   , input [lg_lce_assoc_lp-1:0]                                           gad_transfer_lce_way_i
   , input                                                                 gad_transfer_flag_i
   , input                                                                 gad_replacement_flag_i
   , input                                                                 gad_upgrade_flag_i
   , input                                                                 gad_invalidate_flag_i
   , input                                                                 gad_exclusive_flag_i
   , input                                                                 gad_cached_flag_i

   // Register value outputs
<<<<<<< HEAD
   , output logic [bp_cce_mshr_width_lp-1:0]                               mshr_o
=======
   , output logic [mshr_width_lp-1:0]                                      mshr_o
>>>>>>> 70924c42

   , output logic [`bp_cce_inst_num_gpr-1:0][`bp_cce_inst_gpr_width-1:0]   gpr_o

   , output logic [`bp_lce_cce_ack_type_width-1:0]                         ack_type_o

<<<<<<< HEAD
   , output logic [`bp_lce_cce_nc_req_size_width-1:0]                      nc_req_size_o
=======
>>>>>>> 70924c42
   , output logic [lce_req_data_width_p-1:0]                               nc_data_o
  );

  wire unused = pending_v_o_i;

  // Define structure variables for input queues
  `declare_bp_lce_cce_req_s(num_cce_p, num_lce_p, paddr_width_p, lce_assoc_p, lce_req_data_width_p);
  `declare_bp_lce_cce_data_resp_s(num_cce_p, num_lce_p, paddr_width_p, block_size_in_bits_lp);

<<<<<<< HEAD
  `declare_bp_me_if(paddr_width_p, block_size_in_bits_lp, num_lce_p, lce_assoc_p);

  bp_lce_cce_req_s lce_req;
  bp_mem_cce_resp_s mem_resp;
  bp_mem_cce_data_resp_s mem_data_resp;
=======
  `declare_bp_me_if(paddr_width_p, block_size_in_bits_lp, num_lce_p, lce_assoc_p, mshr_width_lp);

  bp_lce_cce_req_s lce_req;
>>>>>>> 70924c42

  // assign input and output queues to/from structure variables
  always_comb
  begin
    lce_req = lce_req_i;
<<<<<<< HEAD
    mem_resp = mem_resp_i;
    mem_data_resp = mem_data_resp_i;
  end

  // Registers

=======
  end

  // Registers
>>>>>>> 70924c42
  `declare_bp_cce_mshr_s(num_lce_p, lce_assoc_p, paddr_width_p);
  bp_cce_mshr_s mshr_r, mshr_n;

  logic [`bp_cce_inst_num_gpr-1:0][`bp_cce_inst_gpr_width-1:0] gpr_r, gpr_n;
  logic [`bp_lce_cce_ack_type_width-1:0] ack_type_r, ack_type_n;
<<<<<<< HEAD

  logic [`bp_lce_cce_nc_req_size_width-1:0] nc_req_size_r, nc_req_size_n;
=======
>>>>>>> 70924c42
  logic [lce_req_data_width_p-1:0] nc_data_r, nc_data_n;
  
  // Output register values
  assign mshr_o = mshr_r;
  assign gpr_o = gpr_r;
  assign ack_type_o = ack_type_r;
  assign nc_data_o = nc_data_r;

  // Memory Response Message Payload (e.g., MSHR values to restore to MSHR register)
  bp_cce_mshr_s mem_resp_payload;
  assign mem_resp_payload = mem_resp_payload_i;

  always_comb
  begin
<<<<<<< HEAD
    mshr_o = mshr_r;

    gpr_o = gpr_r;
=======
>>>>>>> 70924c42

    // ACK Type
    ack_type_n = resp_ack_type_i;

<<<<<<< HEAD
    nc_req_size_o = nc_req_size_r;
    nc_data_o = nc_data_r;
=======
    // GPR
    for (int i = 0; i < `bp_cce_inst_num_gpr; i=i+1) begin
      if (decoded_inst_i.alu_dst_w_v & decoded_inst_i.gpr_w_mask[i]) begin
        gpr_n[i] = alu_res_i;
      end else if (decoded_inst_i.mov_dst_w_v & decoded_inst_i.gpr_w_mask[i]) begin
        gpr_n[i] = mov_src_i;
      end else begin
        gpr_n[i] = '0;
      end
    end

    // Uncached data register is always sourced from LCE Request
    // Uncached data that is being returned to an LCE from a Mem Data Resp does not need
    // to be registered, and is handled by bp_cce_msg module.
    nc_data_n = lce_req.data;
>>>>>>> 70924c42

    // MSHR

<<<<<<< HEAD
  int j;
  always_comb
  begin
    mshr_n = mshr_r;

    // Request LCE, address, tag
    case (decoded_inst_i.req_sel)
      e_req_sel_lce_req: begin
        mshr_n.lce_id = lce_req.src_id;
        mshr_n.paddr = lce_req.addr;
      end
      e_req_sel_mem_resp: begin
        mshr_n.lce_id = mem_resp.payload.lce_id;
        mshr_n.paddr = mem_resp.payload.req_addr;
      end
      e_req_sel_mem_data_resp: begin
        mshr_n.lce_id = mem_data_resp.payload.lce_id;
        mshr_n.paddr = mem_data_resp.addr;
      end
      e_req_sel_pending: begin // TODO: v2
        mshr_n.lce_id = '0;
        mshr_n.paddr = '0;
      end
      default: begin
        mshr_n.lce_id = '0;
        mshr_n.paddr = '0;
      end
    endcase

    // Request Address Way
    case (decoded_inst_i.req_addr_way_sel)
      e_req_addr_way_sel_logic: begin
        mshr_n.way_id = gad_req_addr_way_i;
      end
      e_req_addr_way_sel_mem_resp: begin
        mshr_n.way_id = mem_resp.payload.way_id;
      end
      e_req_addr_way_sel_mem_data_resp: begin
        mshr_n.way_id = mem_data_resp.payload.way_id;
      end
      default: begin
        mshr_n.way_id = '0;
      end
    endcase

    // LRU Way
    case (decoded_inst_i.lru_way_sel)
      e_lru_way_sel_lce_req: begin
        mshr_n.lru_way_id = lce_req.lru_way_id;
      end
      e_lru_way_sel_mem_resp: begin
        mshr_n.lru_way_id = mem_resp.payload.way_id;
      end
      e_lru_way_sel_mem_data_resp: begin
        mshr_n.lru_way_id = mem_data_resp.payload.way_id;
      end
      e_lru_way_sel_pending: begin
        mshr_n.lru_way_id = '0; // TODO: v2
      end
      default: begin
        mshr_n.lru_way_id = '0;
      end
    endcase

    // Transfer LCE and Transfer LCE Way
    case (decoded_inst_i.transfer_lce_sel)
      e_tr_lce_sel_logic: begin
        mshr_n.tr_lce_id = gad_transfer_lce_i;
        mshr_n.tr_way_id = gad_transfer_lce_way_i;
      end
      e_tr_lce_sel_mem_resp: begin
        mshr_n.tr_lce_id = mem_resp.payload.tr_lce_id;
        mshr_n.tr_way_id = mem_resp.payload.tr_way_id;
      end
      default: begin
        mshr_n.tr_lce_id = '0;
        mshr_n.tr_way_id = '0;
      end
    endcase

    // ACK Type
    ack_type_n = resp_ack_type_i;

    // Flags
    mshr_n.flags[e_flag_sel_pcf] = decoded_inst_i.imm[`bp_cce_inst_flag_imm_bit];

    case (decoded_inst_i.rqf_sel)
      e_rqf_lce_req: begin
        mshr_n.flags[e_flag_sel_rqf] = lce_req.msg_type;
        mshr_n.flags[e_flag_sel_ucf] = lce_req.non_cacheable;
        nc_req_size_n           = lce_req.nc_size;
      end
      e_rqf_mem_resp: begin
        mshr_n.flags[e_flag_sel_rqf] = mem_resp.msg_type;
        mshr_n.flags[e_flag_sel_ucf] = mem_resp.non_cacheable;
        nc_req_size_n           = mem_resp.nc_size;
      end
      e_rqf_mem_data_resp: begin
        mshr_n.flags[e_flag_sel_rqf] = mem_data_resp.msg_type;
        mshr_n.flags[e_flag_sel_ucf] = mem_data_resp.non_cacheable;
        nc_req_size_n           = mem_data_resp.nc_size;
      end
      e_rqf_pending: begin
        mshr_n.flags[e_flag_sel_rqf] = '0; // TODO: v2
        mshr_n.flags[e_flag_sel_ucf] = '0;
        nc_req_size_n           = '0;
      end
      e_rqf_imm0: begin
        mshr_n.flags[e_flag_sel_rqf] = decoded_inst_i.imm[`bp_cce_inst_flag_imm_bit];
        mshr_n.flags[e_flag_sel_ucf] = decoded_inst_i.imm[`bp_cce_inst_flag_imm_bit];
        nc_req_size_n           = '0;
      end
      default: begin
        mshr_n.flags[e_flag_sel_rqf] = '0;
        mshr_n.flags[e_flag_sel_ucf] = '0;
        nc_req_size_n           = '0;
      end
    endcase

    case (decoded_inst_i.nerldf_sel)
      e_nerldf_lce_req: begin
        mshr_n.flags[e_flag_sel_nerf] = lce_req.non_exclusive;
        mshr_n.flags[e_flag_sel_ldf] = lce_req.lru_dirty;
      end
      e_nerldf_pending: begin
        mshr_n.flags[e_flag_sel_nerf] = '0; // TODO: v2
        mshr_n.flags[e_flag_sel_ldf] = '0; // TODO: v2
      end
      e_nerldf_imm0: begin
        mshr_n.flags[e_flag_sel_nerf] = decoded_inst_i.imm[`bp_cce_inst_flag_imm_bit];
        mshr_n.flags[e_flag_sel_ldf] = decoded_inst_i.imm[`bp_cce_inst_flag_imm_bit];
      end
      default: begin
        mshr_n.flags[e_flag_sel_nerf] = '0;
        mshr_n.flags[e_flag_sel_ldf] = '0;
      end
    endcase

    case (decoded_inst_i.nwbf_sel)
      e_nwbf_lce_data_resp: begin
        if (null_wb_flag_i == e_lce_resp_null_wb) begin
          mshr_n.flags[e_flag_sel_nwbf] = 1'b1;
        end else begin
          mshr_n.flags[e_flag_sel_nwbf] = '0;
        end
      end
      e_nwbf_imm0: begin
        mshr_n.flags[e_flag_sel_nwbf] = decoded_inst_i.imm[`bp_cce_inst_flag_imm_bit];
      end
      default: begin
        mshr_n.flags[e_flag_sel_nwbf] = '0;
      end
    endcase

    case (decoded_inst_i.tf_sel)
      e_tf_logic: mshr_n.flags[e_flag_sel_tf] = gad_transfer_flag_i;
      e_tf_mem_resp: mshr_n.flags[e_flag_sel_tf] = mem_resp.payload.transfer;
      e_tf_imm0: mshr_n.flags[e_flag_sel_tf] = decoded_inst_i.imm[`bp_cce_inst_flag_imm_bit];
      default: mshr_n.flags[e_flag_sel_tf] = '0;
    endcase

    case (decoded_inst_i.pruief_sel)
      e_pruief_logic: begin
        mshr_n.flags[e_flag_sel_pf] = dir_pending_o_i; // RDP instruction
        mshr_n.flags[e_flag_sel_rf] = gad_replacement_flag_i;
        mshr_n.flags[e_flag_sel_uf] = gad_upgrade_flag_i;
        mshr_n.flags[e_flag_sel_if] = gad_invalidate_flag_i;
        mshr_n.flags[e_flag_sel_ef] = gad_exclusive_flag_i;
        mshr_n.flags[e_flag_sel_cf] = gad_cached_flag_i;
      end
      e_pruief_imm0: begin
        mshr_n.flags[e_flag_sel_pf] = decoded_inst_i.imm[`bp_cce_inst_flag_imm_bit];
        mshr_n.flags[e_flag_sel_rf] = decoded_inst_i.imm[`bp_cce_inst_flag_imm_bit];
        mshr_n.flags[e_flag_sel_uf] = decoded_inst_i.imm[`bp_cce_inst_flag_imm_bit];
        mshr_n.flags[e_flag_sel_if] = decoded_inst_i.imm[`bp_cce_inst_flag_imm_bit];
        mshr_n.flags[e_flag_sel_ef] = decoded_inst_i.imm[`bp_cce_inst_flag_imm_bit];
        mshr_n.flags[e_flag_sel_cf] = decoded_inst_i.imm[`bp_cce_inst_flag_imm_bit];
      end
      default: begin
        mshr_n.flags[e_flag_sel_pf] = '0;
        mshr_n.flags[e_flag_sel_rf] = '0;
        mshr_n.flags[e_flag_sel_uf] = '0;
        mshr_n.flags[e_flag_sel_if] = '0;
        mshr_n.flags[e_flag_sel_ef] = '0;
        mshr_n.flags[e_flag_sel_cf] = '0;
      end
    endcase

    case (decoded_inst_i.rwbf_sel)
      e_rwbf_mem_resp: mshr_n.flags[e_flag_sel_rwbf] = mem_resp.payload.replacement;
      e_rwbf_imm0: mshr_n.flags[e_flag_sel_rwbf] = decoded_inst_i.imm[`bp_cce_inst_flag_imm_bit];
      default: mshr_n.flags[e_flag_sel_rwbf] = '0;
    endcase
=======
    // by default, hold mshr value
    mshr_n = mshr_r;

    // Next value for MSHR depends on whether the full MSHR is being restored (by MemResp msg),
    // cleared (by clm instruction), or being updated in pieces (lots of other instructions during
    // normal request processing).
    if (decoded_inst_i.mshr_restore) begin
      mshr_n = mem_resp_payload;
    end else if (decoded_inst_i.mshr_clear) begin
      mshr_n = '0;
    end else begin
      // Request LCE, address, tag
      case (decoded_inst_i.req_sel)
        e_req_sel_lce_req: begin
          mshr_n.lce_id = lce_req.src_id;
          mshr_n.paddr = lce_req.addr;
        end
        e_req_sel_pending: begin // TODO: v2
          mshr_n.lce_id = '0;
          mshr_n.paddr = '0;
        end
        default: begin
          mshr_n.lce_id = '0;
          mshr_n.paddr = '0;
        end
      endcase

      // Request Address Way
      case (decoded_inst_i.req_addr_way_sel)
        e_req_addr_way_sel_logic: begin
          mshr_n.way_id = gad_req_addr_way_i;
        end
        default: begin
          mshr_n.way_id = '0;
        end
      endcase

      // LRU Way
      case (decoded_inst_i.lru_way_sel)
        e_lru_way_sel_lce_req: begin
          mshr_n.lru_way_id = lce_req.lru_way_id;
        end
        e_lru_way_sel_pending: begin
          mshr_n.lru_way_id = '0; // TODO: v2
        end
        default: begin
            mshr_n.lru_way_id = '0;
        end
      endcase

      // Transfer LCE and Transfer LCE Way
      case (decoded_inst_i.transfer_lce_sel)
        e_tr_lce_sel_logic: begin
          mshr_n.tr_lce_id = gad_transfer_lce_i;
          mshr_n.tr_way_id = gad_transfer_lce_way_i;
        end
        default: begin
          mshr_n.tr_lce_id = '0;
          mshr_n.tr_way_id = '0;
        end
      endcase

      // Flags
      mshr_n.flags[e_flag_sel_pcf] = decoded_inst_i.imm[`bp_cce_inst_flag_imm_bit];

      case (decoded_inst_i.rqf_sel)
        e_rqf_lce_req: begin
          mshr_n.flags[e_flag_sel_rqf] = lce_req.msg_type;
          mshr_n.flags[e_flag_sel_ucf] = lce_req.non_cacheable;
          mshr_n.nc_req_size           = lce_req.nc_size;
        end
        e_rqf_pending: begin
          mshr_n.flags[e_flag_sel_rqf] = '0; // TODO: v2
          mshr_n.flags[e_flag_sel_ucf] = '0;
          mshr_n.nc_req_size           = '0;
        end
        e_rqf_imm0: begin
          mshr_n.flags[e_flag_sel_rqf] = decoded_inst_i.imm[`bp_cce_inst_flag_imm_bit];
          mshr_n.flags[e_flag_sel_ucf] = decoded_inst_i.imm[`bp_cce_inst_flag_imm_bit];
          mshr_n.nc_req_size           = '0;
        end
        default: begin
          mshr_n.flags[e_flag_sel_rqf] = '0;
          mshr_n.flags[e_flag_sel_ucf] = '0;
          mshr_n.nc_req_size           = '0;
        end
      endcase

      case (decoded_inst_i.nerldf_sel)
        e_nerldf_lce_req: begin
          mshr_n.flags[e_flag_sel_nerf] = lce_req.non_exclusive;
          mshr_n.flags[e_flag_sel_ldf] = lce_req.lru_dirty;
        end
        e_nerldf_pending: begin
          mshr_n.flags[e_flag_sel_nerf] = '0; // TODO: v2
          mshr_n.flags[e_flag_sel_ldf] = '0; // TODO: v2
        end
        e_nerldf_imm0: begin
          mshr_n.flags[e_flag_sel_nerf] = decoded_inst_i.imm[`bp_cce_inst_flag_imm_bit];
          mshr_n.flags[e_flag_sel_ldf] = decoded_inst_i.imm[`bp_cce_inst_flag_imm_bit];
        end
        default: begin
          mshr_n.flags[e_flag_sel_nerf] = '0;
          mshr_n.flags[e_flag_sel_ldf] = '0;
        end
      endcase

      case (decoded_inst_i.nwbf_sel)
        e_nwbf_lce_data_resp: begin
          if (null_wb_flag_i == e_lce_resp_null_wb) begin
            mshr_n.flags[e_flag_sel_nwbf] = 1'b1;
          end else begin
            mshr_n.flags[e_flag_sel_nwbf] = '0;
          end
        end
        e_nwbf_imm0: begin
          mshr_n.flags[e_flag_sel_nwbf] = decoded_inst_i.imm[`bp_cce_inst_flag_imm_bit];
        end
        default: begin
          mshr_n.flags[e_flag_sel_nwbf] = '0;
        end
      endcase

      case (decoded_inst_i.tf_sel)
        e_tf_logic: mshr_n.flags[e_flag_sel_tf] = gad_transfer_flag_i;
        e_tf_imm0: mshr_n.flags[e_flag_sel_tf] = decoded_inst_i.imm[`bp_cce_inst_flag_imm_bit];
        default: mshr_n.flags[e_flag_sel_tf] = '0;
      endcase

      case (decoded_inst_i.pruief_sel)
        e_pruief_logic: begin
          mshr_n.flags[e_flag_sel_pf] = pending_o_i; // RDP instruction
          mshr_n.flags[e_flag_sel_rf] = gad_replacement_flag_i;
          mshr_n.flags[e_flag_sel_uf] = gad_upgrade_flag_i;
          mshr_n.flags[e_flag_sel_if] = gad_invalidate_flag_i;
          mshr_n.flags[e_flag_sel_ef] = gad_exclusive_flag_i;
          mshr_n.flags[e_flag_sel_cf] = gad_cached_flag_i;
        end
        e_pruief_imm0: begin
          mshr_n.flags[e_flag_sel_pf] = decoded_inst_i.imm[`bp_cce_inst_flag_imm_bit];
          mshr_n.flags[e_flag_sel_rf] = decoded_inst_i.imm[`bp_cce_inst_flag_imm_bit];
          mshr_n.flags[e_flag_sel_uf] = decoded_inst_i.imm[`bp_cce_inst_flag_imm_bit];
          mshr_n.flags[e_flag_sel_if] = decoded_inst_i.imm[`bp_cce_inst_flag_imm_bit];
          mshr_n.flags[e_flag_sel_ef] = decoded_inst_i.imm[`bp_cce_inst_flag_imm_bit];
          mshr_n.flags[e_flag_sel_cf] = decoded_inst_i.imm[`bp_cce_inst_flag_imm_bit];
        end
        default: begin
          mshr_n.flags[e_flag_sel_pf] = '0;
          mshr_n.flags[e_flag_sel_rf] = '0;
          mshr_n.flags[e_flag_sel_uf] = '0;
          mshr_n.flags[e_flag_sel_if] = '0;
          mshr_n.flags[e_flag_sel_ef] = '0;
          mshr_n.flags[e_flag_sel_cf] = '0;
        end
      endcase
>>>>>>> 70924c42

      case (decoded_inst_i.rwbf_sel)
        e_rwbf_imm0: mshr_n.flags[e_flag_sel_rwbf] = decoded_inst_i.imm[`bp_cce_inst_flag_imm_bit];
        default: mshr_n.flags[e_flag_sel_rwbf] = '0;
      endcase

<<<<<<< HEAD
    // Next Coh State
    //next_coh_state_n = decoded_inst_i.imm[`bp_cce_coh_bits-1:0];
    mshr_n.next_coh_state = decoded_inst_i.imm[`bp_cce_coh_bits-1:0];

    lru_cached_excl_n = dir_lru_cached_excl_i;
    // LRU Addr
    mshr_n.lru_paddr = {dir_lru_tag_i, mshr_r.paddr[lg_block_size_in_bytes_lp +: lg_lce_sets_lp],
                        {lg_block_size_in_bytes_lp{1'b0}}};

    // Uncached data
    if (decoded_inst_i.nc_data_lce_req) begin
      nc_data_n = lce_req.data;
    end else if (decoded_inst_i.nc_data_mem_data_resp) begin
      nc_data_n = mem_data_resp.data[0+:lce_req_data_width_p];
    end else begin
      nc_data_n = '0;
=======
      // Next Coh State
      //next_coh_state_n = decoded_inst_i.imm[`bp_cce_coh_bits-1:0];
      mshr_n.next_coh_state = decoded_inst_i.imm[`bp_cce_coh_bits-1:0];

      mshr_n.flags[e_flag_sel_lef] = dir_lru_cached_excl_i;

      // LRU Addr
      mshr_n.lru_paddr = {dir_lru_tag_i, mshr_r.paddr[lg_block_size_in_bytes_lp +: lg_lce_sets_lp],
                          {lg_block_size_in_bytes_lp{1'b0}}};

>>>>>>> 70924c42
    end
  end // always_comb

  always_ff @(posedge clk_i)
  begin
    if (reset_i) begin
      mshr_r <= '0;
      gpr_r <= '0;
      ack_type_r <= '0;
<<<<<<< HEAD
    end else begin
      if (decoded_inst_i.req_w_v) begin
        mshr_r.lce_id <= mshr_n.lce_id;
        mshr_r.paddr <= mshr_n.paddr;
      end
      if (decoded_inst_i.req_addr_way_w_v) begin
        mshr_r.way_id <= mshr_n.way_id;
      end
      if (decoded_inst_i.lru_way_w_v) begin
        mshr_r.lru_way_id <= mshr_n.lru_way_id;
      end
      if (decoded_inst_i.transfer_lce_w_v) begin
        mshr_r.tr_lce_id <= mshr_n.tr_lce_id;
        mshr_r.tr_way_id <= mshr_n.tr_way_id;
=======
      nc_data_r <= '0;
    end else begin
      // MSHR writes
      if (decoded_inst_i.mshr_restore) begin
        mshr_r <= mshr_n;
      end else if (decoded_inst_i.mshr_clear) begin
        mshr_r <= mshr_n;
      end else begin
        if (decoded_inst_i.req_w_v) begin
          mshr_r.lce_id <= mshr_n.lce_id;
          mshr_r.paddr <= mshr_n.paddr;
        end
        if (decoded_inst_i.req_addr_way_w_v) begin
          mshr_r.way_id <= mshr_n.way_id;
        end
        if (decoded_inst_i.lru_way_w_v) begin
          mshr_r.lru_way_id <= mshr_n.lru_way_id;
        end
        if (decoded_inst_i.transfer_lce_w_v) begin
          mshr_r.tr_lce_id <= mshr_n.tr_lce_id;
          mshr_r.tr_way_id <= mshr_n.tr_way_id;
        end
        // Flags
        for (int i = 0; i < `bp_cce_inst_num_flags; i=i+1) begin
          if (decoded_inst_i.flag_mask_w_v[i]) begin
            mshr_r.flags[i] <= mshr_n.flags[i];
          end
        end
        if (dir_lru_v_i) begin
          mshr_r.flags[e_flag_sel_lef] <= mshr_n.flags[e_flag_sel_lef];
          mshr_r.lru_paddr <= mshr_n.lru_paddr;
        end
        // Next Coh State
        if (decoded_inst_i.mov_dst_w_v & (decoded_inst_i.dst == e_dst_next_coh_state)) begin
          mshr_r.next_coh_state <= mshr_n.next_coh_state;
        end

        if (decoded_inst_i.nc_req_size_w_v) begin
          mshr_r.nc_req_size <= mshr_n.nc_req_size;
        end
>>>>>>> 70924c42
      end

      // Ack Type
      if (decoded_inst_i.ack_type_w_v) begin
        ack_type_r <= ack_type_n;
      end

<<<<<<< HEAD
      // Flags
      for (i = 0; i < `bp_cce_inst_num_flags; i=i+1) begin
        if (decoded_inst_i.flag_mask_w_v[i]) begin
          mshr_r.flags[i] <= mshr_n.flags[i];
        end
      end

=======
>>>>>>> 70924c42
      // GPR
      for (int i = 0; i < `bp_cce_inst_num_gpr; i=i+1) begin
        if (decoded_inst_i.gpr_w_mask[i]) begin
          gpr_r[i] <= gpr_n[i];
        end
      end

<<<<<<< HEAD
      // Next Coh State
      if (decoded_inst_i.mov_dst_w_v & (decoded_inst_i.dst == e_dst_next_coh_state)) begin
        mshr_r.next_coh_state <= mshr_n.next_coh_state;
      end

      if (dir_lru_v_i) begin
        lru_cached_excl_r <= lru_cached_excl_n;
        mshr_r.lru_paddr <= mshr_n.lru_paddr;
      end

=======
>>>>>>> 70924c42
      // Uncached data and request size
      if (decoded_inst_i.nc_data_w_v) begin
        nc_data_r <= nc_data_n;
      end
    end // else
  end // always_ff

endmodule<|MERGE_RESOLUTION|>--- conflicted
+++ resolved
@@ -42,8 +42,6 @@
       `bp_mem_cce_resp_width(paddr_width_p, mshr_width_lp)
     , localparam bp_mem_cce_data_resp_width_lp=
       `bp_mem_cce_data_resp_width(paddr_width_p, block_size_in_bits_lp, num_lce_p, lce_assoc_p)
-
-    , localparam bp_cce_mshr_width_lp=`bp_cce_mshr_width(num_lce_p, lce_assoc_p, paddr_width_p)
   )
   (input                                                                   clk_i
    , input                                                                 reset_i
@@ -59,13 +57,8 @@
    , input [`bp_cce_inst_gpr_width-1:0]                                    alu_res_i
    , input [`bp_cce_inst_gpr_width-1:0]                                    mov_src_i
 
-<<<<<<< HEAD
-   , input                                                                 dir_pending_o_i
-   , input                                                                 dir_pending_v_o_i
-=======
    , input                                                                 pending_o_i
    , input                                                                 pending_v_o_i
->>>>>>> 70924c42
 
    , input                                                                 dir_lru_v_i
    , input                                                                 dir_lru_cached_excl_i
@@ -82,20 +75,12 @@
    , input                                                                 gad_cached_flag_i
 
    // Register value outputs
-<<<<<<< HEAD
-   , output logic [bp_cce_mshr_width_lp-1:0]                               mshr_o
-=======
    , output logic [mshr_width_lp-1:0]                                      mshr_o
->>>>>>> 70924c42
 
    , output logic [`bp_cce_inst_num_gpr-1:0][`bp_cce_inst_gpr_width-1:0]   gpr_o
 
    , output logic [`bp_lce_cce_ack_type_width-1:0]                         ack_type_o
 
-<<<<<<< HEAD
-   , output logic [`bp_lce_cce_nc_req_size_width-1:0]                      nc_req_size_o
-=======
->>>>>>> 70924c42
    , output logic [lce_req_data_width_p-1:0]                               nc_data_o
   );
 
@@ -105,44 +90,22 @@
   `declare_bp_lce_cce_req_s(num_cce_p, num_lce_p, paddr_width_p, lce_assoc_p, lce_req_data_width_p);
   `declare_bp_lce_cce_data_resp_s(num_cce_p, num_lce_p, paddr_width_p, block_size_in_bits_lp);
 
-<<<<<<< HEAD
-  `declare_bp_me_if(paddr_width_p, block_size_in_bits_lp, num_lce_p, lce_assoc_p);
+  `declare_bp_me_if(paddr_width_p, block_size_in_bits_lp, num_lce_p, lce_assoc_p, mshr_width_lp);
 
   bp_lce_cce_req_s lce_req;
-  bp_mem_cce_resp_s mem_resp;
-  bp_mem_cce_data_resp_s mem_data_resp;
-=======
-  `declare_bp_me_if(paddr_width_p, block_size_in_bits_lp, num_lce_p, lce_assoc_p, mshr_width_lp);
-
-  bp_lce_cce_req_s lce_req;
->>>>>>> 70924c42
 
   // assign input and output queues to/from structure variables
   always_comb
   begin
     lce_req = lce_req_i;
-<<<<<<< HEAD
-    mem_resp = mem_resp_i;
-    mem_data_resp = mem_data_resp_i;
   end
 
   // Registers
-
-=======
-  end
-
-  // Registers
->>>>>>> 70924c42
   `declare_bp_cce_mshr_s(num_lce_p, lce_assoc_p, paddr_width_p);
   bp_cce_mshr_s mshr_r, mshr_n;
 
   logic [`bp_cce_inst_num_gpr-1:0][`bp_cce_inst_gpr_width-1:0] gpr_r, gpr_n;
   logic [`bp_lce_cce_ack_type_width-1:0] ack_type_r, ack_type_n;
-<<<<<<< HEAD
-
-  logic [`bp_lce_cce_nc_req_size_width-1:0] nc_req_size_r, nc_req_size_n;
-=======
->>>>>>> 70924c42
   logic [lce_req_data_width_p-1:0] nc_data_r, nc_data_n;
   
   // Output register values
@@ -157,20 +120,10 @@
 
   always_comb
   begin
-<<<<<<< HEAD
-    mshr_o = mshr_r;
-
-    gpr_o = gpr_r;
-=======
->>>>>>> 70924c42
 
     // ACK Type
     ack_type_n = resp_ack_type_i;
 
-<<<<<<< HEAD
-    nc_req_size_o = nc_req_size_r;
-    nc_data_o = nc_data_r;
-=======
     // GPR
     for (int i = 0; i < `bp_cce_inst_num_gpr; i=i+1) begin
       if (decoded_inst_i.alu_dst_w_v & decoded_inst_i.gpr_w_mask[i]) begin
@@ -186,205 +139,9 @@
     // Uncached data that is being returned to an LCE from a Mem Data Resp does not need
     // to be registered, and is handled by bp_cce_msg module.
     nc_data_n = lce_req.data;
->>>>>>> 70924c42
 
     // MSHR
 
-<<<<<<< HEAD
-  int j;
-  always_comb
-  begin
-    mshr_n = mshr_r;
-
-    // Request LCE, address, tag
-    case (decoded_inst_i.req_sel)
-      e_req_sel_lce_req: begin
-        mshr_n.lce_id = lce_req.src_id;
-        mshr_n.paddr = lce_req.addr;
-      end
-      e_req_sel_mem_resp: begin
-        mshr_n.lce_id = mem_resp.payload.lce_id;
-        mshr_n.paddr = mem_resp.payload.req_addr;
-      end
-      e_req_sel_mem_data_resp: begin
-        mshr_n.lce_id = mem_data_resp.payload.lce_id;
-        mshr_n.paddr = mem_data_resp.addr;
-      end
-      e_req_sel_pending: begin // TODO: v2
-        mshr_n.lce_id = '0;
-        mshr_n.paddr = '0;
-      end
-      default: begin
-        mshr_n.lce_id = '0;
-        mshr_n.paddr = '0;
-      end
-    endcase
-
-    // Request Address Way
-    case (decoded_inst_i.req_addr_way_sel)
-      e_req_addr_way_sel_logic: begin
-        mshr_n.way_id = gad_req_addr_way_i;
-      end
-      e_req_addr_way_sel_mem_resp: begin
-        mshr_n.way_id = mem_resp.payload.way_id;
-      end
-      e_req_addr_way_sel_mem_data_resp: begin
-        mshr_n.way_id = mem_data_resp.payload.way_id;
-      end
-      default: begin
-        mshr_n.way_id = '0;
-      end
-    endcase
-
-    // LRU Way
-    case (decoded_inst_i.lru_way_sel)
-      e_lru_way_sel_lce_req: begin
-        mshr_n.lru_way_id = lce_req.lru_way_id;
-      end
-      e_lru_way_sel_mem_resp: begin
-        mshr_n.lru_way_id = mem_resp.payload.way_id;
-      end
-      e_lru_way_sel_mem_data_resp: begin
-        mshr_n.lru_way_id = mem_data_resp.payload.way_id;
-      end
-      e_lru_way_sel_pending: begin
-        mshr_n.lru_way_id = '0; // TODO: v2
-      end
-      default: begin
-        mshr_n.lru_way_id = '0;
-      end
-    endcase
-
-    // Transfer LCE and Transfer LCE Way
-    case (decoded_inst_i.transfer_lce_sel)
-      e_tr_lce_sel_logic: begin
-        mshr_n.tr_lce_id = gad_transfer_lce_i;
-        mshr_n.tr_way_id = gad_transfer_lce_way_i;
-      end
-      e_tr_lce_sel_mem_resp: begin
-        mshr_n.tr_lce_id = mem_resp.payload.tr_lce_id;
-        mshr_n.tr_way_id = mem_resp.payload.tr_way_id;
-      end
-      default: begin
-        mshr_n.tr_lce_id = '0;
-        mshr_n.tr_way_id = '0;
-      end
-    endcase
-
-    // ACK Type
-    ack_type_n = resp_ack_type_i;
-
-    // Flags
-    mshr_n.flags[e_flag_sel_pcf] = decoded_inst_i.imm[`bp_cce_inst_flag_imm_bit];
-
-    case (decoded_inst_i.rqf_sel)
-      e_rqf_lce_req: begin
-        mshr_n.flags[e_flag_sel_rqf] = lce_req.msg_type;
-        mshr_n.flags[e_flag_sel_ucf] = lce_req.non_cacheable;
-        nc_req_size_n           = lce_req.nc_size;
-      end
-      e_rqf_mem_resp: begin
-        mshr_n.flags[e_flag_sel_rqf] = mem_resp.msg_type;
-        mshr_n.flags[e_flag_sel_ucf] = mem_resp.non_cacheable;
-        nc_req_size_n           = mem_resp.nc_size;
-      end
-      e_rqf_mem_data_resp: begin
-        mshr_n.flags[e_flag_sel_rqf] = mem_data_resp.msg_type;
-        mshr_n.flags[e_flag_sel_ucf] = mem_data_resp.non_cacheable;
-        nc_req_size_n           = mem_data_resp.nc_size;
-      end
-      e_rqf_pending: begin
-        mshr_n.flags[e_flag_sel_rqf] = '0; // TODO: v2
-        mshr_n.flags[e_flag_sel_ucf] = '0;
-        nc_req_size_n           = '0;
-      end
-      e_rqf_imm0: begin
-        mshr_n.flags[e_flag_sel_rqf] = decoded_inst_i.imm[`bp_cce_inst_flag_imm_bit];
-        mshr_n.flags[e_flag_sel_ucf] = decoded_inst_i.imm[`bp_cce_inst_flag_imm_bit];
-        nc_req_size_n           = '0;
-      end
-      default: begin
-        mshr_n.flags[e_flag_sel_rqf] = '0;
-        mshr_n.flags[e_flag_sel_ucf] = '0;
-        nc_req_size_n           = '0;
-      end
-    endcase
-
-    case (decoded_inst_i.nerldf_sel)
-      e_nerldf_lce_req: begin
-        mshr_n.flags[e_flag_sel_nerf] = lce_req.non_exclusive;
-        mshr_n.flags[e_flag_sel_ldf] = lce_req.lru_dirty;
-      end
-      e_nerldf_pending: begin
-        mshr_n.flags[e_flag_sel_nerf] = '0; // TODO: v2
-        mshr_n.flags[e_flag_sel_ldf] = '0; // TODO: v2
-      end
-      e_nerldf_imm0: begin
-        mshr_n.flags[e_flag_sel_nerf] = decoded_inst_i.imm[`bp_cce_inst_flag_imm_bit];
-        mshr_n.flags[e_flag_sel_ldf] = decoded_inst_i.imm[`bp_cce_inst_flag_imm_bit];
-      end
-      default: begin
-        mshr_n.flags[e_flag_sel_nerf] = '0;
-        mshr_n.flags[e_flag_sel_ldf] = '0;
-      end
-    endcase
-
-    case (decoded_inst_i.nwbf_sel)
-      e_nwbf_lce_data_resp: begin
-        if (null_wb_flag_i == e_lce_resp_null_wb) begin
-          mshr_n.flags[e_flag_sel_nwbf] = 1'b1;
-        end else begin
-          mshr_n.flags[e_flag_sel_nwbf] = '0;
-        end
-      end
-      e_nwbf_imm0: begin
-        mshr_n.flags[e_flag_sel_nwbf] = decoded_inst_i.imm[`bp_cce_inst_flag_imm_bit];
-      end
-      default: begin
-        mshr_n.flags[e_flag_sel_nwbf] = '0;
-      end
-    endcase
-
-    case (decoded_inst_i.tf_sel)
-      e_tf_logic: mshr_n.flags[e_flag_sel_tf] = gad_transfer_flag_i;
-      e_tf_mem_resp: mshr_n.flags[e_flag_sel_tf] = mem_resp.payload.transfer;
-      e_tf_imm0: mshr_n.flags[e_flag_sel_tf] = decoded_inst_i.imm[`bp_cce_inst_flag_imm_bit];
-      default: mshr_n.flags[e_flag_sel_tf] = '0;
-    endcase
-
-    case (decoded_inst_i.pruief_sel)
-      e_pruief_logic: begin
-        mshr_n.flags[e_flag_sel_pf] = dir_pending_o_i; // RDP instruction
-        mshr_n.flags[e_flag_sel_rf] = gad_replacement_flag_i;
-        mshr_n.flags[e_flag_sel_uf] = gad_upgrade_flag_i;
-        mshr_n.flags[e_flag_sel_if] = gad_invalidate_flag_i;
-        mshr_n.flags[e_flag_sel_ef] = gad_exclusive_flag_i;
-        mshr_n.flags[e_flag_sel_cf] = gad_cached_flag_i;
-      end
-      e_pruief_imm0: begin
-        mshr_n.flags[e_flag_sel_pf] = decoded_inst_i.imm[`bp_cce_inst_flag_imm_bit];
-        mshr_n.flags[e_flag_sel_rf] = decoded_inst_i.imm[`bp_cce_inst_flag_imm_bit];
-        mshr_n.flags[e_flag_sel_uf] = decoded_inst_i.imm[`bp_cce_inst_flag_imm_bit];
-        mshr_n.flags[e_flag_sel_if] = decoded_inst_i.imm[`bp_cce_inst_flag_imm_bit];
-        mshr_n.flags[e_flag_sel_ef] = decoded_inst_i.imm[`bp_cce_inst_flag_imm_bit];
-        mshr_n.flags[e_flag_sel_cf] = decoded_inst_i.imm[`bp_cce_inst_flag_imm_bit];
-      end
-      default: begin
-        mshr_n.flags[e_flag_sel_pf] = '0;
-        mshr_n.flags[e_flag_sel_rf] = '0;
-        mshr_n.flags[e_flag_sel_uf] = '0;
-        mshr_n.flags[e_flag_sel_if] = '0;
-        mshr_n.flags[e_flag_sel_ef] = '0;
-        mshr_n.flags[e_flag_sel_cf] = '0;
-      end
-    endcase
-
-    case (decoded_inst_i.rwbf_sel)
-      e_rwbf_mem_resp: mshr_n.flags[e_flag_sel_rwbf] = mem_resp.payload.replacement;
-      e_rwbf_imm0: mshr_n.flags[e_flag_sel_rwbf] = decoded_inst_i.imm[`bp_cce_inst_flag_imm_bit];
-      default: mshr_n.flags[e_flag_sel_rwbf] = '0;
-    endcase
-=======
     // by default, hold mshr value
     mshr_n = mshr_r;
 
@@ -540,31 +297,12 @@
           mshr_n.flags[e_flag_sel_cf] = '0;
         end
       endcase
->>>>>>> 70924c42
 
       case (decoded_inst_i.rwbf_sel)
         e_rwbf_imm0: mshr_n.flags[e_flag_sel_rwbf] = decoded_inst_i.imm[`bp_cce_inst_flag_imm_bit];
         default: mshr_n.flags[e_flag_sel_rwbf] = '0;
       endcase
 
-<<<<<<< HEAD
-    // Next Coh State
-    //next_coh_state_n = decoded_inst_i.imm[`bp_cce_coh_bits-1:0];
-    mshr_n.next_coh_state = decoded_inst_i.imm[`bp_cce_coh_bits-1:0];
-
-    lru_cached_excl_n = dir_lru_cached_excl_i;
-    // LRU Addr
-    mshr_n.lru_paddr = {dir_lru_tag_i, mshr_r.paddr[lg_block_size_in_bytes_lp +: lg_lce_sets_lp],
-                        {lg_block_size_in_bytes_lp{1'b0}}};
-
-    // Uncached data
-    if (decoded_inst_i.nc_data_lce_req) begin
-      nc_data_n = lce_req.data;
-    end else if (decoded_inst_i.nc_data_mem_data_resp) begin
-      nc_data_n = mem_data_resp.data[0+:lce_req_data_width_p];
-    end else begin
-      nc_data_n = '0;
-=======
       // Next Coh State
       //next_coh_state_n = decoded_inst_i.imm[`bp_cce_coh_bits-1:0];
       mshr_n.next_coh_state = decoded_inst_i.imm[`bp_cce_coh_bits-1:0];
@@ -575,7 +313,6 @@
       mshr_n.lru_paddr = {dir_lru_tag_i, mshr_r.paddr[lg_block_size_in_bytes_lp +: lg_lce_sets_lp],
                           {lg_block_size_in_bytes_lp{1'b0}}};
 
->>>>>>> 70924c42
     end
   end // always_comb
 
@@ -585,22 +322,6 @@
       mshr_r <= '0;
       gpr_r <= '0;
       ack_type_r <= '0;
-<<<<<<< HEAD
-    end else begin
-      if (decoded_inst_i.req_w_v) begin
-        mshr_r.lce_id <= mshr_n.lce_id;
-        mshr_r.paddr <= mshr_n.paddr;
-      end
-      if (decoded_inst_i.req_addr_way_w_v) begin
-        mshr_r.way_id <= mshr_n.way_id;
-      end
-      if (decoded_inst_i.lru_way_w_v) begin
-        mshr_r.lru_way_id <= mshr_n.lru_way_id;
-      end
-      if (decoded_inst_i.transfer_lce_w_v) begin
-        mshr_r.tr_lce_id <= mshr_n.tr_lce_id;
-        mshr_r.tr_way_id <= mshr_n.tr_way_id;
-=======
       nc_data_r <= '0;
     end else begin
       // MSHR writes
@@ -641,7 +362,6 @@
         if (decoded_inst_i.nc_req_size_w_v) begin
           mshr_r.nc_req_size <= mshr_n.nc_req_size;
         end
->>>>>>> 70924c42
       end
 
       // Ack Type
@@ -649,16 +369,6 @@
         ack_type_r <= ack_type_n;
       end
 
-<<<<<<< HEAD
-      // Flags
-      for (i = 0; i < `bp_cce_inst_num_flags; i=i+1) begin
-        if (decoded_inst_i.flag_mask_w_v[i]) begin
-          mshr_r.flags[i] <= mshr_n.flags[i];
-        end
-      end
-
-=======
->>>>>>> 70924c42
       // GPR
       for (int i = 0; i < `bp_cce_inst_num_gpr; i=i+1) begin
         if (decoded_inst_i.gpr_w_mask[i]) begin
@@ -666,19 +376,6 @@
         end
       end
 
-<<<<<<< HEAD
-      // Next Coh State
-      if (decoded_inst_i.mov_dst_w_v & (decoded_inst_i.dst == e_dst_next_coh_state)) begin
-        mshr_r.next_coh_state <= mshr_n.next_coh_state;
-      end
-
-      if (dir_lru_v_i) begin
-        lru_cached_excl_r <= lru_cached_excl_n;
-        mshr_r.lru_paddr <= mshr_n.lru_paddr;
-      end
-
-=======
->>>>>>> 70924c42
       // Uncached data and request size
       if (decoded_inst_i.nc_data_w_v) begin
         nc_data_r <= nc_data_n;
