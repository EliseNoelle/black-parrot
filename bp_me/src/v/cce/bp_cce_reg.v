/**
 *
 * Name:
 *   bp_cce_reg.v
 *
 * Description:
 *
 */

module bp_cce_reg
  import bp_common_pkg::*;
  import bp_common_aviary_pkg::*;
  import bp_cce_pkg::*;
  import bp_me_pkg::*;
  import bp_common_cfg_link_pkg::*;
<<<<<<< HEAD
  #(parameter num_lce_p                     = "inv"
    , parameter num_cce_p                   = "inv"
    , parameter paddr_width_p                = "inv"
    , parameter lce_assoc_p                 = "inv"
    , parameter lce_sets_p                  = "inv"
    , parameter block_size_in_bytes_p       = "inv"
    , parameter lce_req_data_width_p        = "inv"

    , parameter cfg_addr_width_p            = "inv"
    , parameter cfg_data_width_p            = "inv"

=======
  #(parameter bp_cfg_e cfg_p = e_bp_inv_cfg
    `declare_bp_proc_params(cfg_p)
>>>>>>> 0432bab8
    // Derived parameters
    , localparam lg_num_lce_lp              = `BSG_SAFE_CLOG2(num_lce_p)
    , localparam lg_num_cce_lp              = `BSG_SAFE_CLOG2(num_cce_p)
    , localparam lg_block_size_in_bytes_lp  = `BSG_SAFE_CLOG2(cce_block_width_p/8)
    , localparam lg_lce_assoc_lp            = `BSG_SAFE_CLOG2(lce_assoc_p)
    , localparam lg_lce_sets_lp             = `BSG_SAFE_CLOG2(lce_sets_p)
    , localparam tag_width_lp               =
      (paddr_width_p-lg_lce_sets_lp-lg_block_size_in_bytes_lp)
    , localparam entry_width_lp             = (tag_width_lp+`bp_coh_bits)
    , localparam tag_set_width_lp           = (entry_width_lp*lce_assoc_p)
    , localparam proc_cfg_width_lp         = `bp_proc_cfg_width(vaddr_width_p, num_core_p, num_cce_p, num_lce_p, cce_pc_width_p, cce_instr_width_p)

    , localparam mshr_width_lp = `bp_cce_mshr_width(num_lce_p, lce_assoc_p, paddr_width_p)

    `declare_bp_lce_cce_if_widths(num_cce_p, num_lce_p, paddr_width_p, lce_assoc_p, dword_width_p, cce_block_width_p)
    `declare_bp_me_if_widths(paddr_width_p, cce_block_width_p, num_lce_p, lce_assoc_p)
  )
  (input                                                                   clk_i
   , input                                                                 reset_i

   , input bp_cce_inst_decoded_s                                           decoded_inst_i

   , input [lce_cce_req_width_lp-1:0]                                      lce_req_i
   , input                                                                 null_wb_flag_i
   , input bp_lce_cce_resp_type_e                                          lce_resp_type_i
   , input bp_cce_mem_cmd_type_e                                           mem_resp_type_i
   , input [cce_mem_msg_width_lp-1:0]                                      mem_cmd_i

   , input [`bp_cce_inst_gpr_width-1:0]                                    alu_res_i
   , input [`bp_cce_inst_gpr_width-1:0]                                    mov_src_i

   , input                                                                 pending_o_i
   , input                                                                 pending_v_o_i

   , input                                                                 dir_lru_v_i
   , input                                                                 dir_lru_cached_excl_i
   , input [tag_width_lp-1:0]                                              dir_lru_tag_i
   , input [tag_width_lp-1:0]                                              dir_tag_i

   , input [lg_lce_assoc_lp-1:0]                                           gad_req_addr_way_i
   , input [lg_num_lce_lp-1:0]                                             gad_transfer_lce_i
   , input [lg_lce_assoc_lp-1:0]                                           gad_transfer_lce_way_i
   , input                                                                 gad_transfer_flag_i
   , input                                                                 gad_replacement_flag_i
   , input                                                                 gad_upgrade_flag_i
   , input                                                                 gad_invalidate_flag_i
   , input                                                                 gad_cached_flag_i
   , input                                                                 gad_cached_exclusive_flag_i
   , input                                                                 gad_cached_owned_flag_i
   , input                                                                 gad_cached_dirty_flag_i

   , input [proc_cfg_width_lp-1:0]                                         proc_cfg_i

   // Register value outputs
   , output logic [mshr_width_lp-1:0]                                      mshr_o

   , output logic [`bp_cce_inst_num_gpr-1:0][`bp_cce_inst_gpr_width-1:0]   gpr_o

   , output logic [dword_width_p-1:0]                                      nc_data_o
  );

  wire unused = pending_v_o_i;

  // Define structure variables for input queues

  `declare_bp_me_if(paddr_width_p, cce_block_width_p, num_lce_p, lce_assoc_p);
  `declare_bp_lce_cce_if(num_cce_p, num_lce_p, paddr_width_p, lce_assoc_p, dword_width_p, cce_block_width_p);

  bp_lce_cce_req_s lce_req;

  // assign input and output queues to/from structure variables
  assign lce_req = lce_req_i;

  logic uc_req;
  assign uc_req = (lce_req.msg_type == e_lce_req_type_uc_rd) | (lce_req.msg_type == e_lce_req_type_uc_wr);

  bp_cce_mem_msg_s mem_cmd;
  assign mem_cmd = mem_cmd_i;

  // Registers
  `declare_bp_cce_mshr_s(num_lce_p, lce_assoc_p, paddr_width_p);
  bp_cce_mshr_s mshr_r, mshr_n;

  logic [`bp_cce_inst_num_gpr-1:0][`bp_cce_inst_gpr_width-1:0] gpr_r, gpr_n;
  logic [dword_width_p-1:0] nc_data_r, nc_data_n;

  // Output register values
  assign mshr_o = mshr_r;
  assign gpr_o = gpr_r;
  assign nc_data_o = nc_data_r;

  always_comb
  begin

    // GPR
    for (int i = 0; i < `bp_cce_inst_num_gpr; i=i+1) begin
      if (decoded_inst_i.alu_dst_w_v & decoded_inst_i.gpr_w_mask[i]) begin
        gpr_n[i] = alu_res_i;
      end else if (decoded_inst_i.mov_dst_w_v & decoded_inst_i.gpr_w_mask[i]) begin
        gpr_n[i] = mov_src_i;
      end else if (decoded_inst_i.resp_type_w_v & decoded_inst_i.gpr_w_mask[i]) begin
        gpr_n[i] = {'0, lce_resp_type_i};
      end else if (decoded_inst_i.mem_resp_type_w_v & decoded_inst_i.gpr_w_mask[i]) begin
        gpr_n[i] = {'0, mem_resp_type_i};
      end else if (decoded_inst_i.mem_cmd_type_w_v & decoded_inst_i.gpr_w_mask[i]) begin
        gpr_n[i] = {'0, mem_cmd.msg_type};
      end else if (decoded_inst_i.dir_r_v & (decoded_inst_i.dir_r_cmd == e_rde_op)
                   & decoded_inst_i.gpr_w_mask[i]) begin
        gpr_n[i] = {'0, dir_tag_i} << (paddr_width_p - tag_width_lp);
      end else begin
        gpr_n[i] = '0;
      end
    end

    // Uncached data register is always sourced from LCE Request
    // Uncached data that is being returned to an LCE from a Mem Data Resp does not need
    // to be registered, and is handled by bp_cce_msg module.
    nc_data_n = lce_req.msg.uc_req.data;

    // Num LCE register - always come from move source, unless config link writes it
    //if (cfg_num_lce_w_v) begin
    //  num_lce_n = cfg_data_i[0+:lg_num_lce_lp];
    //end else begin
    //  num_lce_n = mov_src_i[0+:lg_num_lce_lp];
    //end

    // MSHR

    // by default, hold mshr value
    mshr_n = mshr_r;

    // Next value for MSHR depends on whether the full MSHR is being restored (by MemResp msg),
    // cleared (by clm instruction), or being updated in pieces (lots of other instructions during
    // normal request processing).
    if (decoded_inst_i.mshr_clear) begin
      mshr_n = '0;
    end else begin
      // Request LCE, address, tag
      case (decoded_inst_i.req_sel)
        e_req_sel_lce_req: begin
          mshr_n.lce_id = lce_req.src_id;
          mshr_n.paddr = lce_req.addr;
        end
        e_req_sel_pending: begin // TODO: v2
          mshr_n.lce_id = '0;
          mshr_n.paddr = '0;
        end
        e_req_sel_mem_cmd: begin
          mshr_n.lce_id = mem_cmd.payload.lce_id;
          mshr_n.paddr = mem_cmd.addr;
        end
        default: begin
          mshr_n.lce_id = '0;
          mshr_n.paddr = '0;
        end
      endcase

      // Request Address Way
      mshr_n.way_id = gad_req_addr_way_i;

      // LRU Way
      case (decoded_inst_i.lru_way_sel)
        e_lru_way_sel_lce_req: begin
          mshr_n.lru_way_id = lce_req.msg.req.lru_way_id;
        end
        e_lru_way_sel_pending: begin
          mshr_n.lru_way_id = '0; // TODO: v2
        end
        default: begin
            mshr_n.lru_way_id = '0;
        end
      endcase

      // Transfer LCE and Transfer LCE Way
      mshr_n.tr_lce_id = gad_transfer_lce_i;
      mshr_n.tr_way_id = gad_transfer_lce_way_i;

      // Flags

      case (decoded_inst_i.rqf_sel)
        e_rqf_lce_req: begin
          mshr_n.flags[e_flag_sel_rqf] = lce_req.msg_type;
        end
        e_rqf_pending: begin
          mshr_n.flags[e_flag_sel_rqf] = '0; // TODO: v2
        end
        e_rqf_imm0: begin
          mshr_n.flags[e_flag_sel_rqf] = decoded_inst_i.imm[`bp_cce_inst_flag_imm_bit];
        end
        default: begin
          mshr_n.flags[e_flag_sel_rqf] = '0;
        end
      endcase

      case (decoded_inst_i.ucf_sel)
        e_ucf_lce_req: begin
          mshr_n.flags[e_flag_sel_ucf] = uc_req;
          mshr_n.uc_req_size           = bp_lce_cce_uc_req_size_e'(lce_req.msg.uc_req.uc_size);
        end
        e_ucf_pending: begin
          mshr_n.flags[e_flag_sel_ucf] = '0;
          mshr_n.uc_req_size           = bp_lce_cce_uc_req_size_e'('0);
        end
        e_ucf_imm0: begin
          mshr_n.flags[e_flag_sel_ucf] = decoded_inst_i.imm[`bp_cce_inst_flag_imm_bit];
          mshr_n.uc_req_size           = bp_lce_cce_uc_req_size_e'('0);
        end
        default: begin
          mshr_n.flags[e_flag_sel_ucf] = '0;
          mshr_n.uc_req_size           = bp_lce_cce_uc_req_size_e'('0);
        end
      endcase

      case (decoded_inst_i.nerf_sel)
        e_nerf_lce_req: begin
          mshr_n.flags[e_flag_sel_nerf] = lce_req.msg.req.non_exclusive;
        end
        e_nerf_pending: begin
          mshr_n.flags[e_flag_sel_nerf] = '0; // TODO: v2
        end
        e_nerf_imm0: begin
          mshr_n.flags[e_flag_sel_nerf] = decoded_inst_i.imm[`bp_cce_inst_flag_imm_bit];
        end
        default: begin
          mshr_n.flags[e_flag_sel_nerf] = '0;
        end
      endcase

      case (decoded_inst_i.ldf_sel)
        e_ldf_lce_req: begin
          mshr_n.flags[e_flag_sel_ldf] = lce_req.msg.req.lru_dirty;
        end
        e_ldf_pending: begin
          mshr_n.flags[e_flag_sel_ldf] = '0; // TODO: v2
        end
        e_ldf_imm0: begin
          mshr_n.flags[e_flag_sel_ldf] = decoded_inst_i.imm[`bp_cce_inst_flag_imm_bit];
        end
        default: begin
          mshr_n.flags[e_flag_sel_ldf] = '0;
        end
      endcase

      case (decoded_inst_i.nwbf_sel)
        e_nwbf_lce_resp: begin
          mshr_n.flags[e_flag_sel_nwbf] = null_wb_flag_i;
        end
        e_nwbf_imm0: begin
          mshr_n.flags[e_flag_sel_nwbf] = decoded_inst_i.imm[`bp_cce_inst_flag_imm_bit];
        end
        default: begin
          mshr_n.flags[e_flag_sel_nwbf] = '0;
        end
      endcase

      case (decoded_inst_i.tf_sel)
        e_tf_logic: begin
          mshr_n.flags[e_flag_sel_tf] = gad_transfer_flag_i;
        end
        e_tf_imm0: begin
          mshr_n.flags[e_flag_sel_tf] = decoded_inst_i.imm[`bp_cce_inst_flag_imm_bit];
        end
        default: begin
          mshr_n.flags[e_flag_sel_tf] = '0;
        end
      endcase

      case (decoded_inst_i.pf_sel)
        e_pf_logic: begin
          mshr_n.flags[e_flag_sel_pf] = pending_o_i; // RDP instruction
        end
        e_pf_imm0: begin
          mshr_n.flags[e_flag_sel_pf] = decoded_inst_i.imm[`bp_cce_inst_flag_imm_bit];
        end
        default: begin
          mshr_n.flags[e_flag_sel_pf] = '0;
        end
      endcase
      case (decoded_inst_i.rf_sel)
        e_rf_logic: begin
          mshr_n.flags[e_flag_sel_rf] = gad_replacement_flag_i;
        end
        e_rf_imm0: begin
          mshr_n.flags[e_flag_sel_rf] = decoded_inst_i.imm[`bp_cce_inst_flag_imm_bit];
        end
        default: begin
          mshr_n.flags[e_flag_sel_rf] = '0;
        end
      endcase
      case (decoded_inst_i.uf_sel)
        e_uf_logic: begin
          mshr_n.flags[e_flag_sel_uf] = gad_upgrade_flag_i;
        end
        e_uf_imm0: begin
          mshr_n.flags[e_flag_sel_uf] = decoded_inst_i.imm[`bp_cce_inst_flag_imm_bit];
        end
        default: begin
          mshr_n.flags[e_flag_sel_uf] = '0;
        end
      endcase
      case (decoded_inst_i.if_sel)
        e_if_logic: begin
          mshr_n.flags[e_flag_sel_if] = gad_invalidate_flag_i;
        end
        e_if_imm0: begin
          mshr_n.flags[e_flag_sel_if] = decoded_inst_i.imm[`bp_cce_inst_flag_imm_bit];
        end
        default: begin
          mshr_n.flags[e_flag_sel_if] = '0;
        end
      endcase
      case (decoded_inst_i.cf_sel)
        e_cf_logic: begin
          mshr_n.flags[e_flag_sel_cf] = gad_cached_flag_i;
        end
        e_cf_imm0: begin
          mshr_n.flags[e_flag_sel_cf] = decoded_inst_i.imm[`bp_cce_inst_flag_imm_bit];
        end
        default: begin
          mshr_n.flags[e_flag_sel_cf] = '0;
        end
      endcase
      case (decoded_inst_i.cef_sel)
        e_cef_logic: begin
          mshr_n.flags[e_flag_sel_cef] = gad_cached_exclusive_flag_i;
        end
        e_cef_imm0: begin
          mshr_n.flags[e_flag_sel_cef] = decoded_inst_i.imm[`bp_cce_inst_flag_imm_bit];
        end
        default: begin
          mshr_n.flags[e_flag_sel_cef] = '0;
        end
      endcase
      case (decoded_inst_i.cof_sel)
        e_cof_logic: begin
          mshr_n.flags[e_flag_sel_cof] = gad_cached_owned_flag_i;
        end
        e_cof_imm0: begin
          mshr_n.flags[e_flag_sel_cof] = decoded_inst_i.imm[`bp_cce_inst_flag_imm_bit];
        end
        default: begin
          mshr_n.flags[e_flag_sel_cof] = '0;
        end
      endcase
      case (decoded_inst_i.cdf_sel)
        e_cdf_logic: begin
          mshr_n.flags[e_flag_sel_cdf] = gad_cached_dirty_flag_i;
        end
        e_cdf_imm0: begin
          mshr_n.flags[e_flag_sel_cdf] = decoded_inst_i.imm[`bp_cce_inst_flag_imm_bit];
        end
        default: begin
          mshr_n.flags[e_flag_sel_cdf] = '0;
        end
      endcase
      case (decoded_inst_i.lef_sel)
        e_lef_logic: begin
          mshr_n.flags[e_flag_sel_lef] = dir_lru_cached_excl_i;
        end
        e_lef_imm0: begin
          mshr_n.flags[e_flag_sel_lef] = decoded_inst_i.imm[`bp_cce_inst_flag_imm_bit];
        end
        default: begin
          mshr_n.flags[e_flag_sel_lef] = '0;
        end
      endcase

      // Next Coh State
      mshr_n.next_coh_state = bp_coh_states_e'(decoded_inst_i.imm[`bp_coh_bits-1:0]);

      // LRU Addr
      mshr_n.lru_paddr = {dir_lru_tag_i, mshr_r.paddr[lg_block_size_in_bytes_lp +: lg_lce_sets_lp],
                          {lg_block_size_in_bytes_lp{1'b0}}};

    end
  end // always_comb

  always_ff @(posedge clk_i)
  begin
    if (reset_i) begin
      mshr_r <= '0;
      gpr_r <= '0;
      nc_data_r <= '0;
    end else begin
      // MSHR writes
      if (decoded_inst_i.mshr_clear) begin
        mshr_r <= mshr_n;
      end else begin
        if (decoded_inst_i.req_w_v) begin
          mshr_r.lce_id <= mshr_n.lce_id;
          mshr_r.paddr <= mshr_n.paddr;
        end
        if (decoded_inst_i.req_addr_way_w_v) begin
          mshr_r.way_id <= mshr_n.way_id;
        end
        if (decoded_inst_i.lru_way_w_v) begin
          mshr_r.lru_way_id <= mshr_n.lru_way_id;
        end
        if (decoded_inst_i.transfer_lce_w_v) begin
          mshr_r.tr_lce_id <= mshr_n.tr_lce_id;
          mshr_r.tr_way_id <= mshr_n.tr_way_id;
        end
        // Flags
        for (int i = 0; i < `bp_cce_inst_num_flags; i=i+1) begin
          if (decoded_inst_i.flag_mask_w_v[i]) begin
            mshr_r.flags[i] <= mshr_n.flags[i];
          end
        end
        if (dir_lru_v_i) begin
          mshr_r.flags[e_flag_sel_lef] <= mshr_n.flags[e_flag_sel_lef];
          mshr_r.lru_paddr <= mshr_n.lru_paddr;
        end
        // Next Coh State
        if (decoded_inst_i.mov_dst_w_v & (decoded_inst_i.dst_sel == e_dst_sel_special)
            & (decoded_inst_i.dst.special == e_dst_next_coh_state)) begin
          mshr_r.next_coh_state <= mshr_n.next_coh_state;
        end

        if (decoded_inst_i.nc_req_size_w_v) begin
          mshr_r.uc_req_size <= mshr_n.uc_req_size;
        end
      end

      // GPR
      for (int i = 0; i < `bp_cce_inst_num_gpr; i=i+1) begin
        if (decoded_inst_i.gpr_w_mask[i]) begin
          gpr_r[i] <= gpr_n[i];
        end
      end

      // Uncached data and request size
      if (decoded_inst_i.nc_data_w_v) begin
        nc_data_r <= nc_data_n;
      end

      // Num LCE register
      // written on move special operation or by config link
      //if (cfg_num_lce_w_v
      //    | (decoded_inst_i.mov_dst_w_v & (decoded_inst_i.dst_sel == e_dst_sel_special)
      //       & (decoded_inst_i.dst.special == e_dst_num_lce))) begin
      //  num_lce_r <= num_lce_n;
      //end

    end // else
  end // always_ff

endmodule<|MERGE_RESOLUTION|>--- conflicted
+++ resolved
@@ -13,22 +13,8 @@
   import bp_cce_pkg::*;
   import bp_me_pkg::*;
   import bp_common_cfg_link_pkg::*;
-<<<<<<< HEAD
-  #(parameter num_lce_p                     = "inv"
-    , parameter num_cce_p                   = "inv"
-    , parameter paddr_width_p                = "inv"
-    , parameter lce_assoc_p                 = "inv"
-    , parameter lce_sets_p                  = "inv"
-    , parameter block_size_in_bytes_p       = "inv"
-    , parameter lce_req_data_width_p        = "inv"
-
-    , parameter cfg_addr_width_p            = "inv"
-    , parameter cfg_data_width_p            = "inv"
-
-=======
   #(parameter bp_cfg_e cfg_p = e_bp_inv_cfg
     `declare_bp_proc_params(cfg_p)
->>>>>>> 0432bab8
     // Derived parameters
     , localparam lg_num_lce_lp              = `BSG_SAFE_CLOG2(num_lce_p)
     , localparam lg_num_cce_lp              = `BSG_SAFE_CLOG2(num_cce_p)
