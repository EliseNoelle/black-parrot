--- conflicted
+++ resolved
@@ -327,27 +327,15 @@
         ,(decoded_inst_o.dst == e_dst_r0) & (gpr_w_v)
         };
 
-<<<<<<< HEAD
-      // Uncached data and request size register writes
-      decoded_inst_o.nc_data_lce_req = (popq_op) & (popq_qsel == e_src_q_sel_lce_req);
-      decoded_inst_o.nc_data_mem_data_resp = (popq_op) & (popq_qsel == e_src_q_sel_mem_data_resp);
-      decoded_inst_o.nc_data_w_v = (popq_op) & ((popq_qsel == e_src_q_sel_lce_req)
-                                                 | (popq_qsel == e_src_q_sel_mem_data_resp));
-=======
       // Uncached data
       decoded_inst_o.nc_data_w_v = (popq_op) & (popq_qsel == e_src_q_sel_lce_req);
->>>>>>> 70924c42
 
     end
 
     // Control for fetch
     wfq_op = (op == e_op_queue) & (minor_op_u.queue_minor_op == e_wfq_op);
     stall_op = (op == e_op_misc) & (minor_op_u.misc_minor_op == e_stall_op);
-<<<<<<< HEAD
-    rd_dir_op = (op == e_op_read_dir) & (minor_op_u.read_dir_minor_op != e_rdp_op);
-=======
     wdp_op = (op == e_op_write_dir) & (minor_op_u.write_dir_minor_op == e_wdp_op);
->>>>>>> 70924c42
 
     // vector of input queue valid signals
     wfq_v_vec = {lce_req_v_i, lce_resp_v_i, lce_data_resp_v_i, mem_resp_v_i, mem_data_resp_v_i,
@@ -374,12 +362,7 @@
     endcase
     end
 
-<<<<<<< HEAD
-    // stall PC if POPQ instruction and target input queue has no valid data
-    // also stall if POPH and target queue is not valid
-=======
     // stall PC if POPQ or POPH instruction and target queue has no valid data on its output
->>>>>>> 70924c42
     if (popq_op | poph_op) begin
     case (popq_qsel)
       e_src_q_sel_lce_req: pc_stall_o |= ~lce_req_v_i;
