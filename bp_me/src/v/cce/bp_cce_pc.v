--- conflicted
+++ resolved
@@ -39,22 +39,8 @@
   import bp_common_pkg::*;
   import bp_common_aviary_pkg::*;
   import bp_cce_pkg::*;
-<<<<<<< HEAD
-  import bp_common_cfg_link_pkg::*;
-  #(parameter inst_ram_els_p             = "inv"
-
-    // Config channel parameters
-    , parameter cfg_link_addr_width_p = "inv"
-    , parameter cfg_link_data_width_p = "inv"
-    , parameter cfg_ram_base_addr_p   = "inv"
-
-    // Default parameters
-    , parameter harden_p                 = 0
-
-=======
   #(parameter bp_cfg_e cfg_p = e_bp_inv_cfg
     `declare_bp_proc_params(cfg_p)
->>>>>>> 0432bab8
     // Derived parameters
     , localparam inst_width_lp     = `bp_cce_inst_width
     , localparam proc_cfg_width_lp = `bp_proc_cfg_width(vaddr_width_p, num_core_p, num_cce_p, num_lce_p, cce_pc_width_p, cce_instr_width_p)
