--- conflicted
+++ resolved
@@ -94,164 +94,6 @@
    , input [num_lce_p-1:0][lg_lce_assoc_lp-1:0]        sharers_ways_i
 
    , input [dword_width_p-1:0]                         nc_data_i
-<<<<<<< HEAD
-  );
-
-  wire unused = &{clk_i, reset_i};
-
-  `declare_bp_cce_mshr_s(num_lce_p, lce_assoc_p, paddr_width_p);
-  bp_cce_mshr_s mshr;
-  assign mshr = mshr_i;
-
-  // Interfaces
-  `declare_bp_me_if(paddr_width_p, block_size_in_bits_lp, num_lce_p, lce_assoc_p);
-  `declare_bp_lce_cce_if(num_cce_p, num_lce_p, paddr_width_p, lce_assoc_p, lce_req_data_width_p, block_size_in_bits_lp);
-
-  // structures for casting
-  bp_lce_cmd_s lce_cmd;
-  bp_lce_cmd_cmd_s lce_cmd_cmd;
-  bp_lce_cce_resp_s lce_resp;
-
-  bp_mem_cce_resp_s mem_resp;
-  bp_cce_mem_cmd_s mem_cmd;
-
-  // cast output queue messages from structure variables
-  assign lce_cmd_o = lce_cmd;
-  assign mem_cmd_o = mem_cmd;
-
-  // cast input queue messages to structure variables
-  assign mem_resp = mem_resp_i;
-  assign lce_resp = lce_resp_i;
-
-  // signals for setting fields in outbound messages
-  logic [paddr_width_p-1:0] mem_cmd_addr;
-  logic [lg_num_lce_lp-1:0] lce_cmd_lce;
-  logic [paddr_width_p-1:0] lce_cmd_addr;
-  logic [lg_lce_assoc_lp-1:0] lce_cmd_way;
-
-  // NOTE: num_cce_p must be a power of two
-  localparam gpr_shift_lp = (num_cce_p == 1) ? 0 : lg_num_cce_lp;
-  localparam [paddr_width_p-lg_lce_sets_lp-1:0] lce_cmd_addr_0 =
-    (paddr_width_p-lg_lce_sets_lp)'('0);
-
-  logic [lg_lce_sets_lp-1:0] gpr_set;
-
-  always_comb begin
-    // defaults
-    mem_cmd_v_o = '0;
-    mem_cmd = '0;
-
-    lce_cmd_v_o = '0;
-    lce_cmd = '0;
-    lce_cmd_cmd = '0;
-
-    lce_req_yumi_o = '0;
-    lce_resp_yumi_o = '0;
-    mem_resp_yumi_o = '0;
-
-    pending_w_v_o = '0;
-    pending_w_way_group_o = '0;
-    pending_o = '0;
-
-    pending_w_busy_o = '0;
-    lce_cmd_busy_o = '0;
-
-
-    /*
-     * Memory Responses
-     *
-     * Most memory responses are dequeued automatically, without the ucode engine explicitly processing them.
-     *
-     * LCE Command network feeds to a wormhole router, so command must be held valid until ready_i signal goes high.
-     * The pending bit is written in the cycle that ready_i goes high. If the ucode engine tries to write the pending
-     * bits in the same cycle, the ucode engine will stall for one cycle.
-     */
-
-    if (mem_resp_v_i) begin
-
-      // Memory Response with data (cache block or uncached load)
-      if ((mem_resp.msg_type == e_cce_mem_rd) | (mem_resp.msg_type == e_cce_mem_wr)
-          | (mem_resp.msg_type == e_cce_mem_uc_rd)) begin
-
-        // handshaking
-        lce_cmd_v_o = mem_resp_v_i;
-        mem_resp_yumi_o = lce_cmd_ready_i;
-
-        // inform ucode decode that this unit is using the LCE Command network
-        lce_cmd_busy_o = 1'b1;
-
-        // output command message
-
-        lce_cmd.dst_id = mem_resp.payload.lce_id;
-
-        // Data is copied directly from the Mem Data Response
-        // For uncached responses, only the least significant 64-bits will be valid
-        if (mem_resp.msg_type == e_cce_mem_uc_rd) begin
-          lce_cmd.msg_type = e_lce_cmd_uc_data;
-          lce_cmd.way_id = '0;
-          lce_cmd.msg.dt_cmd.data[0+:dword_width_p] = mem_resp.data[0+:dword_width_p];
-          lce_cmd.msg.dt_cmd.addr = mem_resp.addr;
-        end else begin
-          lce_cmd.msg_type = e_lce_cmd_data;
-          lce_cmd.way_id = mem_resp.payload.way_id;
-          lce_cmd.msg.dt_cmd.data = mem_resp.data;
-          lce_cmd.msg.dt_cmd.addr = mem_resp.addr;
-          lce_cmd.msg.dt_cmd.state = mem_resp.payload.state;
-        end
-
-        // Clear the pending bit in the cycle that the LCE Command ready_i goes high
-        // Pending bit only cleared if this is a cached request response
-        if (lce_cmd_ready_i & ~(mem_resp.msg_type == e_cce_mem_uc_rd)) begin
-          pending_w_v_o = lce_cmd_ready_i;
-          pending_w_way_group_o =
-            mem_resp.addr[(way_group_offset_high_lp-1) -: lg_num_way_groups_lp];
-          pending_o = 1'b0;
-          // TODO: only blocking on cycle that message sends because Mem Cmd are sent to a full width buffer, so it only
-          // takes a single cycle to send Mem Cmd.
-          // If mem_cmd is sent directly to a wormhole router (i.e., the output buffers are removed, the arbitration logic
-          // for pending bits needs to be reworked. Would it be safe to have one or more cycle gap between flits in a WH routed
-          // message?
-          pending_w_busy_o = 1'b1;
-        end
-      end
-
-      // Writeback response - clears the pending bit
-      else if (mem_resp.msg_type == e_cce_mem_wb) begin
-        mem_resp_yumi_o = 1'b1;
-        pending_w_v_o = 1'b1;
-        pending_w_way_group_o =
-          mem_resp.addr[(way_group_offset_high_lp-1) -: lg_num_way_groups_lp];
-        pending_o = 1'b0;
-        pending_w_busy_o = 1'b1;
-      end
-
-      // Uncached store response - send uncached store done command on LCE Command
-      // This transaction does not modify the pending bits
-      else if (mem_resp_v_i & (mem_resp.msg_type == e_cce_mem_uc_wr)) begin
-        // after store response is received, need to send uncached store done command to LCE
-        lce_cmd_v_o = 1'b1;
-
-        // inform ucode decode that this unit is using the LCE Command network
-        lce_cmd_busy_o = 1'b1;
-
-        lce_cmd.dst_id = mem_resp.payload.lce_id;
-        lce_cmd.msg_type = e_lce_cmd_uc_st_done;
-        lce_cmd.way_id = '0;
-
-        lce_cmd_cmd.src_id = (lg_num_cce_lp)'(cce_id_i);
-        lce_cmd_cmd.addr = mem_resp.addr;
-
-        lce_cmd.msg.cmd = lce_cmd_cmd;
-
-        // dequeue the mem data response if outbound lce data cmd is accepted
-        mem_resp_yumi_o = lce_cmd_ready_i;
-
-      end
-
-      // TODO: does e_mem_cce_inv command (could arrive on mem_resp network) need to be handled here?
-      // TODO: determine if we have both _i/_o for mem_cmd and mem_resp networks, or if mem_resp can carry a command to CCE
-=======
->>>>>>> e307b7c7
 
    , output logic                                      fence_zero_o
   );
