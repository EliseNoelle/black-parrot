--- conflicted
+++ resolved
@@ -244,10 +244,7 @@
   // PC Logic, Instruction RAM
   bp_cce_pc
     #(.inst_ram_els_p(num_cce_inst_ram_els_p)
-<<<<<<< HEAD
-=======
       ,.harden_p(harden_p)
->>>>>>> 1c7fd5c4
       )
     pc_inst_ram
      (.clk_i(clk_i)
