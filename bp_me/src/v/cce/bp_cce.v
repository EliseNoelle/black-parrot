/**
 *
 * Name:
 *   bp_cce.v
 *
 * Description:
 *
 */

module bp_cce
  import bp_common_pkg::*;
  import bp_cce_pkg::*;
  #(parameter num_lce_p                    = "inv"
    , parameter num_cce_p                  = "inv"
    , parameter paddr_width_p              = "inv"
    , parameter lce_assoc_p                = "inv"
    , parameter lce_sets_p                 = "inv"
    , parameter block_size_in_bytes_p      = "inv"
    , parameter num_cce_inst_ram_els_p     = "inv"
    , parameter lce_req_data_width_p       = "inv"

    // Default parameters
    , parameter harden_p                   = 0

    // Derived parameters
    , localparam lg_num_lce_lp             = `BSG_SAFE_CLOG2(num_lce_p)
    , localparam lg_num_cce_lp             = `BSG_SAFE_CLOG2(num_cce_p)
    , localparam block_size_in_bits_lp     = (block_size_in_bytes_p*8)
    , localparam lg_block_size_in_bytes_lp = `BSG_SAFE_CLOG2(block_size_in_bytes_p)
    , localparam lg_lce_assoc_lp           = `BSG_SAFE_CLOG2(lce_assoc_p)
    , localparam lg_lce_sets_lp            = `BSG_SAFE_CLOG2(lce_sets_p)
    , localparam tag_width_lp              = (paddr_width_p-lg_lce_sets_lp
                                              -lg_block_size_in_bytes_lp)
    , localparam entry_width_lp            = (tag_width_lp+`bp_cce_coh_bits)
    , localparam tag_set_width_lp          = (entry_width_lp*lce_assoc_p)
    , localparam way_group_width_lp        = (tag_set_width_lp*num_lce_p)
    , localparam way_group_offset_high_lp  = (lg_block_size_in_bytes_lp+lg_lce_sets_lp)
    , localparam num_way_groups_lp         = (lce_sets_p/num_cce_p)
    , localparam inst_ram_addr_width_lp    = `BSG_SAFE_CLOG2(num_cce_inst_ram_els_p)

    , localparam bp_lce_cce_req_width_lp=`bp_lce_cce_req_width(num_cce_p
                                                               ,num_lce_p
                                                               ,paddr_width_p
                                                               ,lce_assoc_p
                                                               ,lce_req_data_width_p)

    , localparam bp_lce_cce_resp_width_lp=`bp_lce_cce_resp_width(num_cce_p
                                                                 ,num_lce_p
                                                                 ,paddr_width_p)

    , localparam bp_lce_cce_data_resp_width_lp=`bp_lce_cce_data_resp_width(num_cce_p
                                                                           ,num_lce_p
                                                                           ,paddr_width_p
                                                                           ,block_size_in_bits_lp)

    , localparam bp_cce_lce_cmd_width_lp=`bp_cce_lce_cmd_width(num_cce_p
                                                               ,num_lce_p
                                                               ,paddr_width_p
                                                               ,lce_assoc_p)

    , localparam bp_lce_data_cmd_width_lp=`bp_lce_data_cmd_width(num_lce_p
                                                                 ,block_size_in_bits_lp
                                                                 ,lce_assoc_p)

    , localparam bp_mem_cce_resp_width_lp=`bp_mem_cce_resp_width(paddr_width_p
                                                                 ,num_lce_p
                                                                 ,lce_assoc_p)

    , localparam bp_mem_cce_data_resp_width_lp=`bp_mem_cce_data_resp_width(paddr_width_p
                                                                           ,block_size_in_bits_lp
                                                                           ,num_lce_p
                                                                           ,lce_assoc_p)

    , localparam bp_cce_mem_cmd_width_lp=`bp_cce_mem_cmd_width(paddr_width_p
                                                               ,num_lce_p
                                                               ,lce_assoc_p)

    , localparam bp_cce_mem_data_cmd_width_lp=`bp_cce_mem_data_cmd_width(paddr_width_p
                                                                        ,block_size_in_bits_lp
                                                                        ,num_lce_p
                                                                        ,lce_assoc_p)
  )
  (input                                               clk_i
   , input                                             reset_i

   // LCE-CCE Interface
   // inbound: valid->ready (a.k.a., valid->yumi), demanding consumer
   // outbound: ready->valid, demanding producer
   , input [bp_lce_cce_req_width_lp-1:0]               lce_req_i
   , input                                             lce_req_v_i
   , output logic                                      lce_req_yumi_o

   , input [bp_lce_cce_resp_width_lp-1:0]              lce_resp_i
   , input                                             lce_resp_v_i
   , output logic                                      lce_resp_yumi_o

   , input [bp_lce_cce_data_resp_width_lp-1:0]         lce_data_resp_i
   , input                                             lce_data_resp_v_i
   , output logic                                      lce_data_resp_yumi_o

   , output logic [bp_cce_lce_cmd_width_lp-1:0]        lce_cmd_o
   , output logic                                      lce_cmd_v_o
   , input                                             lce_cmd_ready_i

   , output logic [bp_lce_data_cmd_width_lp-1:0]       lce_data_cmd_o
   , output logic                                      lce_data_cmd_v_o
   , input                                             lce_data_cmd_ready_i

   // CCE-MEM Interface
   // inbound: valid->ready (a.k.a., valid->yumi), demanding consumer
   // outbound: ready->valid, demanding producer
   , input [bp_mem_cce_resp_width_lp-1:0]              mem_resp_i
   , input                                             mem_resp_v_i
   , output logic                                      mem_resp_yumi_o

   , input [bp_mem_cce_data_resp_width_lp-1:0]         mem_data_resp_i
   , input                                             mem_data_resp_v_i
   , output logic                                      mem_data_resp_yumi_o

   , output logic [bp_cce_mem_cmd_width_lp-1:0]        mem_cmd_o
   , output logic                                      mem_cmd_v_o
   , input                                             mem_cmd_ready_i

   , output logic [bp_cce_mem_data_cmd_width_lp-1:0]   mem_data_cmd_o
   , output logic                                      mem_data_cmd_v_o
   , input                                             mem_data_cmd_ready_i

   , input [lg_num_cce_lp-1:0]                         cce_id_i

   , output logic [inst_ram_addr_width_lp-1:0]         boot_rom_addr_o
   , input [`bp_cce_inst_width-1:0]                    boot_rom_data_i
  );

  initial begin
    assert (lce_sets_p > 1) else $error("Number of LCE sets must be greater than 1");
  end

  // Define structure variables for output queues

  `declare_bp_me_if(paddr_width_p, block_size_in_bits_lp, num_lce_p, lce_assoc_p);

  `declare_bp_cce_lce_cmd_s(num_cce_p, num_lce_p, paddr_width_p, lce_assoc_p);
  `declare_bp_lce_data_cmd_s(num_lce_p
                             ,block_size_in_bits_lp
                             ,lce_assoc_p);

  bp_cce_lce_cmd_s lce_cmd_s_o;
  bp_lce_data_cmd_s lce_data_cmd_s_o;
  bp_cce_mem_cmd_s mem_cmd_s_o;
  bp_cce_mem_data_cmd_s mem_data_cmd_s_o;

  // assign output queue ports to structure variables
  always_comb
  begin
    lce_cmd_o = lce_cmd_s_o;
    lce_data_cmd_o = lce_data_cmd_s_o;
    mem_cmd_o = mem_cmd_s_o;
    mem_data_cmd_o = mem_data_cmd_s_o;
  end

  // PC to Decode signals
  logic [`bp_cce_inst_width-1:0] pc_inst_o;
  logic pc_inst_v_o;

  // Decode to PC signals
  logic decode_stall_o;
  logic [inst_ram_addr_width_lp-1:0] decode_branch_target_o;

  // ALU signals
  logic alu_v_o;
  logic alu_branch_res_o;
  logic [`bp_cce_inst_gpr_width-1:0] alu_opd_a_i, alu_opd_b_i, alu_res_o, mov_src;

  // Instruction Decode signals
  bp_cce_inst_decoded_s decoded_inst_o;
  logic decoded_inst_v_o;

  // Directory signals
  logic dir_pending_o;
  logic dir_pending_v_o;
  logic dir_entry_v_o;
  logic dir_way_group_v_o;
  logic [tag_width_lp-1:0] dir_tag_o;
  logic [`bp_cce_coh_bits-1:0] dir_coh_state_o;
  logic [way_group_width_lp-1:0] dir_way_group_o;

  logic [lg_lce_sets_lp-1:0] dir_way_group_i;
  logic [lg_num_lce_lp-1:0] dir_lce_i;
  logic [lg_lce_assoc_lp-1:0] dir_way_i;
  logic [tag_width_lp-1:0] dir_tag_i;
  logic [`bp_cce_coh_bits-1:0] dir_coh_state_i;

  // GAD signals
  logic [lg_lce_assoc_lp-1:0] gad_req_addr_way_o;
  logic [lg_num_lce_lp-1:0] gad_transfer_lce_o;
  logic [lg_lce_assoc_lp-1:0] gad_transfer_lce_way_o;
  logic gad_transfer_flag_o;
  logic gad_replacement_flag_o;
  logic gad_upgrade_flag_o;
  logic gad_invalidate_flag_o;
  logic gad_exclusive_flag_o;
  logic [tag_width_lp-1:0] gad_lru_tag_o;
  logic [`bp_cce_coh_bits-1:0] gad_coh_state_o;
  logic [num_lce_p-1:0] gad_sharers_hits_o;
  logic [num_lce_p-1:0][lg_lce_assoc_lp-1:0] gad_sharers_ways_o;
  logic [num_lce_p-1:0][`bp_cce_coh_bits-1:0] gad_sharers_coh_states_o;
  logic gad_v_i;

  // Register signals
  logic [lg_num_lce_lp-1:0] req_lce_r_o;
  logic [paddr_width_p-1:0] req_addr_r_o;
  logic [tag_width_lp-1:0] req_tag_r_o;
  logic [lg_lce_assoc_lp-1:0] req_addr_way_r_o;
  logic [`bp_cce_coh_bits-1:0] req_coh_state_r_o;
  logic [lg_lce_assoc_lp-1:0] lru_way_r_o;
  logic [paddr_width_p-1:0] lru_addr_r_o;
  logic [lg_num_lce_lp-1:0] transfer_lce_r_o;
  logic [lg_lce_assoc_lp-1:0] transfer_lce_way_r_o;
  logic [`bp_cce_coh_bits-1:0] next_coh_state_r_o;
  logic [block_size_in_bits_lp-1:0] cache_block_data_r_o;
  logic [`bp_cce_inst_num_flags-1:0] flags_r_o;
  logic [`bp_cce_inst_num_gpr-1:0][`bp_cce_inst_gpr_width-1:0] gpr_r_o;
  logic [`bp_lce_cce_ack_type_width-1:0] ack_type_r_o;
  logic [way_group_width_lp-1:0] way_group_r_o;
  logic [num_lce_p-1:0] sharers_hits_r_o;
  logic [num_lce_p-1:0][lg_lce_assoc_lp-1:0] sharers_ways_r_o;
  logic [num_lce_p-1:0][`bp_cce_coh_bits-1:0] sharers_coh_states_r_o;
  logic [`bp_lce_cce_nc_req_size_width-1:0] nc_req_size_r_o;
  logic [lce_req_data_width_p-1:0] nc_data_r_o;

  // LCE Command Queue
  logic [lg_num_lce_lp-1:0] lce_cmd_lce;
  logic [paddr_width_p-1:0] lce_cmd_addr;
  logic [lg_lce_assoc_lp-1:0] lce_cmd_way;

  // PC Logic, Instruction RAM
  bp_cce_pc
    #(.inst_ram_els_p(num_cce_inst_ram_els_p)
      ,.harden_p(harden_p)
      )
    pc_inst_ram
     (.clk_i(clk_i)
      ,.reset_i(reset_i)

      ,.alu_branch_res_i(alu_branch_res_o)

      ,.pc_stall_i(decode_stall_o)
      ,.pc_branch_target_i(decode_branch_target_o)

      ,.inst_o(pc_inst_o)
      ,.inst_v_o(pc_inst_v_o)

      ,.boot_rom_addr_o(boot_rom_addr_o)
      ,.boot_rom_data_i(boot_rom_data_i)
      );


  // Instruction Decode
  bp_cce_inst_decode
    #(.inst_width_p(`bp_cce_inst_width)
      ,.inst_addr_width_p(inst_ram_addr_width_lp)
      )
    inst_decode
     (.clk_i(clk_i)
      ,.reset_i(reset_i)

      ,.inst_i(pc_inst_o)
      ,.inst_v_i(pc_inst_v_o)

      ,.lce_req_v_i(lce_req_v_i)
      ,.lce_resp_v_i(lce_resp_v_i)
      ,.lce_data_resp_v_i(lce_data_resp_v_i)
      ,.mem_resp_v_i(mem_resp_v_i)
      ,.mem_data_resp_v_i(mem_data_resp_v_i)
      ,.pending_v_i('0)

      ,.lce_cmd_ready_i(lce_cmd_ready_i)
      ,.lce_data_cmd_ready_i(lce_data_cmd_ready_i)
      ,.mem_cmd_ready_i(mem_cmd_ready_i)
      ,.mem_data_cmd_ready_i(mem_data_cmd_ready_i)

      ,.decoded_inst_o(decoded_inst_o)
      ,.decoded_inst_v_o(decoded_inst_v_o)

      ,.pc_stall_o(decode_stall_o)
      ,.pc_branch_target_o(decode_branch_target_o)
      );

  // assign ready and valid signals from decode to input/output queue ports
  always_comb
  begin
    lce_req_yumi_o = decoded_inst_o.lce_req_ready;
    lce_resp_yumi_o = decoded_inst_o.lce_resp_ready;
    lce_data_resp_yumi_o = decoded_inst_o.lce_data_resp_ready;
    mem_resp_yumi_o = decoded_inst_o.mem_resp_ready;
    mem_data_resp_yumi_o = decoded_inst_o.mem_data_resp_ready;

    lce_cmd_v_o = decoded_inst_o.lce_cmd_v;
    lce_data_cmd_v_o = decoded_inst_o.lce_data_cmd_v;
    mem_cmd_v_o = decoded_inst_o.mem_cmd_v;
    mem_data_cmd_v_o = decoded_inst_o.mem_data_cmd_v;
  end

  // ALU
  bp_cce_alu
    #(.width_p(`bp_cce_inst_gpr_width)
      )
    alu
     (.v_i(decoded_inst_o.alu_v)
      ,.opd_a_i(alu_opd_a_i)
      ,.opd_b_i(alu_opd_b_i)
      ,.alu_op_i(decoded_inst_o.minor_op_u.alu_minor_op)
      ,.v_o(alu_v_o)
      ,.res_o(alu_res_o)
      ,.branch_res_o(alu_branch_res_o)
      );

  // Directory
  bp_cce_dir
    #(.num_way_groups_p(num_way_groups_lp)
      ,.num_lce_p(num_lce_p)
      ,.lce_assoc_p(lce_assoc_p)
      ,.tag_width_p(tag_width_lp)
      ,.harden_p(harden_p)
      )
    directory
     (.clk_i(clk_i)
      ,.reset_i(reset_i)

      ,.way_group_i(dir_way_group_i)
      ,.lce_i(dir_lce_i)
      ,.way_i(dir_way_i)

      ,.r_cmd_i(decoded_inst_o.dir_r_cmd)
      ,.r_v_i(decoded_inst_o.dir_r_v)

      ,.tag_i(dir_tag_i)
      ,.coh_state_i(dir_coh_state_i)
      ,.pending_i(decoded_inst_o.imm[0])

      ,.w_cmd_i(decoded_inst_o.dir_w_cmd)
      ,.w_v_i(decoded_inst_o.dir_w_v)

      ,.pending_o(dir_pending_o)
      ,.pending_v_o(dir_pending_v_o)
      ,.tag_o(dir_tag_o)
      ,.coh_state_o(dir_coh_state_o)
      ,.entry_v_o(dir_entry_v_o)
      ,.way_group_o(dir_way_group_o)
      ,.way_group_v_o(dir_way_group_v_o)
      );

  // GAD logic - auxiliary directory information logic
  assign gad_v_i = decoded_inst_v_o & decoded_inst_o.gad_op_w_v;

  bp_cce_gad
    #(.num_way_groups_p(num_way_groups_lp)
      ,.num_lce_p(num_lce_p)
      ,.lce_assoc_p(lce_assoc_p)
      ,.tag_width_p(tag_width_lp)
      ,.harden_p(harden_p)
      )
    gad
     (.clk_i(clk_i)
      ,.reset_i(reset_i)
      ,.way_group_i(way_group_r_o)
      ,.req_lce_i(req_lce_r_o)
      ,.req_tag_i(req_tag_r_o)
      ,.lru_way_i(lru_way_r_o)
      ,.req_type_flag_i(flags_r_o[e_flag_sel_rqf])
      ,.lru_dirty_flag_i(flags_r_o[e_flag_sel_ldf])
      ,.gad_v_i(gad_v_i)
      ,.req_addr_way_o(gad_req_addr_way_o)
      ,.coh_state_o(gad_coh_state_o)
      ,.lru_tag_o(gad_lru_tag_o)
      ,.transfer_flag_o(gad_transfer_flag_o)
      ,.transfer_lce_o(gad_transfer_lce_o)
      ,.transfer_way_o(gad_transfer_lce_way_o)
      ,.replacement_flag_o(gad_replacement_flag_o)
      ,.upgrade_flag_o(gad_upgrade_flag_o)
      ,.invalidate_flag_o(gad_invalidate_flag_o)
      ,.exclusive_flag_o(gad_exclusive_flag_o)
      ,.sharers_hits_o(gad_sharers_hits_o)
      ,.sharers_ways_o(gad_sharers_ways_o)
      ,.sharers_coh_states_o(gad_sharers_coh_states_o)
      );

  // Registers
  bp_cce_reg
    #(.num_lce_p(num_lce_p)
      ,.num_cce_p(num_cce_p)
      ,.addr_width_p(paddr_width_p)
      ,.lce_assoc_p(lce_assoc_p)
      ,.lce_sets_p(lce_sets_p)
      ,.block_size_in_bytes_p(block_size_in_bytes_p)
      ,.lce_req_data_width_p(lce_req_data_width_p)
      )
    cce_reg
     (.clk_i(clk_i)
      ,.reset_i(reset_i)
      ,.decoded_inst_i(decoded_inst_o)
      ,.lce_req_i(lce_req_i)
      ,.lce_data_resp_i(lce_data_resp_i)
      ,.lce_resp_i(lce_resp_i)
      ,.mem_resp_i(mem_resp_i)
      ,.mem_data_resp_i(mem_data_resp_i)
      ,.alu_res_i(alu_res_o)
      ,.mov_src_i(mov_src)
      ,.dir_way_group_o_i(dir_way_group_o)
      ,.dir_way_group_v_o_i(dir_way_group_v_o)
      ,.dir_coh_state_o_i(dir_coh_state_o)
      ,.dir_entry_v_o_i(dir_entry_v_o)
      ,.dir_pending_o_i(dir_pending_o)
      ,.dir_pending_v_o_i(dir_pending_v_o)
      ,.gad_sharers_hits_i(gad_sharers_hits_o)
      ,.gad_sharers_ways_i(gad_sharers_ways_o)
      ,.gad_sharers_coh_states_i(gad_sharers_coh_states_o)
      ,.gad_req_addr_way_i(gad_req_addr_way_o)
      ,.gad_coh_state_i(gad_coh_state_o)
      ,.gad_lru_tag_i(gad_lru_tag_o)
      ,.gad_transfer_lce_i(gad_transfer_lce_o)
      ,.gad_transfer_lce_way_i(gad_transfer_lce_way_o)
      ,.gad_transfer_flag_i(gad_transfer_flag_o)
      ,.gad_replacement_flag_i(gad_replacement_flag_o)
      ,.gad_upgrade_flag_i(gad_upgrade_flag_o)
      ,.gad_invalidate_flag_i(gad_invalidate_flag_o)
      ,.gad_exclusive_flag_i(gad_exclusive_flag_o)
      // register state outputs
      ,.req_lce_o(req_lce_r_o)
      ,.req_addr_o(req_addr_r_o)
      ,.req_tag_o(req_tag_r_o)
      ,.req_addr_way_o(req_addr_way_r_o)
      ,.req_coh_state_o(req_coh_state_r_o)
      ,.lru_way_o(lru_way_r_o)
      ,.lru_addr_o(lru_addr_r_o)
      ,.transfer_lce_o(transfer_lce_r_o)
      ,.transfer_lce_way_o(transfer_lce_way_r_o)
      ,.next_coh_state_o(next_coh_state_r_o)
      ,.cache_block_data_o(cache_block_data_r_o)
      ,.flags_o(flags_r_o)
      ,.gpr_o(gpr_r_o)
      ,.ack_type_o(ack_type_r_o)
      ,.way_group_o(way_group_r_o)
      ,.sharers_hits_o(sharers_hits_r_o)
      ,.sharers_ways_o(sharers_ways_r_o)
      ,.sharers_coh_states_o(sharers_coh_states_r_o)
      ,.nc_req_size_o(nc_req_size_r_o)
      ,.nc_data_o(nc_data_r_o)
      );

  // A localparams and signals for output queue message formation
  // NOTE: num_cce_p must be a power of two
  localparam gpr_shift_lp = (num_cce_p == 1) ? 0 : lg_num_cce_lp;
  localparam [paddr_width_p-1:0] lce_cmd_addr_0 = (paddr_width_p)'('0);
  logic [lg_lce_sets_lp-1:0] gpr_set;

  // Output queue message field inputs
  always_comb
  begin
    gpr_set = '0;
    case (decoded_inst_o.lce_cmd_lce_sel)
      e_lce_cmd_lce_r0: lce_cmd_lce = gpr_r_o[e_gpr_r0][lg_num_lce_lp-1:0];
      e_lce_cmd_lce_r1: lce_cmd_lce = gpr_r_o[e_gpr_r1][lg_num_lce_lp-1:0];
      e_lce_cmd_lce_r2: lce_cmd_lce = gpr_r_o[e_gpr_r2][lg_num_lce_lp-1:0];
      e_lce_cmd_lce_r3: lce_cmd_lce = gpr_r_o[e_gpr_r3][lg_num_lce_lp-1:0];
      e_lce_cmd_lce_req_lce: lce_cmd_lce = req_lce_r_o;
      e_lce_cmd_lce_tr_lce: lce_cmd_lce = transfer_lce_r_o;
      e_lce_cmd_lce_0: lce_cmd_lce = '0;
      default: lce_cmd_lce = '0;
    endcase
    case (decoded_inst_o.lce_cmd_addr_sel)
      // When using a GPR to source the LCE Command Address field, the GPR is setting only the
      // "set index" bits of the address. The GPR holds the way-group number relative to this CCE,
      // which is then translated into the proper set index in the LCE (sets in the LCEs are
      // striped across the CCEs in the system).
      // Thus, set index bits = (way_group * num_cce_p) + cce_id_i
      // NOTE: num_cce_p must be a power of two
      e_lce_cmd_addr_r0: begin
        gpr_set = gpr_r_o[e_gpr_r0][lg_lce_sets_lp-1:0];
        lce_cmd_addr = (({lce_cmd_addr_0,gpr_set} << gpr_shift_lp) + paddr_width_p'(cce_id_i))
                       << lg_block_size_in_bytes_lp;
      end
      e_lce_cmd_addr_r1: begin
        gpr_set = gpr_r_o[e_gpr_r1][lg_lce_sets_lp-1:0];
        lce_cmd_addr = (({lce_cmd_addr_0,gpr_set} << gpr_shift_lp) + paddr_width_p'(cce_id_i))
                       << lg_block_size_in_bytes_lp;
      end
      e_lce_cmd_addr_r2: begin
        gpr_set = gpr_r_o[e_gpr_r2][lg_lce_sets_lp-1:0];
        lce_cmd_addr = (({lce_cmd_addr_0,gpr_set} << gpr_shift_lp) + paddr_width_p'(cce_id_i))
                       << lg_block_size_in_bytes_lp;
      end
      e_lce_cmd_addr_r3: begin
        gpr_set = gpr_r_o[e_gpr_r3][lg_lce_sets_lp-1:0];
        lce_cmd_addr = (({lce_cmd_addr_0,gpr_set} << gpr_shift_lp) + paddr_width_p'(cce_id_i))
                       << lg_block_size_in_bytes_lp;
      end
      e_lce_cmd_addr_req_addr: begin
        lce_cmd_addr = req_addr_r_o;
      end
      e_lce_cmd_addr_lru_way_addr: begin
        lce_cmd_addr = lru_addr_r_o;
      end
      e_lce_cmd_addr_0: begin
        lce_cmd_addr = '0;
      end
      default: begin
        lce_cmd_addr = '0;
      end
    endcase
    case (decoded_inst_o.lce_cmd_way_sel)
      e_lce_cmd_way_req_addr_way: begin
        lce_cmd_way = req_addr_way_r_o;
      end
      e_lce_cmd_way_tr_addr_way: begin
        lce_cmd_way = transfer_lce_way_r_o;
      end
      e_lce_cmd_way_sh_list_r0: begin
        lce_cmd_way = sharers_ways_r_o[gpr_r_o[e_gpr_r0][lg_num_lce_lp-1:0]];
      end
      e_lce_cmd_way_lru_addr_way: begin
        lce_cmd_way = lru_way_r_o;
      end
      e_lce_cmd_way_0: begin
        lce_cmd_way = '0;
      end
      default: begin
        lce_cmd_way = '0;
      end
    endcase
  end
  // Mem Data Command Queue
  logic [paddr_width_p-1:0] mem_data_cmd_addr;
  always_comb
  begin
    case (decoded_inst_o.mem_data_cmd_addr_sel)
      e_mem_data_cmd_addr_lru_way_addr: mem_data_cmd_addr = lru_addr_r_o;
      e_mem_data_cmd_addr_req_addr: mem_data_cmd_addr = req_addr_r_o;
      default mem_data_cmd_addr = '0;
    endcase
  end

  always_comb
  begin
    // LCE Command Queue Inputs
    lce_cmd_s_o.dst_id = lce_cmd_lce;
    lce_cmd_s_o.src_id = (lg_num_cce_lp)'(cce_id_i);
    lce_cmd_s_o.msg_type = decoded_inst_o.lce_cmd_cmd;
    lce_cmd_s_o.addr = lce_cmd_addr;
    lce_cmd_s_o.way_id = lce_cmd_way;
    if ((decoded_inst_o.lce_cmd_cmd == e_lce_cmd_set_tag)
        || (decoded_inst_o.lce_cmd_cmd == e_lce_cmd_set_tag_wakeup)) begin
      lce_cmd_s_o.state = next_coh_state_r_o;
    end else begin
      lce_cmd_s_o.state = '0;
    end
    if (decoded_inst_o.lce_cmd_cmd == e_lce_cmd_transfer) begin
      lce_cmd_s_o.target = req_lce_r_o;
      lce_cmd_s_o.target_way_id = lru_way_r_o;
    end else begin
      lce_cmd_s_o.target = '0;
      lce_cmd_s_o.target_way_id = '0;
    end

    // LCE Data Command Queue Inputs
    lce_data_cmd_s_o.dst_id = req_lce_r_o;
<<<<<<< HEAD
    lce_data_cmd_s_o.msg_type = e_lce_data_cmd_cce;
    lce_data_cmd_s_o.way_id = lru_way_r_o;
    lce_data_cmd_s_o.data = cache_block_data_r_o;
=======
    if (flags_r_o[e_flag_sel_ucf] == e_lce_req_non_cacheable) begin
      lce_data_cmd_s_o.msg_type = e_lce_data_cmd_non_cacheable;
      lce_data_cmd_s_o.way_id = '0;
      lce_data_cmd_s_o.data = {(block_size_in_bits_lp-lce_req_data_width_p)'('0),nc_data_r_o};
    end else begin
      lce_data_cmd_s_o.msg_type = e_lce_data_cmd_cce;
      lce_data_cmd_s_o.way_id = lru_way_r_o;
      lce_data_cmd_s_o.data = cache_block_data_r_o;
    end
>>>>>>> 854dee42

    // Mem Command Queue Inputs
    mem_cmd_s_o.msg_type = bp_lce_cce_req_type_e'(flags_r_o[e_flag_sel_rqf]);
    mem_cmd_s_o.payload.lce_id = req_lce_r_o;
    mem_cmd_s_o.payload.way_id = lru_way_r_o;
    mem_cmd_s_o.addr = req_addr_r_o;
    mem_cmd_s_o.non_cacheable = bp_lce_cce_req_non_cacheable_e'(flags_r_o[e_flag_sel_ucf]);
    mem_cmd_s_o.nc_size = bp_lce_cce_nc_req_size_e'(nc_req_size_r_o);

    // Mem Data Command Queue Inputs
    mem_data_cmd_s_o.msg_type = bp_lce_cce_req_type_e'(flags_r_o[e_flag_sel_rqf]);
    mem_data_cmd_s_o.addr = mem_data_cmd_addr;
    if (flags_r_o[e_flag_sel_ucf]) begin
      mem_data_cmd_s_o.data = {(block_size_in_bits_lp-lce_req_data_width_p)'('0),nc_data_r_o};
    end else begin
      mem_data_cmd_s_o.data = cache_block_data_r_o;
    end
    mem_data_cmd_s_o.non_cacheable = bp_lce_cce_req_non_cacheable_e'(flags_r_o[e_flag_sel_ucf]);
    mem_data_cmd_s_o.nc_size = bp_lce_cce_nc_req_size_e'(nc_req_size_r_o);
    // Request data for return
    mem_data_cmd_s_o.payload.lce_id = req_lce_r_o;
    mem_data_cmd_s_o.payload.way_id = lru_way_r_o;
    mem_data_cmd_s_o.payload.req_addr = req_addr_r_o;
    mem_data_cmd_s_o.payload.tr_lce_id = transfer_lce_r_o;
    mem_data_cmd_s_o.payload.tr_way_id = transfer_lce_way_r_o;
    mem_data_cmd_s_o.payload.transfer = flags_r_o[e_flag_sel_tf];
    mem_data_cmd_s_o.payload.replacement = flags_r_o[e_flag_sel_rf];
  end


  // Combinational logic to select input source for various blocks

  // Directory source selects
  always_comb
  begin
    case (decoded_inst_o.dir_way_group_sel)
      e_dir_wg_sel_r0: begin
        dir_way_group_i = gpr_r_o[e_gpr_r0][lg_lce_sets_lp-1:0];
      end
      e_dir_wg_sel_r1: begin
        dir_way_group_i = gpr_r_o[e_gpr_r1][lg_lce_sets_lp-1:0];
      end
      e_dir_wg_sel_r2: begin
        dir_way_group_i = gpr_r_o[e_gpr_r2][lg_lce_sets_lp-1:0];
      end
      e_dir_wg_sel_r3: begin
        dir_way_group_i = gpr_r_o[e_gpr_r3][lg_lce_sets_lp-1:0];
      end
      e_dir_wg_sel_req_addr: begin
        dir_way_group_i = req_addr_r_o[way_group_offset_high_lp-1 -: lg_lce_sets_lp];
      end
      e_dir_wg_sel_lru_way_addr: begin
        dir_way_group_i = lru_addr_r_o[way_group_offset_high_lp-1 -: lg_lce_sets_lp];
      end
      default: begin
        dir_way_group_i = '0;
      end
    endcase
    case (decoded_inst_o.dir_lce_sel)
      e_dir_lce_sel_r0: dir_lce_i = gpr_r_o[e_gpr_r0][lg_num_lce_lp-1:0];
      e_dir_lce_sel_r1: dir_lce_i = gpr_r_o[e_gpr_r1][lg_num_lce_lp-1:0];
      e_dir_lce_sel_r2: dir_lce_i = gpr_r_o[e_gpr_r2][lg_num_lce_lp-1:0];
      e_dir_lce_sel_r3: dir_lce_i = gpr_r_o[e_gpr_r3][lg_num_lce_lp-1:0];
      e_dir_lce_sel_req_lce: dir_lce_i = req_lce_r_o;
      e_dir_lce_sel_transfer_lce: dir_lce_i = transfer_lce_r_o;
      default: dir_lce_i = '0;
    endcase
    case (decoded_inst_o.dir_way_sel)
      e_dir_way_sel_r0: dir_way_i = gpr_r_o[e_gpr_r0][lg_lce_assoc_lp-1:0];
      e_dir_way_sel_r1: dir_way_i = gpr_r_o[e_gpr_r1][lg_lce_assoc_lp-1:0];
      e_dir_way_sel_r2: dir_way_i = gpr_r_o[e_gpr_r2][lg_lce_assoc_lp-1:0];
      e_dir_way_sel_r3: dir_way_i = gpr_r_o[e_gpr_r3][lg_lce_assoc_lp-1:0];
      e_dir_way_sel_req_addr_way: dir_way_i = req_addr_way_r_o;
      e_dir_way_sel_lru_way_addr_way: dir_way_i = lru_way_r_o;
      e_dir_way_sel_sh_way_r0: dir_way_i = sharers_ways_r_o[gpr_r_o[e_gpr_r0][lg_num_lce_lp-1:0]];
      default: dir_way_i = '0;
    endcase
    case (decoded_inst_o.dir_coh_state_sel)
      e_dir_coh_sel_next_coh_st: dir_coh_state_i = next_coh_state_r_o;
      e_dir_coh_sel_inst_imm: dir_coh_state_i = decoded_inst_o.imm[`bp_cce_coh_bits-1:0];
      default: dir_coh_state_i = '0;
    endcase
    case (decoded_inst_o.dir_tag_sel)
      e_dir_tag_sel_req_addr: dir_tag_i = req_addr_r_o[paddr_width_p-1 -: tag_width_lp];
      e_dir_tag_sel_lru_way_addr: dir_tag_i = lru_addr_r_o[paddr_width_p-1 -: tag_width_lp];
      e_dir_tag_sel_const_0: dir_tag_i = '0;
      default: dir_tag_i = '0;
    endcase
  end

  // ALU

  logic sharers_hits_r0;
  assign sharers_hits_r0 = sharers_hits_r_o[gpr_r_o[e_gpr_r0][lg_num_lce_lp-1:0]];
  localparam [`bp_cce_inst_gpr_width-`bp_lce_cce_ack_type_width-1:0] gpr_ack_0 =
    (`bp_cce_inst_gpr_width-`bp_lce_cce_ack_type_width)'('0);
  localparam [`bp_cce_inst_gpr_width-2:0] gpr_width_minus1_0 = (`bp_cce_inst_gpr_width-1)'('0);
  always_comb
  begin

    // ALU operand a select
    // TODO: set to 0 if not ALU operation
    // source from "src_a" wire (change alu_opd_a_i in this case to src_a), then add logic
    // similar to mov_src to generate alu_opd_a_i
    case (decoded_inst_o.src_a)
      e_src_r0: begin
        alu_opd_a_i = gpr_r_o[e_gpr_r0];
      end
      e_src_r1: begin
        alu_opd_a_i = gpr_r_o[e_gpr_r1];
      end
      e_src_r2: begin
        alu_opd_a_i = gpr_r_o[e_gpr_r2];
      end
      e_src_r3: begin
        alu_opd_a_i = gpr_r_o[e_gpr_r3];
      end
      e_src_rqf: begin
        alu_opd_a_i = {{(`bp_cce_inst_gpr_width-1){1'b0}}, flags_r_o[e_flag_sel_rqf]};
      end
      e_src_nerf: begin
        alu_opd_a_i = {{(`bp_cce_inst_gpr_width-1){1'b0}}, flags_r_o[e_flag_sel_nerf]};
      end
      e_src_ldf: begin
        alu_opd_a_i = {{(`bp_cce_inst_gpr_width-1){1'b0}}, flags_r_o[e_flag_sel_ldf]};
      end
      e_src_nwbf: begin
        alu_opd_a_i = {{(`bp_cce_inst_gpr_width-1){1'b0}}, flags_r_o[e_flag_sel_nwbf]};
      end
      e_src_tf: begin
        alu_opd_a_i = {{(`bp_cce_inst_gpr_width-1){1'b0}}, flags_r_o[e_flag_sel_tf]};
      end
      e_src_rf: begin
        alu_opd_a_i = {{(`bp_cce_inst_gpr_width-1){1'b0}}, flags_r_o[e_flag_sel_rf]};
      end
      e_src_rwbf: begin
        alu_opd_a_i = {{(`bp_cce_inst_gpr_width-1){1'b0}}, flags_r_o[e_flag_sel_rwbf]};
      end
      e_src_pf: begin
        alu_opd_a_i = {{(`bp_cce_inst_gpr_width-1){1'b0}}, flags_r_o[e_flag_sel_pf]};
      end
      e_src_uf: begin
        alu_opd_a_i = {{(`bp_cce_inst_gpr_width-1){1'b0}}, flags_r_o[e_flag_sel_uf]};
      end
      e_src_if: begin
        alu_opd_a_i = {{(`bp_cce_inst_gpr_width-1){1'b0}}, flags_r_o[e_flag_sel_if]};
      end
      e_src_ef: begin
        alu_opd_a_i = {{(`bp_cce_inst_gpr_width-1){1'b0}}, flags_r_o[e_flag_sel_ef]};
      end
      e_src_pcf: begin
        alu_opd_a_i = {{(`bp_cce_inst_gpr_width-1){1'b0}}, flags_r_o[e_flag_sel_pcf]};
      end
      e_src_ucf: begin
        alu_opd_a_i = {{(`bp_cce_inst_gpr_width-1){1'b0}}, flags_r_o[e_flag_sel_ucf]};
      end
      e_src_const_0: begin
        alu_opd_a_i = '0;
      end
      e_src_const_1: begin
        alu_opd_a_i = {{(`bp_cce_inst_gpr_width-1){1'b0}}, 1'b1};
      end
      e_src_imm: begin
        alu_opd_a_i = decoded_inst_o.imm;
      end
      e_src_req_lce: begin
        alu_opd_a_i = {{(`bp_cce_inst_gpr_width-lg_num_lce_lp){1'b0}}, req_lce_r_o};
      end
      e_src_ack_type: begin
        alu_opd_a_i = {gpr_ack_0, ack_type_r_o};
      end
      e_src_sharers_hit_r0: begin
        alu_opd_a_i = {{(`bp_cce_inst_gpr_width-1){1'b0}}, sharers_hits_r0};
      end
      e_src_lce_req_ready: begin
        alu_opd_a_i = {{(`bp_cce_inst_gpr_width-1){1'b0}}, lce_req_v_i};
      end
      e_src_mem_resp_ready: begin
        alu_opd_a_i = {{(`bp_cce_inst_gpr_width-1){1'b0}}, mem_resp_v_i};
      end
      e_src_mem_data_resp_ready: begin
        alu_opd_a_i = {{(`bp_cce_inst_gpr_width-1){1'b0}}, mem_data_resp_v_i};
      end
      e_src_pending_ready: begin
        alu_opd_a_i = '0; // TODO: v2
      end
      e_src_lce_resp_ready: begin
        alu_opd_a_i = {{(`bp_cce_inst_gpr_width-1){1'b0}}, lce_resp_v_i};
      end
      e_src_lce_data_resp_ready: begin
        alu_opd_a_i = {{(`bp_cce_inst_gpr_width-1){1'b0}}, lce_data_resp_v_i};
      end
      default: begin
        alu_opd_a_i = '0;
      end
    endcase

    // TODO: source from "src_a" wire that will source both mov_src_a and alu_src_a
    if (decoded_inst_o.mov_dst_w_v) begin
      mov_src = alu_opd_a_i;
    end else begin
      mov_src = '0;
    end

  

    // ALU operand b select
    // TODO: set to 0 unless required by current operation
    alu_opd_b_i = '0;
    case (decoded_inst_o.src_b)
      e_src_r0: alu_opd_b_i = gpr_r_o[e_gpr_r0];
      e_src_r1: alu_opd_b_i = gpr_r_o[e_gpr_r1];
      e_src_r2: alu_opd_b_i = gpr_r_o[e_gpr_r2];
      e_src_r3: alu_opd_b_i = gpr_r_o[e_gpr_r3];
      e_src_rqf: alu_opd_b_i = {{(`bp_cce_inst_gpr_width-1){1'b0}}, flags_r_o[e_flag_sel_rqf]};
      e_src_nerf: alu_opd_b_i = {{(`bp_cce_inst_gpr_width-1){1'b0}}, flags_r_o[e_flag_sel_nerf]};
      e_src_ldf: alu_opd_b_i = {{(`bp_cce_inst_gpr_width-1){1'b0}}, flags_r_o[e_flag_sel_ldf]};
      e_src_nwbf: alu_opd_b_i = {{(`bp_cce_inst_gpr_width-1){1'b0}}, flags_r_o[e_flag_sel_nwbf]};
      e_src_tf: alu_opd_b_i = {{(`bp_cce_inst_gpr_width-1){1'b0}}, flags_r_o[e_flag_sel_tf]};
      e_src_rf: alu_opd_b_i = {{(`bp_cce_inst_gpr_width-1){1'b0}}, flags_r_o[e_flag_sel_rf]};
      e_src_rwbf: alu_opd_b_i = {{(`bp_cce_inst_gpr_width-1){1'b0}}, flags_r_o[e_flag_sel_rwbf]};
      e_src_pf: alu_opd_b_i = {{(`bp_cce_inst_gpr_width-1){1'b0}}, flags_r_o[e_flag_sel_pf]};
      e_src_uf: alu_opd_b_i = {{(`bp_cce_inst_gpr_width-1){1'b0}}, flags_r_o[e_flag_sel_uf]};
      e_src_if: alu_opd_b_i = {{(`bp_cce_inst_gpr_width-1){1'b0}}, flags_r_o[e_flag_sel_if]};
      e_src_ef: alu_opd_b_i = {{(`bp_cce_inst_gpr_width-1){1'b0}}, flags_r_o[e_flag_sel_ef]};
      e_src_pcf: alu_opd_b_i = {{(`bp_cce_inst_gpr_width-1){1'b0}}, flags_r_o[e_flag_sel_pcf]};
      e_src_ucf: alu_opd_b_i = {{(`bp_cce_inst_gpr_width-1){1'b0}}, flags_r_o[e_flag_sel_ucf]};
      e_src_const_0: alu_opd_b_i = '0;
      e_src_const_1: alu_opd_b_i = {{(`bp_cce_inst_gpr_width-1){1'b0}}, 1'b1};
      e_src_imm: alu_opd_b_i = decoded_inst_o.imm;
      e_src_req_lce: alu_opd_b_i = {{(`bp_cce_inst_gpr_width-lg_num_lce_lp){1'b0}}, req_lce_r_o};
      e_src_ack_type: alu_opd_b_i = {gpr_ack_0, ack_type_r_o};
      e_src_sharers_hit_r0: alu_opd_b_i = {{(`bp_cce_inst_gpr_width-1){1'b0}}, sharers_hits_r0};
      e_src_lce_req_ready: alu_opd_b_i = {{(`bp_cce_inst_gpr_width-1){1'b0}}, lce_req_v_i};
      e_src_mem_resp_ready: alu_opd_b_i = {{(`bp_cce_inst_gpr_width-1){1'b0}}, mem_resp_v_i};
      e_src_mem_data_resp_ready: alu_opd_b_i = {gpr_width_minus1_0, mem_data_resp_v_i};
      e_src_pending_ready: alu_opd_b_i = '0; // TODO: v2
      e_src_lce_resp_ready: alu_opd_a_i = {{(`bp_cce_inst_gpr_width-1){1'b0}}, lce_resp_v_i};
      e_src_lce_data_resp_ready: alu_opd_a_i = {gpr_width_minus1_0, lce_data_resp_v_i};
      default: alu_opd_b_i = '0;
    endcase
  end

endmodule<|MERGE_RESOLUTION|>--- conflicted
+++ resolved
@@ -564,11 +564,6 @@
 
     // LCE Data Command Queue Inputs
     lce_data_cmd_s_o.dst_id = req_lce_r_o;
-<<<<<<< HEAD
-    lce_data_cmd_s_o.msg_type = e_lce_data_cmd_cce;
-    lce_data_cmd_s_o.way_id = lru_way_r_o;
-    lce_data_cmd_s_o.data = cache_block_data_r_o;
-=======
     if (flags_r_o[e_flag_sel_ucf] == e_lce_req_non_cacheable) begin
       lce_data_cmd_s_o.msg_type = e_lce_data_cmd_non_cacheable;
       lce_data_cmd_s_o.way_id = '0;
@@ -578,7 +573,6 @@
       lce_data_cmd_s_o.way_id = lru_way_r_o;
       lce_data_cmd_s_o.data = cache_block_data_r_o;
     end
->>>>>>> 854dee42
 
     // Mem Command Queue Inputs
     mem_cmd_s_o.msg_type = bp_lce_cce_req_type_e'(flags_r_o[e_flag_sel_rqf]);
