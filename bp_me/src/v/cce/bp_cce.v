--- conflicted
+++ resolved
@@ -118,12 +118,6 @@
   bp_mem_cce_data_resp_s mem_data_resp;
   bp_cce_mem_cmd_s mem_cmd;
   bp_cce_mem_data_cmd_s mem_data_cmd;
-<<<<<<< HEAD
-  bp_lce_cce_data_resp_s lce_data_resp;
-  bp_mem_cce_data_resp_s mem_data_resp;
-  bp_lce_cce_resp_s lce_resp;
-=======
->>>>>>> 70924c42
 
   // assign output queue ports to structure variables
   assign lce_cmd_o = lce_cmd;
@@ -136,10 +130,7 @@
   assign mem_resp = mem_resp_i;
   assign mem_data_resp = mem_data_resp_i;
   assign lce_resp = lce_resp_i;
-<<<<<<< HEAD
-=======
   assign lce_req = lce_req_i;
->>>>>>> 70924c42
 
   // PC to Decode signals
   logic [`bp_cce_inst_width-1:0] pc_inst_lo;
@@ -162,11 +153,6 @@
   logic decoded_inst_v_lo;
 
   // Directory signals
-<<<<<<< HEAD
-  logic dir_pending_lo;
-  logic dir_pending_v_lo;
-=======
->>>>>>> 70924c42
   logic sharers_v_lo;
   logic [num_lce_p-1:0] sharers_hits_lo;
   logic [num_lce_p-1:0][lg_lce_assoc_lp-1:0] sharers_ways_lo;
@@ -220,23 +206,14 @@
   assign null_wb_flag_li = lce_data_resp_v_i
                            ? (lce_data_resp.msg_type)
                            : bp_lce_cce_resp_msg_type_e'('0);
-<<<<<<< HEAD
-=======
-
->>>>>>> 70924c42
+
   bp_lce_cce_ack_type_e resp_ack_type_li;
   assign resp_ack_type_li = lce_resp_v_i
                             ? (lce_resp.msg_type)
                             : bp_lce_cce_ack_type_e'('0);
-<<<<<<< HEAD
+
   logic [`bp_cce_inst_num_gpr-1:0][`bp_cce_inst_gpr_width-1:0] gpr_r_lo;
   logic [`bp_lce_cce_ack_type_width-1:0] ack_type_r_lo;
-  logic [`bp_lce_cce_nc_req_size_width-1:0] nc_req_size_r_lo;
-=======
-
-  logic [`bp_cce_inst_num_gpr-1:0][`bp_cce_inst_gpr_width-1:0] gpr_r_lo;
-  logic [`bp_lce_cce_ack_type_width-1:0] ack_type_r_lo;
->>>>>>> 70924c42
   logic [dword_width_p-1:0] nc_data_r_lo;
 
   // Message Unit Signals
@@ -383,12 +360,6 @@
       ,.w_cmd_i(decoded_inst_lo.dir_w_cmd)
       ,.w_v_i(decoded_inst_lo.dir_w_v)
 
-<<<<<<< HEAD
-      ,.pending_o(dir_pending_lo)
-      ,.pending_v_o(dir_pending_v_lo)
-
-=======
->>>>>>> 70924c42
       ,.sharers_v_o(sharers_v_lo)
       ,.sharers_hits_o(sharers_hits_lo)
       ,.sharers_ways_o(sharers_ways_lo)
@@ -420,11 +391,7 @@
       ,.req_lce_i(mshr.lce_id)
       ,.req_type_flag_i(mshr.flags[e_flag_sel_rqf])
       ,.lru_dirty_flag_i(mshr.flags[e_flag_sel_ldf])
-<<<<<<< HEAD
-      ,.lru_cached_excl_i(lru_cached_excl_r_lo)
-=======
       ,.lru_cached_excl_flag_i(mshr.flags[e_flag_sel_lef])
->>>>>>> 70924c42
 
       ,.req_addr_way_o(gad_req_addr_way_lo)
 
@@ -457,22 +424,12 @@
       ,.lce_req_i(lce_req_i)
       ,.null_wb_flag_i(null_wb_flag_li)
       ,.resp_ack_type_i(resp_ack_type_li)
-<<<<<<< HEAD
-      ,.mem_resp_i(mem_resp_i)
-      ,.mem_data_resp_i(mem_data_resp_i)
-      ,.alu_res_i(alu_res_lo)
-      ,.mov_src_i(mov_src)
-
-      ,.dir_pending_o_i(dir_pending_lo)
-      ,.dir_pending_v_o_i(dir_pending_v_lo)
-=======
       ,.mem_resp_payload_i(mem_resp.payload)
       ,.alu_res_i(alu_res_lo)
       ,.mov_src_i(src_a)
 
       ,.pending_o_i(pending_lo)
       ,.pending_v_o_i(pending_v_lo)
->>>>>>> 70924c42
       ,.dir_lru_v_i(dir_lru_v_lo)
       ,.dir_lru_cached_excl_i(dir_lru_cached_excl_lo)
       ,.dir_lru_tag_i(dir_lru_tag_lo)
@@ -491,10 +448,6 @@
       ,.mshr_o(mshr)
       ,.gpr_o(gpr_r_lo)
       ,.ack_type_o(ack_type_r_lo)
-<<<<<<< HEAD
-      ,.nc_req_size_o(nc_req_size_r_lo)
-=======
->>>>>>> 70924c42
       ,.nc_data_o(nc_data_r_lo)
       );
 
@@ -515,97 +468,8 @@
      (.clk_i(clk_i)
       ,.reset_i(reset_i)
 
-<<<<<<< HEAD
-  // Output queue message field inputs
-  logic [lg_lce_sets_lp-1:0] gpr_set;
-  always_comb
-  begin
-    gpr_set = '0;
-    case (decoded_inst_lo.lce_cmd_lce_sel)
-      e_lce_cmd_lce_r0: lce_cmd_lce = gpr_r_lo[e_gpr_r0][lg_num_lce_lp-1:0];
-      e_lce_cmd_lce_r1: lce_cmd_lce = gpr_r_lo[e_gpr_r1][lg_num_lce_lp-1:0];
-      e_lce_cmd_lce_r2: lce_cmd_lce = gpr_r_lo[e_gpr_r2][lg_num_lce_lp-1:0];
-      e_lce_cmd_lce_r3: lce_cmd_lce = gpr_r_lo[e_gpr_r3][lg_num_lce_lp-1:0];
-      e_lce_cmd_lce_req_lce: lce_cmd_lce = mshr.lce_id;
-      e_lce_cmd_lce_tr_lce: lce_cmd_lce = mshr.tr_lce_id;
-      e_lce_cmd_lce_0: lce_cmd_lce = '0;
-      default: lce_cmd_lce = '0;
-    endcase
-    case (decoded_inst_lo.lce_cmd_addr_sel)
-      // When using a GPR to source the LCE Command Address field, the GPR is setting only the
-      // "set index" bits of the address. The GPR holds the way-group number relative to this CCE,
-      // which is then translated into the proper set index in the LCE (sets in the LCEs are
-      // striped across the CCEs in the system).
-      // Thus, set index bits = (way_group * num_cce_p) + cce_id_i
-      // NOTE: num_cce_p must be a power of two
-      e_lce_cmd_addr_r0: begin
-        gpr_set = gpr_r_lo[e_gpr_r0][lg_lce_sets_lp-1:0];
-        lce_cmd_addr = (({lce_cmd_addr_0,gpr_set} << gpr_shift_lp) + paddr_width_p'(cce_id_i))
-                       << lg_block_size_in_bytes_lp;
-      end
-      e_lce_cmd_addr_r1: begin
-        gpr_set = gpr_r_lo[e_gpr_r1][lg_lce_sets_lp-1:0];
-        lce_cmd_addr = (({lce_cmd_addr_0,gpr_set} << gpr_shift_lp) + paddr_width_p'(cce_id_i))
-                       << lg_block_size_in_bytes_lp;
-      end
-      e_lce_cmd_addr_r2: begin
-        gpr_set = gpr_r_lo[e_gpr_r2][lg_lce_sets_lp-1:0];
-        lce_cmd_addr = (({lce_cmd_addr_0,gpr_set} << gpr_shift_lp) + paddr_width_p'(cce_id_i))
-                       << lg_block_size_in_bytes_lp;
-      end
-      e_lce_cmd_addr_r3: begin
-        gpr_set = gpr_r_lo[e_gpr_r3][lg_lce_sets_lp-1:0];
-        lce_cmd_addr = (({lce_cmd_addr_0,gpr_set} << gpr_shift_lp) + paddr_width_p'(cce_id_i))
-                       << lg_block_size_in_bytes_lp;
-      end
-      e_lce_cmd_addr_req_addr: begin
-        lce_cmd_addr = mshr.paddr;
-      end
-      e_lce_cmd_addr_lru_way_addr: begin
-        lce_cmd_addr = mshr.lru_paddr;
-      end
-      e_lce_cmd_addr_0: begin
-        lce_cmd_addr = '0;
-      end
-      default: begin
-        lce_cmd_addr = '0;
-      end
-    endcase
-    case (decoded_inst_lo.lce_cmd_way_sel)
-      e_lce_cmd_way_req_addr_way: begin
-        lce_cmd_way = mshr.way_id;
-      end
-      e_lce_cmd_way_tr_addr_way: begin
-        lce_cmd_way = mshr.tr_way_id;
-      end
-      e_lce_cmd_way_sh_list_r0: begin
-        lce_cmd_way = sharers_ways_lo[gpr_r_lo[e_gpr_r0][lg_num_lce_lp-1:0]];
-      end
-      e_lce_cmd_way_lru_addr_way: begin
-        lce_cmd_way = mshr.lru_way_id;
-      end
-      e_lce_cmd_way_0: begin
-        lce_cmd_way = '0;
-      end
-      default: begin
-        lce_cmd_way = '0;
-      end
-    endcase
-  end
-  // Mem Data Command Queue
-  logic [paddr_width_p-1:0] mem_data_cmd_addr;
-  always_comb
-  begin
-    case (decoded_inst_lo.mem_data_cmd_addr_sel)
-      e_mem_data_cmd_addr_lru_way_addr: mem_data_cmd_addr = mshr.lru_paddr;
-      e_mem_data_cmd_addr_req_addr: mem_data_cmd_addr = mshr.paddr;
-      default mem_data_cmd_addr = '0;
-    endcase
-  end
-=======
       ,.cce_id_i(cce_id_i)
       ,.cce_mode_i(cce_mode_lo)
->>>>>>> 70924c42
 
       // To CCE
       ,.lce_req_i(lce_req_i)
@@ -735,79 +599,6 @@
       mem_data_cmd = mem_data_cmd_from_uc;
       mem_cmd = mem_cmd_from_uc;
     end else begin
-<<<<<<< HEAD
-      // Normal operation - control signals come from decoder
-      lce_req_yumi_o = decoded_inst_lo.lce_req_yumi;
-      lce_resp_yumi_o = decoded_inst_lo.lce_resp_yumi;
-      lce_data_resp_yumi_o = decoded_inst_lo.lce_data_resp_yumi;
-      mem_resp_yumi_o = decoded_inst_lo.mem_resp_yumi;
-      mem_data_resp_yumi_o = decoded_inst_lo.mem_data_resp_yumi;
-
-      lce_cmd_v_o = decoded_inst_lo.lce_cmd_v;
-      lce_data_cmd_v_o = decoded_inst_lo.lce_data_cmd_v;
-      mem_cmd_v_o = decoded_inst_lo.mem_cmd_v;
-      mem_data_cmd_v_o = decoded_inst_lo.mem_data_cmd_v;
-
-      // LCE Command Queue Inputs
-      lce_cmd.dst_id = lce_cmd_lce;
-      lce_cmd.src_id = (lg_num_cce_lp)'(cce_id_i);
-      lce_cmd.msg_type = decoded_inst_lo.lce_cmd_cmd;
-      lce_cmd.addr = lce_cmd_addr;
-      lce_cmd.way_id = lce_cmd_way;
-      if ((decoded_inst_lo.lce_cmd_cmd == e_lce_cmd_set_tag)
-          | (decoded_inst_lo.lce_cmd_cmd == e_lce_cmd_set_tag_wakeup)) begin
-        lce_cmd.state = mshr.next_coh_state;
-      end else begin
-        lce_cmd.state = '0;
-      end
-      if (decoded_inst_lo.lce_cmd_cmd == e_lce_cmd_transfer) begin
-        lce_cmd.target = mshr.lce_id;
-        lce_cmd.target_way_id = mshr.lru_way_id;
-      end else begin
-        lce_cmd.target = '0;
-        lce_cmd.target_way_id = '0;
-      end
-
-      // LCE Data Command Queue Inputs
-      lce_data_cmd.dst_id = mshr.lce_id;
-      if (mshr.flags[e_flag_sel_ucf] == e_lce_req_non_cacheable) begin
-        lce_data_cmd.msg_type = e_lce_data_cmd_non_cacheable;
-        lce_data_cmd.way_id = '0;
-        lce_data_cmd.data = {(cce_block_width_p-dword_width_p)'('0)
-                             , mem_data_resp.data[0+:dword_width_p]};
-      end else begin
-        lce_data_cmd.msg_type = e_lce_data_cmd_cce;
-        lce_data_cmd.way_id = mshr.lru_way_id;
-        lce_data_cmd.data = mem_data_resp.data;
-      end
-
-      // Mem Command Queue Inputs
-      mem_cmd.msg_type = bp_lce_cce_req_type_e'(mshr.flags[e_flag_sel_rqf]);
-      mem_cmd.payload.lce_id = mshr.lce_id;
-      mem_cmd.payload.way_id = mshr.lru_way_id;
-      mem_cmd.addr = mshr.paddr;
-      mem_cmd.non_cacheable = bp_lce_cce_req_non_cacheable_e'(mshr.flags[e_flag_sel_ucf]);
-      mem_cmd.nc_size = bp_lce_cce_nc_req_size_e'(nc_req_size_r_lo);
-
-      // Mem Data Command Queue Inputs
-      mem_data_cmd.msg_type = bp_lce_cce_req_type_e'(mshr.flags[e_flag_sel_rqf]);
-      mem_data_cmd.addr = mem_data_cmd_addr;
-      if (mshr.flags[e_flag_sel_ucf]) begin
-        mem_data_cmd.data = {(cce_block_width_p-dword_width_p)'('0),nc_data_r_lo};
-      end else begin
-        mem_data_cmd.data = lce_data_resp.data;
-      end
-      mem_data_cmd.non_cacheable = bp_lce_cce_req_non_cacheable_e'(mshr.flags[e_flag_sel_ucf]);
-      mem_data_cmd.nc_size = bp_lce_cce_nc_req_size_e'(nc_req_size_r_lo);
-      // Request data for return
-      mem_data_cmd.payload.lce_id = mshr.lce_id;
-      mem_data_cmd.payload.way_id = mshr.lru_way_id;
-      mem_data_cmd.payload.req_addr = mshr.paddr;
-      mem_data_cmd.payload.tr_lce_id = mshr.tr_lce_id;
-      mem_data_cmd.payload.tr_way_id = mshr.tr_way_id;
-      mem_data_cmd.payload.transfer = mshr.flags[e_flag_sel_tf];
-      mem_data_cmd.payload.replacement = mshr.flags[e_flag_sel_rf];
-=======
       // In cached/normal mode, all signals come from the message unit
       lce_req_yumi_o = lce_req_yumi_from_msg;
       lce_resp_yumi_o = lce_resp_yumi_from_msg;
@@ -824,7 +615,6 @@
       lce_data_cmd = lce_data_cmd_from_msg;
       mem_data_cmd = mem_data_cmd_from_msg;
       mem_cmd = mem_cmd_from_msg;
->>>>>>> 70924c42
     end
   end
 
@@ -891,116 +681,12 @@
   // ALU
   logic sharers_hits_r0;
   assign sharers_hits_r0 = sharers_hits_lo[gpr_r_lo[e_gpr_r0][lg_num_lce_lp-1:0]];
-<<<<<<< HEAD
-  localparam [`bp_cce_inst_gpr_width-`bp_lce_cce_ack_type_width-1:0] gpr_ack_0 =
-    (`bp_cce_inst_gpr_width-`bp_lce_cce_ack_type_width)'('0);
-  localparam [`bp_cce_inst_gpr_width-2:0] gpr_width_minus1_0 = (`bp_cce_inst_gpr_width-1)'('0);
-=======
->>>>>>> 70924c42
   always_comb
   begin
 
     // ALU operand a select
     src_a = '0;
     case (decoded_inst_lo.src_a)
-<<<<<<< HEAD
-      e_src_r0: begin
-        alu_opd_a_li = gpr_r_lo[e_gpr_r0];
-      end
-      e_src_r1: begin
-        alu_opd_a_li = gpr_r_lo[e_gpr_r1];
-      end
-      e_src_r2: begin
-        alu_opd_a_li = gpr_r_lo[e_gpr_r2];
-      end
-      e_src_r3: begin
-        alu_opd_a_li = gpr_r_lo[e_gpr_r3];
-      end
-      e_src_rqf: begin
-        alu_opd_a_li = {{(`bp_cce_inst_gpr_width-1){1'b0}}, mshr.flags[e_flag_sel_rqf]};
-      end
-      e_src_nerf: begin
-        alu_opd_a_li = {{(`bp_cce_inst_gpr_width-1){1'b0}}, mshr.flags[e_flag_sel_nerf]};
-      end
-      e_src_ldf: begin
-        alu_opd_a_li = {{(`bp_cce_inst_gpr_width-1){1'b0}}, mshr.flags[e_flag_sel_ldf]};
-      end
-      e_src_nwbf: begin
-        alu_opd_a_li = {{(`bp_cce_inst_gpr_width-1){1'b0}}, mshr.flags[e_flag_sel_nwbf]};
-      end
-      e_src_tf: begin
-        alu_opd_a_li = {{(`bp_cce_inst_gpr_width-1){1'b0}}, mshr.flags[e_flag_sel_tf]};
-      end
-      e_src_rf: begin
-        alu_opd_a_li = {{(`bp_cce_inst_gpr_width-1){1'b0}}, mshr.flags[e_flag_sel_rf]};
-      end
-      e_src_rwbf: begin
-        alu_opd_a_li = {{(`bp_cce_inst_gpr_width-1){1'b0}}, mshr.flags[e_flag_sel_rwbf]};
-      end
-      e_src_pf: begin
-        alu_opd_a_li = {{(`bp_cce_inst_gpr_width-1){1'b0}}, mshr.flags[e_flag_sel_pf]};
-      end
-      e_src_uf: begin
-        alu_opd_a_li = {{(`bp_cce_inst_gpr_width-1){1'b0}}, mshr.flags[e_flag_sel_uf]};
-      end
-      e_src_if: begin
-        alu_opd_a_li = {{(`bp_cce_inst_gpr_width-1){1'b0}}, mshr.flags[e_flag_sel_if]};
-      end
-      e_src_ef: begin
-        alu_opd_a_li = {{(`bp_cce_inst_gpr_width-1){1'b0}}, mshr.flags[e_flag_sel_ef]};
-      end
-      e_src_pcf: begin
-        alu_opd_a_li = {{(`bp_cce_inst_gpr_width-1){1'b0}}, mshr.flags[e_flag_sel_pcf]};
-      end
-      e_src_ucf: begin
-        alu_opd_a_li = {{(`bp_cce_inst_gpr_width-1){1'b0}}, mshr.flags[e_flag_sel_ucf]};
-      end
-      e_src_cf: begin
-        alu_opd_a_li = {{(`bp_cce_inst_gpr_width-1){1'b0}}, mshr.flags[e_flag_sel_cf]};
-      end
-      e_src_const_0: begin
-        alu_opd_a_li = '0;
-      end
-      e_src_const_1: begin
-        alu_opd_a_li = {{(`bp_cce_inst_gpr_width-1){1'b0}}, 1'b1};
-      end
-      e_src_imm: begin
-        alu_opd_a_li = decoded_inst_lo.imm;
-      end
-      e_src_req_lce: begin
-        alu_opd_a_li = {{(`bp_cce_inst_gpr_width-lg_num_lce_lp){1'b0}}, mshr.lce_id};
-      end
-      e_src_ack_type: begin
-        alu_opd_a_li = {gpr_ack_0, ack_type_r_lo};
-      end
-      e_src_sharers_hit_r0: begin
-        alu_opd_a_li = {{(`bp_cce_inst_gpr_width-1){1'b0}}, sharers_hits_r0};
-      end
-      e_src_cce_id: begin
-        alu_opd_a_li = {{(`bp_cce_inst_gpr_width-lg_num_cce_lp){1'b0}}, cce_id_i};
-      end
-      e_src_lce_req_ready: begin
-        alu_opd_a_li = {{(`bp_cce_inst_gpr_width-1){1'b0}}, lce_req_v_i};
-      end
-      e_src_mem_resp_ready: begin
-        alu_opd_a_li = {{(`bp_cce_inst_gpr_width-1){1'b0}}, mem_resp_v_i};
-      end
-      e_src_mem_data_resp_ready: begin
-        alu_opd_a_li = {{(`bp_cce_inst_gpr_width-1){1'b0}}, mem_data_resp_v_i};
-      end
-      e_src_pending_ready: begin
-        alu_opd_a_li = '0; // TODO: v2
-      end
-      e_src_lce_resp_ready: begin
-        alu_opd_a_li = {{(`bp_cce_inst_gpr_width-1){1'b0}}, lce_resp_v_i};
-      end
-      e_src_lce_data_resp_ready: begin
-        alu_opd_a_li = {{(`bp_cce_inst_gpr_width-1){1'b0}}, lce_data_resp_v_i};
-      end
-      default: begin
-        alu_opd_a_li = '0;
-      end
-=======
       e_src_r0: src_a = gpr_r_lo[e_gpr_r0];
       e_src_r1: src_a = gpr_r_lo[e_gpr_r1];
       e_src_r2: src_a = gpr_r_lo[e_gpr_r2];
@@ -1034,46 +720,11 @@
       e_src_lce_resp_ready: src_a[0] = lce_resp_v_i;
       e_src_lce_data_resp_ready: src_a[0] = lce_data_resp_v_i;
       default: src_a = '0;
->>>>>>> 70924c42
     endcase
 
     // ALU operand b select
     src_b = '0;
     case (decoded_inst_lo.src_b)
-<<<<<<< HEAD
-      e_src_r0: alu_opd_b_li = gpr_r_lo[e_gpr_r0];
-      e_src_r1: alu_opd_b_li = gpr_r_lo[e_gpr_r1];
-      e_src_r2: alu_opd_b_li = gpr_r_lo[e_gpr_r2];
-      e_src_r3: alu_opd_b_li = gpr_r_lo[e_gpr_r3];
-      e_src_rqf: alu_opd_b_li = {{(`bp_cce_inst_gpr_width-1){1'b0}}, mshr.flags[e_flag_sel_rqf]};
-      e_src_nerf: alu_opd_b_li = {{(`bp_cce_inst_gpr_width-1){1'b0}}, mshr.flags[e_flag_sel_nerf]};
-      e_src_ldf: alu_opd_b_li = {{(`bp_cce_inst_gpr_width-1){1'b0}}, mshr.flags[e_flag_sel_ldf]};
-      e_src_nwbf: alu_opd_b_li = {{(`bp_cce_inst_gpr_width-1){1'b0}}, mshr.flags[e_flag_sel_nwbf]};
-      e_src_tf: alu_opd_b_li = {{(`bp_cce_inst_gpr_width-1){1'b0}}, mshr.flags[e_flag_sel_tf]};
-      e_src_rf: alu_opd_b_li = {{(`bp_cce_inst_gpr_width-1){1'b0}}, mshr.flags[e_flag_sel_rf]};
-      e_src_rwbf: alu_opd_b_li = {{(`bp_cce_inst_gpr_width-1){1'b0}}, mshr.flags[e_flag_sel_rwbf]};
-      e_src_pf: alu_opd_b_li = {{(`bp_cce_inst_gpr_width-1){1'b0}}, mshr.flags[e_flag_sel_pf]};
-      e_src_uf: alu_opd_b_li = {{(`bp_cce_inst_gpr_width-1){1'b0}}, mshr.flags[e_flag_sel_uf]};
-      e_src_if: alu_opd_b_li = {{(`bp_cce_inst_gpr_width-1){1'b0}}, mshr.flags[e_flag_sel_if]};
-      e_src_ef: alu_opd_b_li = {{(`bp_cce_inst_gpr_width-1){1'b0}}, mshr.flags[e_flag_sel_ef]};
-      e_src_pcf: alu_opd_b_li = {{(`bp_cce_inst_gpr_width-1){1'b0}}, mshr.flags[e_flag_sel_pcf]};
-      e_src_ucf: alu_opd_b_li = {{(`bp_cce_inst_gpr_width-1){1'b0}}, mshr.flags[e_flag_sel_ucf]};
-      e_src_cf: alu_opd_b_li = {{(`bp_cce_inst_gpr_width-1){1'b0}}, mshr.flags[e_flag_sel_cf]};
-      e_src_const_0: alu_opd_b_li = '0;
-      e_src_const_1: alu_opd_b_li = {{(`bp_cce_inst_gpr_width-1){1'b0}}, 1'b1};
-      e_src_imm: alu_opd_b_li = decoded_inst_lo.imm;
-      e_src_req_lce: alu_opd_b_li = {{(`bp_cce_inst_gpr_width-lg_num_lce_lp){1'b0}}, mshr.lce_id};
-      e_src_ack_type: alu_opd_b_li = {gpr_ack_0, ack_type_r_lo};
-      e_src_sharers_hit_r0: alu_opd_b_li = {{(`bp_cce_inst_gpr_width-1){1'b0}}, sharers_hits_r0};
-      e_src_cce_id: alu_opd_b_li = {{(`bp_cce_inst_gpr_width-lg_num_cce_lp){1'b0}}, cce_id_i};
-      e_src_lce_req_ready: alu_opd_b_li = {{(`bp_cce_inst_gpr_width-1){1'b0}}, lce_req_v_i};
-      e_src_mem_resp_ready: alu_opd_b_li = {{(`bp_cce_inst_gpr_width-1){1'b0}}, mem_resp_v_i};
-      e_src_mem_data_resp_ready: alu_opd_b_li = {gpr_width_minus1_0, mem_data_resp_v_i};
-      e_src_pending_ready: alu_opd_b_li = '0; // TODO: v2
-      e_src_lce_resp_ready: alu_opd_b_li = {{(`bp_cce_inst_gpr_width-1){1'b0}}, lce_resp_v_i};
-      e_src_lce_data_resp_ready: alu_opd_b_li = {gpr_width_minus1_0, lce_data_resp_v_i};
-      default: alu_opd_b_li = '0;
-=======
       e_src_r0: src_b = gpr_r_lo[e_gpr_r0];
       e_src_r1: src_b = gpr_r_lo[e_gpr_r1];
       e_src_r2: src_b = gpr_r_lo[e_gpr_r2];
@@ -1107,7 +758,6 @@
       e_src_lce_resp_ready: src_b[0] = lce_resp_v_i;
       e_src_lce_data_resp_ready: src_b[0] = lce_data_resp_v_i;
       default: src_b = '0;
->>>>>>> 70924c42
     endcase
   end
 
