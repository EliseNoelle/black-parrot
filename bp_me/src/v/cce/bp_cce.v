/**
 *
 * Name:
 *   bp_cce.v
 *
 * Description:
 *
 */

module bp_cce
  import bp_common_pkg::*;
  import bp_common_aviary_pkg::*;
  import bp_cce_pkg::*;
  import bp_common_cfg_link_pkg::*;
  import bp_me_pkg::*;
  #(parameter bp_params_e bp_params_p = e_bp_inv_cfg
    `declare_bp_proc_params(bp_params_p)

    // Derived parameters
    , localparam block_size_in_bytes_lp    = (cce_block_width_p/8)
    , localparam lg_num_lce_lp             = `BSG_SAFE_CLOG2(num_lce_p)
    , localparam lg_num_cce_lp             = `BSG_SAFE_CLOG2(num_cce_p)
    , localparam lg_block_size_in_bytes_lp = `BSG_SAFE_CLOG2(block_size_in_bytes_lp)
    , localparam lg_lce_assoc_lp           = `BSG_SAFE_CLOG2(lce_assoc_p)
    , localparam lg_lce_sets_lp            = `BSG_SAFE_CLOG2(lce_sets_p)
    , localparam tag_width_lp              = (paddr_width_p-lg_lce_sets_lp
                                              -lg_block_size_in_bytes_lp)
    , localparam entry_width_lp            = (tag_width_lp+`bp_coh_bits)
    , localparam tag_set_width_lp          = (entry_width_lp*lce_assoc_p)
    , localparam way_group_width_lp        = (tag_set_width_lp*num_lce_p)
    , localparam way_group_offset_high_lp  = (lg_block_size_in_bytes_lp+lg_lce_sets_lp)
    , localparam num_way_groups_lp         = (lce_sets_p/num_cce_p)
    , localparam lg_num_way_groups_lp      = `BSG_SAFE_CLOG2(num_way_groups_lp)
    , localparam inst_ram_addr_width_lp    = `BSG_SAFE_CLOG2(num_cce_instr_ram_els_p)
    , localparam cfg_bus_width_lp         = `bp_cfg_bus_width(vaddr_width_p, num_core_p, num_cce_p, num_lce_p, cce_pc_width_p, cce_instr_width_p)

    // interface widths
    `declare_bp_lce_cce_if_widths(num_cce_p, num_lce_p, paddr_width_p, lce_assoc_p, dword_width_p, cce_block_width_p)
    `declare_bp_me_if_widths(paddr_width_p, cce_block_width_p, num_lce_p, lce_assoc_p)
  )
  (input                                               clk_i
   , input                                             reset_i

   , input [cfg_bus_width_lp-1:0]                     cfg_bus_i
   , output [cce_instr_width_p-1:0]                    cfg_cce_ucode_data_o

   // LCE-CCE Interface
   // inbound: valid->ready (a.k.a., valid->yumi), demanding consumer (connects to FIFO)
   // outbound: ready&valid (connects directly to ME network)
   , input [lce_cce_req_width_lp-1:0]                  lce_req_i
   , input                                             lce_req_v_i
   , output logic                                      lce_req_yumi_o

   , input [lce_cce_resp_width_lp-1:0]                 lce_resp_i
   , input                                             lce_resp_v_i
   , output logic                                      lce_resp_yumi_o

   , output logic [lce_cmd_width_lp-1:0]               lce_cmd_o
   , output logic                                      lce_cmd_v_o
   , input                                             lce_cmd_ready_i

   // CCE-MEM Interface
   // inbound: valid->ready (a.k.a., valid->yumi), demanding consumer (connects to FIFO)
   // outbound: ready&valid (connects to FIFO)
   , input [cce_mem_msg_width_lp-1:0]                  mem_resp_i
   , input                                             mem_resp_v_i
   , output logic                                      mem_resp_yumi_o

   , input [cce_mem_msg_width_lp-1:0]                  mem_cmd_i
   , input                                             mem_cmd_v_i
   , output logic                                      mem_cmd_yumi_o

   , output logic [cce_mem_msg_width_lp-1:0]           mem_cmd_o
   , output logic                                      mem_cmd_v_o
   , input                                             mem_cmd_ready_i

   , output logic [cce_mem_msg_width_lp-1:0]           mem_resp_o
   , output logic                                      mem_resp_v_o
   , input                                             mem_resp_ready_i
  );

  //synopsys translate_off
  initial begin
    assert (lce_sets_p > 1) else $error("Number of LCE sets must be greater than 1");
    assert (num_cce_p >= 1 && `BSG_IS_POW2(num_cce_p))
      else $error("Number of CCE must be power of two");
  end
  //synopsys translate_on

  // Define structure variables for output queues

  `declare_bp_me_if(paddr_width_p, cce_block_width_p, num_lce_p, lce_assoc_p);
  `declare_bp_lce_cce_if(num_cce_p, num_lce_p, paddr_width_p, lce_assoc_p, dword_width_p, cce_block_width_p);

  bp_lce_cce_req_s  lce_req_li;
  bp_lce_cce_resp_s lce_resp_li;
  bp_lce_cmd_s      lce_cmd_lo;

  bp_cce_mem_msg_s  mem_cmd_li, mem_cmd_lo, mem_resp_li, mem_resp_lo;

  // assign output queue ports to structure variables
  assign lce_cmd_o = lce_cmd_lo;
  assign mem_cmd_o = mem_cmd_lo;
  assign mem_resp_o = mem_resp_lo;

  // cast input messages with data
  assign mem_resp_li = mem_resp_i;
  assign mem_cmd_li = mem_cmd_i;
  assign lce_resp_li = lce_resp_i;
  assign lce_req_li = lce_req_i;

  // PC to Decode signals
  logic [`bp_cce_inst_width-1:0] pc_inst_lo;
  logic pc_inst_v_lo;

  // Decode to PC signals
  logic pc_stall_lo;
  logic [inst_ram_addr_width_lp-1:0] pc_branch_target_lo;

  // ALU signals
  logic alu_branch_res_lo;
  logic [`bp_cce_inst_gpr_width-1:0] src_a, src_b, alu_res_lo;

  // Instruction Decode signals
  bp_cce_inst_decoded_s decoded_inst_lo;
  logic decoded_inst_v_lo;

  // Directory signals
  logic sharers_v_lo;
  logic [num_lce_p-1:0] sharers_hits_lo;
  logic [num_lce_p-1:0][lg_lce_assoc_lp-1:0] sharers_ways_lo;
  logic [num_lce_p-1:0][`bp_coh_bits-1:0] sharers_coh_states_lo;
  logic dir_lru_v_lo;
  logic dir_lru_cached_excl_lo;
  logic [tag_width_lp-1:0] dir_lru_tag_lo, dir_tag_lo;
  logic dir_busy_lo;

  logic [lg_num_way_groups_lp-1:0] dir_way_group_li;
  logic [lg_num_lce_lp-1:0] dir_lce_li;
  logic [lg_lce_assoc_lp-1:0] dir_way_li;
  logic [tag_width_lp-1:0] dir_tag_li;
  logic [`bp_coh_bits-1:0] dir_coh_state_li;

  // Pending Bit Signals
  logic pending_lo;
  logic pending_v_lo;
  logic pending_li, pending_from_msg;
  logic pending_w_v_li, pending_w_v_from_msg;
  logic [lg_num_way_groups_lp-1:0] pending_w_way_group_li, pending_r_way_group_li, pending_w_way_group_from_msg;
  assign pending_r_way_group_li = dir_way_group_li;

  // WDP write is valid if instruction pending_w_v is set (WDP op) and decoder is not stalling
  // the instruction (due to mem data resp writing pending bit)
  logic wdp_pending_w_v;
  assign wdp_pending_w_v = decoded_inst_lo.pending_w_v & ~pc_stall_lo;
  assign pending_li = (wdp_pending_w_v) ? decoded_inst_lo.imm[0] : pending_from_msg;
  assign pending_w_v_li = (wdp_pending_w_v) ? decoded_inst_lo.pending_w_v : pending_w_v_from_msg;
  assign pending_w_way_group_li = (wdp_pending_w_v) ? dir_way_group_li : pending_w_way_group_from_msg;

  // GAD signals
  logic gad_v_li;

  logic [lg_lce_assoc_lp-1:0] gad_req_addr_way_lo;
  logic [lg_num_lce_lp-1:0] gad_transfer_lce_lo;
  logic [lg_lce_assoc_lp-1:0] gad_transfer_lce_way_lo;
  logic gad_transfer_flag_lo;
  logic gad_replacement_flag_lo;
  logic gad_upgrade_flag_lo;
  logic gad_invalidate_flag_lo;
  logic gad_cached_flag_lo;
  logic gad_cached_exclusive_flag_lo;
  logic gad_cached_owned_flag_lo;
  logic gad_cached_dirty_flag_lo;

  // Register signals
  `declare_bp_cce_mshr_s(num_lce_p, lce_assoc_p, paddr_width_p);
  bp_cce_mshr_s mshr;

  logic null_wb_flag_li;
  assign null_wb_flag_li = (lce_resp_v_i & (lce_resp_li.msg_type == e_lce_cce_resp_null_wb));

  logic [`bp_cce_inst_num_gpr-1:0][`bp_cce_inst_gpr_width-1:0] gpr_r_lo;
  logic [dword_width_p-1:0] nc_data_r_lo;
<<<<<<< HEAD
  logic [lg_num_lce_lp-1:0] num_lce_r_lo;
  logic [`bp_coh_bits-1:0] coh_state_r_lo;
=======
>>>>>>> af0adf09

  // Message Unit Signals
  logic                                          fence_zero_lo;
  logic                                          pending_w_busy_from_msg;
  logic                                          lce_cmd_busy_from_msg;

  // PC Logic, Instruction RAM
  bp_cce_pc
    #(.bp_params_p(bp_params_p))
    inst_ram
     (.clk_i(clk_i)
      ,.reset_i(reset_i)

      ,.cfg_bus_i(cfg_bus_i)
      ,.cfg_cce_ucode_data_o(cfg_cce_ucode_data_o)

      ,.alu_branch_res_i(alu_branch_res_lo)

      ,.dir_busy_i(dir_busy_lo)

      ,.pc_stall_i(pc_stall_lo)
      ,.pc_branch_target_i(pc_branch_target_lo)

      ,.inst_o(pc_inst_lo)
      ,.inst_v_o(pc_inst_v_lo)
      );

  // Instruction Decode
  bp_cce_inst_decode
    #(.inst_width_p(`bp_cce_inst_width)
      ,.inst_addr_width_p(inst_ram_addr_width_lp)
      )
    inst_decode
     (.clk_i(clk_i)
      ,.reset_i(reset_i)

      ,.inst_i(pc_inst_lo)
      ,.inst_v_i(pc_inst_v_lo)

      ,.pending_w_busy_i(pending_w_busy_from_msg)
      ,.lce_cmd_busy_i(lce_cmd_busy_from_msg)

      ,.lce_req_v_i(lce_req_v_i)
      ,.lce_resp_v_i(lce_resp_v_i)
      ,.lce_resp_type_i(lce_resp_li.msg_type)
      ,.mem_resp_v_i(mem_resp_v_i)
      ,.mem_cmd_v_i(mem_cmd_v_i)
      ,.pending_v_i('0)

      ,.lce_cmd_ready_i(lce_cmd_ready_i)
      ,.mem_cmd_ready_i(mem_cmd_ready_i)
      ,.mem_resp_ready_i(mem_resp_ready_i)

      ,.fence_zero_i(fence_zero_lo)

      ,.decoded_inst_o(decoded_inst_lo)
      ,.decoded_inst_v_o(decoded_inst_v_lo)

      ,.pc_stall_o(pc_stall_lo)
      ,.pc_branch_target_o(pc_branch_target_lo)
      );

  // ALU
  bp_cce_alu
    #(.width_p(`bp_cce_inst_gpr_width)
      )
    alu
     (.v_i(decoded_inst_lo.alu_v)
      ,.br_v_i(decoded_inst_lo.branch_v)
      ,.opd_a_i(src_a)
      ,.opd_b_i(src_b)
      ,.alu_op_i(decoded_inst_lo.minor_op_u.alu_minor_op)
      ,.br_op_i(decoded_inst_lo.minor_op_u.branch_minor_op)
      ,.res_o(alu_res_lo)
      ,.branch_res_o(alu_branch_res_lo)
      );

  // Pending Bits
  bp_cce_pending
    #(.num_way_groups_p(num_way_groups_lp)
     )
    pending_bits
     (.clk_i(clk_i)
      ,.reset_i(reset_i)
      ,.w_v_i(pending_w_v_li)
      ,.w_way_group_i(pending_w_way_group_li)
      ,.pending_i(pending_li)
      ,.r_v_i(decoded_inst_lo.pending_r_v)
      ,.r_way_group_i(pending_r_way_group_li)
      ,.pending_o(pending_lo)
      ,.pending_v_o(pending_v_lo)
      );

  // Directory
  bp_cce_dir
    #(.num_way_groups_p(num_way_groups_lp)
      ,.num_lce_p(num_lce_p)
      ,.num_cce_p(num_cce_p)
      ,.lce_assoc_p(lce_assoc_p)
      ,.tag_width_p(tag_width_lp)
      )
    directory
     (.clk_i(clk_i)
      ,.reset_i(reset_i)

      ,.way_group_i(dir_way_group_li)
      ,.lce_i(dir_lce_li)
      ,.way_i(dir_way_li)
      ,.lru_way_i(mshr.lru_way_id)

      ,.r_cmd_i(decoded_inst_lo.minor_op_u.dir_minor_op)
      ,.r_v_i(decoded_inst_lo.dir_r_v)

      ,.tag_i(dir_tag_li)
      ,.coh_state_i(dir_coh_state_li)

      ,.w_cmd_i(decoded_inst_lo.minor_op_u.dir_minor_op)
      ,.w_v_i(decoded_inst_lo.dir_w_v)
      ,.w_clr_wg_i('0)

      ,.sharers_v_o(sharers_v_lo)
      ,.sharers_hits_o(sharers_hits_lo)
      ,.sharers_ways_o(sharers_ways_lo)
      ,.sharers_coh_states_o(sharers_coh_states_lo)

      ,.lru_v_o(dir_lru_v_lo)
      ,.lru_cached_excl_o(dir_lru_cached_excl_lo)
      ,.lru_tag_o(dir_lru_tag_lo)

      ,.busy_o(dir_busy_lo)

      ,.tag_o(dir_tag_lo)

      );

  // GAD logic - auxiliary directory information logic
  bp_cce_gad
    #(.num_lce_p(num_lce_p)
      ,.lce_assoc_p(lce_assoc_p)
      )
    gad
     (.clk_i(clk_i)
      ,.reset_i(reset_i)
      ,.gad_v_i(decoded_inst_lo.gad_v)

      ,.sharers_v_i(sharers_v_lo)
      ,.sharers_hits_i(sharers_hits_lo)
      ,.sharers_ways_i(sharers_ways_lo)
      ,.sharers_coh_states_i(sharers_coh_states_lo)

      ,.req_lce_i(mshr.lce_id)
      ,.req_type_flag_i(mshr.flags[e_flag_sel_rqf])
      ,.lru_dirty_flag_i(mshr.flags[e_flag_sel_ldf])
      ,.lru_cached_excl_flag_i(mshr.flags[e_flag_sel_lef])

      ,.req_addr_way_o(gad_req_addr_way_lo)

      ,.transfer_flag_o(gad_transfer_flag_lo)
      ,.transfer_lce_o(gad_transfer_lce_lo)
      ,.transfer_way_o(gad_transfer_lce_way_lo)
      ,.replacement_flag_o(gad_replacement_flag_lo)
      ,.upgrade_flag_o(gad_upgrade_flag_lo)
      ,.invalidate_flag_o(gad_invalidate_flag_lo)
      ,.cached_flag_o(gad_cached_flag_lo)
      ,.cached_exclusive_flag_o(gad_cached_exclusive_flag_lo)
      ,.cached_owned_flag_o(gad_cached_owned_flag_lo)
      ,.cached_dirty_flag_o(gad_cached_dirty_flag_lo)
      );

  // Registers
  bp_cce_reg
    #(.bp_params_p(bp_params_p))
    registers
     (.clk_i(clk_i)
      ,.reset_i(reset_i)
      ,.decoded_inst_i(decoded_inst_lo)
      ,.lce_req_i(lce_req_li)
      ,.null_wb_flag_i(null_wb_flag_li)
      ,.lce_resp_type_i(lce_resp_li.msg_type)
      ,.mem_resp_type_i(mem_resp_li.msg_type.cce_mem_cmd)
      ,.mem_cmd_i(mem_cmd_li)
      ,.alu_res_i(alu_res_lo)
      ,.mov_src_i(src_a)

      ,.pending_o_i(pending_lo)
      ,.pending_v_o_i(pending_v_lo)
      ,.dir_lru_v_i(dir_lru_v_lo)
      ,.dir_lru_cached_excl_i(dir_lru_cached_excl_lo)
      ,.dir_lru_tag_i(dir_lru_tag_lo)
      ,.dir_tag_i(dir_tag_lo)

      ,.gad_req_addr_way_i(gad_req_addr_way_lo)
      ,.gad_transfer_lce_i(gad_transfer_lce_lo)
      ,.gad_transfer_lce_way_i(gad_transfer_lce_way_lo)
      ,.gad_transfer_flag_i(gad_transfer_flag_lo)
      ,.gad_replacement_flag_i(gad_replacement_flag_lo)
      ,.gad_upgrade_flag_i(gad_upgrade_flag_lo)
      ,.gad_invalidate_flag_i(gad_invalidate_flag_lo)
      ,.gad_cached_flag_i(gad_cached_flag_lo)
      ,.gad_cached_exclusive_flag_i(gad_cached_exclusive_flag_lo)
      ,.gad_cached_owned_flag_i(gad_cached_owned_flag_lo)
      ,.gad_cached_dirty_flag_i(gad_cached_dirty_flag_lo)

      ,.cfg_bus_i(cfg_bus_i)

      // register state outputs
      ,.mshr_o(mshr)
      ,.gpr_o(gpr_r_lo)
      ,.nc_data_o(nc_data_r_lo)
<<<<<<< HEAD
      ,.num_lce_o(num_lce_r_lo)
      ,.coh_state_o(coh_state_r_lo)
=======
>>>>>>> af0adf09
      );

  // Message unit
  bp_cce_msg
    #(.bp_params_p(bp_params_p)
      )
    bp_cce_msg
     (.clk_i(clk_i)
      ,.reset_i(reset_i)

      ,.cfg_bus_i(cfg_bus_i)

      // To CCE
      ,.lce_req_i(lce_req_li)
      ,.lce_req_v_i(lce_req_v_i)
      ,.lce_req_yumi_o(lce_req_yumi_o)

      ,.lce_resp_i(lce_resp_li)
      ,.lce_resp_v_i(lce_resp_v_i)
      ,.lce_resp_yumi_o(lce_resp_yumi_o)

      // From CCE
      ,.lce_cmd_o(lce_cmd_lo)
      ,.lce_cmd_v_o(lce_cmd_v_o)
      ,.lce_cmd_ready_i(lce_cmd_ready_i)

      // To CCE
      ,.mem_resp_i(mem_resp_i)
      ,.mem_resp_v_i(mem_resp_v_i)
      ,.mem_resp_yumi_o(mem_resp_yumi_o)
      ,.mem_cmd_i(mem_cmd_i)
      ,.mem_cmd_v_i(mem_cmd_v_i)
      ,.mem_cmd_yumi_o(mem_cmd_yumi_o)

      // From CCE
      ,.mem_cmd_o(mem_cmd_lo)
      ,.mem_cmd_v_o(mem_cmd_v_o)
      ,.mem_cmd_ready_i(mem_cmd_ready_i)
      ,.mem_resp_o(mem_resp_lo)
      ,.mem_resp_v_o(mem_resp_v_o)
      ,.mem_resp_ready_i(mem_resp_ready_i)

      ,.mshr_i(mshr)
      ,.decoded_inst_i(decoded_inst_lo)

      ,.pending_w_v_o(pending_w_v_from_msg)
      ,.pending_w_way_group_o(pending_w_way_group_from_msg)
      ,.pending_o(pending_from_msg)

      ,.pending_w_busy_o(pending_w_busy_from_msg)
      ,.lce_cmd_busy_o(lce_cmd_busy_from_msg)

      ,.gpr_i(gpr_r_lo)
      ,.sharers_ways_i(sharers_ways_lo)
      ,.nc_data_i(nc_data_r_lo)

      ,.fence_zero_o(fence_zero_lo)
      );


  // TODO: move source select into module

  // Combinational logic to select input source for various blocks

  // Directory source selects
  always_comb
  begin
    case (decoded_inst_lo.dir_way_group_sel)
      e_dir_wg_sel_r0: begin
        dir_way_group_li = gpr_r_lo[e_gpr_r0][lg_num_way_groups_lp-1:0];
      end
      e_dir_wg_sel_r1: begin
        dir_way_group_li = gpr_r_lo[e_gpr_r1][lg_num_way_groups_lp-1:0];
      end
      e_dir_wg_sel_r2: begin
        dir_way_group_li = gpr_r_lo[e_gpr_r2][lg_num_way_groups_lp-1:0];
      end
      e_dir_wg_sel_r3: begin
        dir_way_group_li = gpr_r_lo[e_gpr_r3][lg_num_way_groups_lp-1:0];
      end
      e_dir_wg_sel_r4: begin
        dir_way_group_li = gpr_r_lo[e_gpr_r4][lg_num_way_groups_lp-1:0];
      end
      e_dir_wg_sel_r5: begin
        dir_way_group_li = gpr_r_lo[e_gpr_r5][lg_num_way_groups_lp-1:0];
      end
      e_dir_wg_sel_r6: begin
        dir_way_group_li = gpr_r_lo[e_gpr_r6][lg_num_way_groups_lp-1:0];
      end
      e_dir_wg_sel_r7: begin
        dir_way_group_li = gpr_r_lo[e_gpr_r7][lg_num_way_groups_lp-1:0];
      end
      e_dir_wg_sel_req_addr: begin
        dir_way_group_li = mshr.paddr[way_group_offset_high_lp-1 -: lg_num_way_groups_lp];
      end
      e_dir_wg_sel_lru_way_addr: begin
        dir_way_group_li = mshr.lru_paddr[way_group_offset_high_lp-1 -: lg_num_way_groups_lp];
      end
      default: begin
        dir_way_group_li = '0;
      end
    endcase
    case (decoded_inst_lo.dir_lce_sel)
      e_dir_lce_sel_r0: dir_lce_li = gpr_r_lo[e_gpr_r0][lg_num_lce_lp-1:0];
      e_dir_lce_sel_r1: dir_lce_li = gpr_r_lo[e_gpr_r1][lg_num_lce_lp-1:0];
      e_dir_lce_sel_r2: dir_lce_li = gpr_r_lo[e_gpr_r2][lg_num_lce_lp-1:0];
      e_dir_lce_sel_r3: dir_lce_li = gpr_r_lo[e_gpr_r3][lg_num_lce_lp-1:0];
      e_dir_lce_sel_r4: dir_lce_li = gpr_r_lo[e_gpr_r4][lg_num_lce_lp-1:0];
      e_dir_lce_sel_r5: dir_lce_li = gpr_r_lo[e_gpr_r5][lg_num_lce_lp-1:0];
      e_dir_lce_sel_r6: dir_lce_li = gpr_r_lo[e_gpr_r6][lg_num_lce_lp-1:0];
      e_dir_lce_sel_r7: dir_lce_li = gpr_r_lo[e_gpr_r7][lg_num_lce_lp-1:0];
      e_dir_lce_sel_req_lce: dir_lce_li = mshr.lce_id;
      e_dir_lce_sel_transfer_lce: dir_lce_li = mshr.tr_lce_id;
      default: dir_lce_li = '0;
    endcase
    case (decoded_inst_lo.dir_way_sel)
      e_dir_way_sel_r0: dir_way_li = gpr_r_lo[e_gpr_r0][lg_lce_assoc_lp-1:0];
      e_dir_way_sel_r1: dir_way_li = gpr_r_lo[e_gpr_r1][lg_lce_assoc_lp-1:0];
      e_dir_way_sel_r2: dir_way_li = gpr_r_lo[e_gpr_r2][lg_lce_assoc_lp-1:0];
      e_dir_way_sel_r3: dir_way_li = gpr_r_lo[e_gpr_r3][lg_lce_assoc_lp-1:0];
      e_dir_way_sel_r4: dir_way_li = gpr_r_lo[e_gpr_r4][lg_lce_assoc_lp-1:0];
      e_dir_way_sel_r5: dir_way_li = gpr_r_lo[e_gpr_r5][lg_lce_assoc_lp-1:0];
      e_dir_way_sel_r6: dir_way_li = gpr_r_lo[e_gpr_r6][lg_lce_assoc_lp-1:0];
      e_dir_way_sel_r7: dir_way_li = gpr_r_lo[e_gpr_r7][lg_lce_assoc_lp-1:0];
      e_dir_way_sel_req_addr_way: dir_way_li = mshr.way_id;
      e_dir_way_sel_lru_way_addr_way: dir_way_li = mshr.lru_way_id;
      e_dir_way_sel_sh_way_r0: dir_way_li = sharers_ways_lo[gpr_r_lo[e_gpr_r0][lg_num_lce_lp-1:0]];
      default: dir_way_li = '0;
    endcase
    case (decoded_inst_lo.dir_coh_state_sel)
      e_dir_coh_sel_r0: dir_coh_state_li = gpr_r_lo[e_gpr_r0][`bp_coh_bits-1:0];
      e_dir_coh_sel_r1: dir_coh_state_li = gpr_r_lo[e_gpr_r1][`bp_coh_bits-1:0];
      e_dir_coh_sel_r2: dir_coh_state_li = gpr_r_lo[e_gpr_r2][`bp_coh_bits-1:0];
      e_dir_coh_sel_r3: dir_coh_state_li = gpr_r_lo[e_gpr_r3][`bp_coh_bits-1:0];
      e_dir_coh_sel_r4: dir_coh_state_li = gpr_r_lo[e_gpr_r4][`bp_coh_bits-1:0];
      e_dir_coh_sel_r5: dir_coh_state_li = gpr_r_lo[e_gpr_r5][`bp_coh_bits-1:0];
      e_dir_coh_sel_r6: dir_coh_state_li = gpr_r_lo[e_gpr_r6][`bp_coh_bits-1:0];
      e_dir_coh_sel_r7: dir_coh_state_li = gpr_r_lo[e_gpr_r7][`bp_coh_bits-1:0];
      e_dir_coh_sel_next_coh_st: dir_coh_state_li = mshr.next_coh_state;
      e_dir_coh_sel_inst_imm: dir_coh_state_li = decoded_inst_lo.imm[`bp_coh_bits-1:0];
      default: dir_coh_state_li = '0;
    endcase
    case (decoded_inst_lo.dir_tag_sel)
      e_dir_tag_sel_r0: dir_tag_li = gpr_r_lo[e_gpr_r0][paddr_width_p-1 -: tag_width_lp];
      e_dir_tag_sel_r1: dir_tag_li = gpr_r_lo[e_gpr_r1][paddr_width_p-1 -: tag_width_lp];
      e_dir_tag_sel_r2: dir_tag_li = gpr_r_lo[e_gpr_r2][paddr_width_p-1 -: tag_width_lp];
      e_dir_tag_sel_r3: dir_tag_li = gpr_r_lo[e_gpr_r3][paddr_width_p-1 -: tag_width_lp];
      e_dir_tag_sel_r4: dir_tag_li = gpr_r_lo[e_gpr_r4][paddr_width_p-1 -: tag_width_lp];
      e_dir_tag_sel_r5: dir_tag_li = gpr_r_lo[e_gpr_r5][paddr_width_p-1 -: tag_width_lp];
      e_dir_tag_sel_r6: dir_tag_li = gpr_r_lo[e_gpr_r6][paddr_width_p-1 -: tag_width_lp];
      e_dir_tag_sel_r7: dir_tag_li = gpr_r_lo[e_gpr_r7][paddr_width_p-1 -: tag_width_lp];
      e_dir_tag_sel_req_addr: dir_tag_li = mshr.paddr[paddr_width_p-1 -: tag_width_lp];
      e_dir_tag_sel_lru_way_addr: dir_tag_li = mshr.lru_paddr[paddr_width_p-1 -: tag_width_lp];
      e_dir_tag_sel_const_0: dir_tag_li = '0;
      default: dir_tag_li = '0;
    endcase
  end

  // ALU
  logic sharers_hits_r0;
  assign sharers_hits_r0 = sharers_hits_lo[gpr_r_lo[e_gpr_r0][lg_num_lce_lp-1:0]];
  logic [lg_lce_assoc_lp-1:0] sharers_ways_r0;
  assign sharers_ways_r0 = sharers_ways_lo[gpr_r_lo[e_gpr_r0][lg_num_lce_lp-1:0]];
  logic [`bp_coh_bits-1:0] sharers_coh_states_r0;
  assign sharers_coh_states_r0 = sharers_coh_states_lo[gpr_r_lo[e_gpr_r0][lg_num_lce_lp-1:0]];

  // Branch multiple-flag operands
  // Apply bit-mask from instruction to MSHR flags register
  logic [`bp_cce_inst_num_flags-1:0] bf_opd;
  assign bf_opd = (mshr.flags & decoded_inst_lo.imm[0+:`bp_cce_inst_num_flags]);
  logic bf_and, bf_or;
  // All flags are set (AND) if the flags with mask applied is the same as the mask itself
  assign bf_and = (bf_opd == decoded_inst_lo.imm[0+:`bp_cce_inst_num_flags]);
  // Any flag is set (OR) if at least one bit is set in the masked flags
  assign bf_or = |bf_opd;

  always_comb
  begin

    // ALU operand a select
    src_a = '0;
    case (decoded_inst_lo.src_a_sel)
      e_src_sel_gpr: begin
        case (decoded_inst_lo.src_a.gpr)
          e_src_r0: src_a = gpr_r_lo[e_gpr_r0];
          e_src_r1: src_a = gpr_r_lo[e_gpr_r1];
          e_src_r2: src_a = gpr_r_lo[e_gpr_r2];
          e_src_r3: src_a = gpr_r_lo[e_gpr_r3];
          e_src_r4: src_a = gpr_r_lo[e_gpr_r4];
          e_src_r5: src_a = gpr_r_lo[e_gpr_r5];
          e_src_r6: src_a = gpr_r_lo[e_gpr_r6];
          e_src_r7: src_a = gpr_r_lo[e_gpr_r7];
          e_src_gpr_imm: src_a = decoded_inst_lo.imm;
          default: src_a = '0;
        endcase
      end
      e_src_sel_flag: begin
        case (decoded_inst_lo.src_a.flag)
          e_src_rqf: src_a[0] = mshr.flags[e_flag_sel_rqf];
          e_src_ucf: src_a[0] = mshr.flags[e_flag_sel_ucf];
          e_src_nerf: src_a[0] = mshr.flags[e_flag_sel_nerf];
          e_src_ldf: src_a[0] = mshr.flags[e_flag_sel_ldf];
          e_src_pf: src_a[0] = mshr.flags[e_flag_sel_pf];
          e_src_lef: src_a[0] = mshr.flags[e_flag_sel_lef];
          e_src_cf: src_a[0] = mshr.flags[e_flag_sel_cf];
          e_src_cef: src_a[0] = mshr.flags[e_flag_sel_cef];
          e_src_cof: src_a[0] = mshr.flags[e_flag_sel_cof];
          e_src_cdf: src_a[0] = mshr.flags[e_flag_sel_cdf];
          e_src_tf: src_a[0] = mshr.flags[e_flag_sel_tf];
          e_src_rf: src_a[0] = mshr.flags[e_flag_sel_rf];
          e_src_uf: src_a[0] = mshr.flags[e_flag_sel_uf];
          e_src_if: src_a[0] = mshr.flags[e_flag_sel_if];
          e_src_nwbf: src_a[0] = mshr.flags[e_flag_sel_nwbf];
          e_src_sf: src_a[0] = mshr.flags[e_flag_sel_sf];
          e_src_flag_and: src_a[0] = bf_and;
          e_src_flag_nand: src_a[0] = ~bf_and;
          e_src_flag_or: src_a[0] = bf_or;
          e_src_flag_nor: src_a[0] = ~bf_or;
          e_src_flag_imm: src_a = decoded_inst_lo.imm;
          default: src_a = '0;
        endcase
      end
      e_src_sel_special: begin
        case (decoded_inst_lo.src_a.special)
          e_src_sharers_hit_r0: src_a[0] = sharers_hits_r0;
          e_src_sharers_way_r0: src_a[0+:lg_lce_assoc_lp] = sharers_ways_r0;
          e_src_sharers_state_r0: src_a[0+:`bp_coh_bits] = sharers_coh_states_r0;
          e_src_req_lce: src_a[0+:lg_num_lce_lp] = mshr.lce_id;
          e_src_next_coh_state: src_a[0+:`bp_coh_bits] = mshr.next_coh_state;
          e_src_coh_state: src_a[0+:`bp_coh_bits] = coh_state_r_lo;
          e_src_num_lce: src_a[0+:lg_num_lce_lp+1] = num_lce_p[0+:lg_num_lce_lp+1];
          e_src_req_addr: src_a[0+:paddr_width_p] = mshr.paddr;
          e_src_num_cce: src_a[0+:lg_num_cce_lp+1] = num_cce_p[0+:lg_num_cce_lp+1];
          e_src_lce_assoc: src_a[0+:lg_lce_assoc_lp+1] = lce_assoc_p[0+:lg_lce_assoc_lp+1];
          e_src_num_wg: src_a[0+:lg_num_way_groups_lp+1] = num_way_groups_lp[0+:lg_num_way_groups_lp+1];
          e_src_lce_req_v: src_a[0] = lce_req_v_i;
          e_src_mem_resp_v: src_a[0] = mem_resp_v_i;
          e_src_pending_v: src_a = '0; // TODO: v2
          e_src_lce_resp_v: src_a[0] = lce_resp_v_i;
          e_src_mem_cmd_v: src_a[0] = mem_cmd_v_i;
          e_src_lce_resp_type: src_a[0+:$bits(bp_lce_cce_resp_type_e)] = lce_resp_li.msg_type;
          e_src_special_0: src_a[0] = 1'b0;
          e_src_special_1: src_a[0] = 1'b1;
          e_src_cce_id: src_a[0+:lg_num_cce_lp] = cce_id_i;
          e_src_special_imm: src_a = decoded_inst_lo.imm;
          default: src_a = '0;
        endcase
      end
      default: src_a = '0;
    endcase // src_a


    // ALU operand b select
    src_b = '0;
    case (decoded_inst_lo.src_b_sel)
      e_src_sel_gpr: begin
        case (decoded_inst_lo.src_b.gpr)
          e_src_r0: src_b = gpr_r_lo[e_gpr_r0];
          e_src_r1: src_b = gpr_r_lo[e_gpr_r1];
          e_src_r2: src_b = gpr_r_lo[e_gpr_r2];
          e_src_r3: src_b = gpr_r_lo[e_gpr_r3];
          e_src_r4: src_b = gpr_r_lo[e_gpr_r4];
          e_src_r5: src_b = gpr_r_lo[e_gpr_r5];
          e_src_r6: src_b = gpr_r_lo[e_gpr_r6];
          e_src_r7: src_b = gpr_r_lo[e_gpr_r7];
          e_src_gpr_imm: src_b = decoded_inst_lo.imm;
          default: src_b = '0;
        endcase
      end
      e_src_sel_flag: begin
        case (decoded_inst_lo.src_b.flag)
          e_src_rqf: src_b[0] = mshr.flags[e_flag_sel_rqf];
          e_src_ucf: src_b[0] = mshr.flags[e_flag_sel_ucf];
          e_src_nerf: src_b[0] = mshr.flags[e_flag_sel_nerf];
          e_src_ldf: src_b[0] = mshr.flags[e_flag_sel_ldf];
          e_src_pf: src_b[0] = mshr.flags[e_flag_sel_pf];
          e_src_lef: src_b[0] = mshr.flags[e_flag_sel_lef];
          e_src_cf: src_b[0] = mshr.flags[e_flag_sel_cf];
          e_src_cef: src_b[0] = mshr.flags[e_flag_sel_cef];
          e_src_cof: src_b[0] = mshr.flags[e_flag_sel_cof];
          e_src_cdf: src_b[0] = mshr.flags[e_flag_sel_cdf];
          e_src_tf: src_b[0] = mshr.flags[e_flag_sel_tf];
          e_src_rf: src_b[0] = mshr.flags[e_flag_sel_rf];
          e_src_uf: src_b[0] = mshr.flags[e_flag_sel_uf];
          e_src_if: src_b[0] = mshr.flags[e_flag_sel_if];
          e_src_nwbf: src_b[0] = mshr.flags[e_flag_sel_nwbf];
          e_src_sf: src_b[0] = mshr.flags[e_flag_sel_sf];
          e_src_flag_and: src_b[0] = bf_and;
          e_src_flag_nand: src_b[0] = ~bf_and;
          e_src_flag_or: src_b[0] = bf_or;
          e_src_flag_nor: src_b[0] = ~bf_or;
          e_src_flag_imm: src_b = decoded_inst_lo.imm;
          default: src_b = '0;
        endcase
      end
      e_src_sel_special: begin
        case (decoded_inst_lo.src_b.special)
          e_src_sharers_hit_r0: src_b[0] = sharers_hits_r0;
          e_src_sharers_way_r0: src_b[0+:lg_lce_assoc_lp] = sharers_ways_r0;
          e_src_sharers_state_r0: src_b[0+:`bp_coh_bits] = sharers_coh_states_r0;
          e_src_req_lce: src_b[0+:lg_num_lce_lp] = mshr.lce_id;
          e_src_next_coh_state: src_b[0+:`bp_coh_bits] = mshr.next_coh_state;
          e_src_coh_state: src_b[0+:`bp_coh_bits] = coh_state_r_lo;
          e_src_num_lce: src_b[0+:lg_num_lce_lp+1] = num_lce_p[0+:lg_num_lce_lp+1];
          e_src_req_addr: src_b[0+:paddr_width_p] = mshr.paddr;
          e_src_num_cce: src_b[0+:lg_num_cce_lp+1] = num_cce_p[0+:lg_num_cce_lp+1];
          e_src_lce_assoc: src_b[0+:lg_lce_assoc_lp+1] = lce_assoc_p[0+:lg_lce_assoc_lp+1];
          e_src_num_wg: src_b[0+:lg_num_way_groups_lp+1] = num_way_groups_lp[0+:lg_num_way_groups_lp+1];
          e_src_lce_req_v: src_b[0] = lce_req_v_i;
          e_src_mem_resp_v: src_b[0] = mem_resp_v_i;
          e_src_pending_v: src_b = '0; // TODO: v2
          e_src_lce_resp_v: src_b[0] = lce_resp_v_i;
          e_src_mem_cmd_v: src_b[0] = mem_cmd_v_i;
          e_src_lce_resp_type: src_b[0+:$bits(bp_lce_cce_resp_type_e)] = lce_resp_li.msg_type;
          e_src_special_0: src_b[0] = 1'b0;
          e_src_special_1: src_b[0] = 1'b1;
          e_src_cce_id: src_b[0+:lg_num_cce_lp] = cce_id_i;
          e_src_special_imm: src_b = decoded_inst_lo.imm;
          default: src_b = '0;
        endcase
      end
      default: src_b = '0;
    endcase // src_b

  end

endmodule<|MERGE_RESOLUTION|>--- conflicted
+++ resolved
@@ -181,11 +181,7 @@
 
   logic [`bp_cce_inst_num_gpr-1:0][`bp_cce_inst_gpr_width-1:0] gpr_r_lo;
   logic [dword_width_p-1:0] nc_data_r_lo;
-<<<<<<< HEAD
-  logic [lg_num_lce_lp-1:0] num_lce_r_lo;
   logic [`bp_coh_bits-1:0] coh_state_r_lo;
-=======
->>>>>>> af0adf09
 
   // Message Unit Signals
   logic                                          fence_zero_lo;
@@ -395,11 +391,7 @@
       ,.mshr_o(mshr)
       ,.gpr_o(gpr_r_lo)
       ,.nc_data_o(nc_data_r_lo)
-<<<<<<< HEAD
-      ,.num_lce_o(num_lce_r_lo)
       ,.coh_state_o(coh_state_r_lo)
-=======
->>>>>>> af0adf09
       );
 
   // Message unit
