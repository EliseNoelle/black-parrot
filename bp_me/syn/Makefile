--- conflicted
+++ resolved
@@ -1,90 +1,3 @@
-<<<<<<< HEAD
-## Top level source directory should include 
-# bp_top, bp_fe, bp_be, bp_me, bp_common, bsg_ip_cores, verilator, systemc
-TOP            = $(abspath $(CURDIR)/../..)
-BP_TOP_PATH	   = $(TOP)/bp_top
-BP_FE_PATH	   = $(TOP)/bp_fe
-BP_BE_PATH	   = $(TOP)/bp_be
-BP_ME_PATH 	   = $(TOP)/bp_me
-BP_COMMON_PATH = $(TOP)/bp_common
-
-# Needed for other dc check_syn
-BP_TOP_DIR	     = $(TOP)/bp_top
-BP_FE_DIR	       = $(TOP)/bp_fe
-BP_BE_DIR	       = $(TOP)/bp_be
-BP_ME_DIR 	     = $(TOP)/bp_me
-BP_COMMON_DIR    = $(TOP)/bp_common
-BSG_IP_CORES_DIR = $(TOP)/bsg_ip_cores
-SYN_PATH         = $(BP_ME_DIR)/syn
-TB_PATH          = $(BP_ME_DIR)/test/tb
-
-BSG_CADENV_DIR    = $(TOP)/bsg_cadenv
-BSG_IP_PATH	   = $(TOP)/bsg_ip_cores
-VERILATOR_PATH = $(TOP)/verilator
-SYSTEMC_PATH   = $(TOP)/systemc
-
-BP_ME_SRC_PATH	= $(BP_ME_PATH)/src/v
-BP_ME_INC_PATH  = $(BP_ME_PATH)/src/include/v
-BP_ME_TB_PATH		= $(BP_ME_PATH)/test
-BP_ME_SYN_PATH	= $(BP_ME_PATH)/syn
-CCE_ROM_PATH = $(BP_ME_SRC_PATH)/roms
-CCE_SRC_PATH = $(BP_ME_SRC_PATH)/cce
-NETWORK_PATH = $(BP_ME_SRC_PATH)/network
-
-# All synthesizable sources 
-# Nonsynth and test sources are added in tool-specific files
-HDL_SOURCE = \
-	$(BP_COMMON_PATH)/src/include/bp_common_pkg.vh \
-	$(BP_ME_INC_PATH)/bp_cce_pkg.v \
-	$(BP_ME_INC_PATH)/bp_me_network_pkg.v \
-	$(BSG_IP_PATH)/bsg_misc/bsg_defines.v \
-	$(BSG_IP_PATH)/bsg_noc/bsg_noc_pkg.v \
-	$(BSG_IP_PATH)/bsg_noc/bsg_mesh_router_buffered.v \
-	$(BSG_IP_PATH)/bsg_noc/bsg_mesh_router.v \
-	$(BSG_IP_PATH)/bsg_misc/bsg_decode.v \
-	$(BSG_IP_PATH)/bsg_misc/bsg_encode_one_hot.v \
-	$(BSG_IP_PATH)/bsg_misc/bsg_defines.v \
-	$(BSG_IP_PATH)/bsg_misc/bsg_round_robin_arb.v \
-	$(BSG_IP_PATH)/bsg_misc/bsg_mux_one_hot.v \
-	$(BSG_IP_PATH)/bsg_mem/bsg_mem_1rw_sync_mask_write_bit.v \
-	$(BSG_IP_PATH)/bsg_mem/bsg_mem_1rw_sync_mask_write_bit_synth.v \
-	$(BSG_IP_PATH)/bsg_mem/bsg_mem_1rw_sync.v \
-	$(BSG_IP_PATH)/bsg_mem/bsg_mem_1rw_sync_synth.v \
-	$(BSG_IP_PATH)/bsg_mem/bsg_mem_1r1w.v \
-	$(BSG_IP_PATH)/bsg_mem/bsg_mem_1r1w_synth.v \
-	$(BSG_IP_PATH)/bsg_dataflow/bsg_two_fifo.v \
-	$(abspath $(wildcard $(CCE_SRC_PATH)/*.v)) \
-	$(abspath $(wildcard $(NETWORK_PATH)/*.v)) \
-	$(BP_ME_SRC_PATH)/bp_me_top.v \
-	$(CCE_ROM_PATH)/bp_me_mem_rom_0.v
-
-#	$(BP_ME_TB_COMMON_PATH)/bp_mem.v \
-
-# Tests that all BP repos are present
-test_env:
-		[ -d $(BP_TOP_PATH)    ] && [ -d $(BP_FE_PATH)      ] && \
-		[ -d $(BP_BE_PATH)     ] && [ -d $(BP_ME_PATH)      ] && \
-		[ -d $(BP_COMMON_PATH)    ] && [ -d $(BSG_IP_PATH)     ] && \
-		[ -d $(BSG_CADENV_DIR)	   ] && [ -d $(VERILATOR_PATH)  ] && \
-		[ -d $(SYSTEMC_PATH)   ] && 							 \
-		echo "BP environment correctly set up!"
-
-clean:
-	rm -rf $(BP_ME_SYN_PATH)/obj_dir
-	rm -rf csrc
-	rm -rf ucli.key
-	rm -rf inter.vpd
-	rm -rf DVEfiles
-	rm -rf *vpd
-	rm -rf *simv
-	rm -rf *simv.daidir
-
-include	$(BP_ME_SYN_PATH)/Makefile.verilator
-
-include $(BP_ME_SYN_PATH)/Makefile.vcs
-
-include $(BP_ME_SYN_PATH)/Makefile.dc
-=======
 ## Set common environment variables
 TOP ?= $(shell git rev-parse --show-toplevel)
 
@@ -130,4 +43,3 @@
 	| tee -i $(REPORT_PATH)/vcs/bp_me_random_stress_test.rpt
 	@grep "mBPC" $(LOG_PATH)/vcs/bp_me_random_stress_test.log \
 	|| echo "FAILED" >> $(REPORT_DIR)/bp_me_random_stress_test.err
->>>>>>> dbe4def6
