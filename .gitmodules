--- conflicted
+++ resolved
@@ -33,12 +33,7 @@
   shallow = true
 
 [submodule "external/verilator"]
-<<<<<<< HEAD
-	path = external/verilator
-	url = http://git.veripool.org/git/verilator
-=======
   path = external/verilator
   url = http://git.veripool.org/git/verilator
   branch = master
   ignore = dirty
->>>>>>> dbe4def6
