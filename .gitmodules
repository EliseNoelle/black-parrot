--- conflicted
+++ resolved
@@ -13,9 +13,5 @@
 [submodule "external/axe"]
 	path = external/axe
   url = https://github.com/CTSRD-CHERI/axe.git
-<<<<<<< HEAD
-  branch = add
-=======
   branch = master
->>>>>>> 9da6555b
   ignore = dirty