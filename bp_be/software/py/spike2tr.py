--- conflicted
+++ resolved
@@ -42,10 +42,6 @@
 
 
 name = str(sys.argv[1])
-<<<<<<< HEAD
-#recv_els = int(sys.argv[2])
-=======
->>>>>>> 9da6555b
 infile = open(name + ".spike", "r")
 outfile = open(name + ".tr", "w")
 
