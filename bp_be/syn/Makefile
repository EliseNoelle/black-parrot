<<<<<<< HEAD
## Setup CAD tools
ifneq (,$(findstring xor,$(shell hostname)))
  include $(BSG_CADENV_DIR)/cadenv.mk
else
  $(info Not on xor...VCS and DC not supported)
endif
=======
# Set common environment variables
TOP ?= $(shell git rev-parse --show-toplevel)

include $(TOP)/Makefile.common
>>>>>>> dbe4def6

SYN_PATH    := $(BP_BE_DIR)/syn
TB_PATH     := $(BP_BE_DIR)/test/tb
LOG_PATH    := $(BP_BE_DIR)/syn/logs
REPORT_PATH := $(BP_BE_DIR)/syn/reports

<<<<<<< HEAD
include $(SYN_PATH)/Makefile.vcs
include $(SYN_PATH)/Makefile.dc
include $(SYN_PATH)/Makefile.verilator

=======
# Default ROM to example
DESIGN_NAME ?= bp_be_top
TB          ?= bp_be_trace_demo

.EXPORT_ALL_VARIABLES:

include $(BP_COMMON_DIR)/syn/Makefile.common
include $(BP_COMMON_DIR)/syn/Makefile.dc
include $(BP_COMMON_DIR)/syn/Makefile.regress
include $(BP_COMMON_DIR)/syn/Makefile.verilator
include $(BP_COMMON_DIR)/syn/Makefile.vcs

DCACHE_AXE_TEST_DIR = $(BP_BE_DIR)/test/tb/bp_be_dcache/dcache_axe_test

regress: regress.be
regress.be: regress.v check_design.syn
	$(MAKE) lint.v || true
	$(MAKE) lint.sc || true
	for lce in 2 4 8 16; do \
		echo "Running $$lce LCE AXE TEST"; \
		$(MAKE) -C $(DCACHE_AXE_TEST_DIR) NUM_LCE_P=$$lce NUM_INSTR_P=2500 \
		| tee $(LOG_PATH)/vcs/dcache_axe_test_$$lce.sim.log; \
		$(MAKE) -C $(DCACHE_AXE_TEST_DIR) axe \
		| tee $(LOG_PATH)/vcs/dcache_axe_test_$$lce.axe.log; \
		grep "OK" $(LOG_PATH)/vcs/dcache_axe_test_$$lce.axe.log \
		&& echo "$$lce test: OK" >> $(REPORT_PATH)/vcs/dcache_axe_test.rpt \
		|| echo "$$lce test: FAIL" >> $(REPORT_PATH)/vcs/dcache_axe_test.rpt; \
		grep "FAIL" $(REPORT_PATH)/vcs/dcache_axe_test.rpt | tee -a $(REPORT_PATH)/vcs/dcache_axe_test.err; \
	done
>>>>>>> dbe4def6
<|MERGE_RESOLUTION|>--- conflicted
+++ resolved
@@ -1,28 +1,13 @@
-<<<<<<< HEAD
-## Setup CAD tools
-ifneq (,$(findstring xor,$(shell hostname)))
-  include $(BSG_CADENV_DIR)/cadenv.mk
-else
-  $(info Not on xor...VCS and DC not supported)
-endif
-=======
 # Set common environment variables
 TOP ?= $(shell git rev-parse --show-toplevel)
 
 include $(TOP)/Makefile.common
->>>>>>> dbe4def6
 
 SYN_PATH    := $(BP_BE_DIR)/syn
 TB_PATH     := $(BP_BE_DIR)/test/tb
 LOG_PATH    := $(BP_BE_DIR)/syn/logs
 REPORT_PATH := $(BP_BE_DIR)/syn/reports
 
-<<<<<<< HEAD
-include $(SYN_PATH)/Makefile.vcs
-include $(SYN_PATH)/Makefile.dc
-include $(SYN_PATH)/Makefile.verilator
-
-=======
 # Default ROM to example
 DESIGN_NAME ?= bp_be_top
 TB          ?= bp_be_trace_demo
@@ -52,4 +37,3 @@
 		|| echo "$$lce test: FAIL" >> $(REPORT_PATH)/vcs/dcache_axe_test.rpt; \
 		grep "FAIL" $(REPORT_PATH)/vcs/dcache_axe_test.rpt | tee -a $(REPORT_PATH)/vcs/dcache_axe_test.err; \
 	done
->>>>>>> dbe4def6
