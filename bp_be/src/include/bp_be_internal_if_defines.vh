/**
 *
 * bp_be_internal_if_defines.vh
 *
 */

`ifndef BP_BE_INTERNAL_IF_DEFINES_VH
`define BP_BE_INTERNAL_IF_DEFINES_VH

/*
 * Clients need only use this macro to declare all parameterized structs for FE<->BE interface.
 */
`define declare_bp_be_internal_if_structs(vaddr_width_mp, paddr_width_mp, asid_width_mp, branch_metadata_fwd_width_mp) \
                                                                                                   \
  typedef struct packed                                                                            \
  {                                                                                                \
    logic [vaddr_width_mp-1:0]               pc;                                                   \
    logic                                    fe_exception_not_instr;                               \
    bp_fe_exception_code_e                   fe_exception_code;                                    \
    logic [branch_metadata_fwd_width_mp-1:0] branch_metadata_fwd;                                  \
    rv64_instr_s                             instr;                                                \
    logic                                    mem_v;                                                \
    logic                                    fence_v;                                              \
    logic                                    irs1_v;                                               \
    logic                                    irs2_v;                                               \
    logic                                    frs1_v;                                               \
    logic                                    frs2_v;                                               \
    logic [rv64_reg_data_width_gp-1:0]       imm;                                                  \
   } bp_be_issue_pkt_s;                                                                            \
                                                                                                   \
  typedef struct packed                                                                            \
  {                                                                                                \
    logic                                    v;                                                    \
    logic                                    poison;                                               \
    logic [vaddr_width_mp-1:0]               pc;                                                   \
    rv64_instr_s                             instr;                                                \
    bp_be_decode_s                           decode;                                               \
                                                                                                   \
    logic [rv64_reg_data_width_gp-1:0]       rs1;                                                  \
    logic [rv64_reg_data_width_gp-1:0]       rs2;                                                  \
    logic [rv64_reg_data_width_gp-1:0]       imm;                                                  \
   } bp_be_dispatch_pkt_s;                                                                         \
                                                                                                   \
  typedef struct packed                                                                            \
  {                                                                                                \
    logic [vaddr_width_mp-1:0]         pc;                                                         \
    rv64_instr_s                       instr;                                                      \
                                                                                                   \
    logic                              v;                                                          \
    logic                              queue_v;                                                    \
    logic                              instr_v;                                                    \
    logic                              pipe_int_v;                                                 \
    logic                              pipe_mul_v;                                                 \
    logic                              pipe_mem_v;                                                 \
    logic                              pipe_fp_v;                                                  \
                                                                                                   \
    logic                              mem_v;                                                      \
    logic                              csr_v;                                                      \
    logic                              serial_v;                                                   \
                                                                                                   \
    logic                              irf_w_v;                                                    \
    logic                              frf_w_v;                                                    \
  }  bp_be_pipe_stage_reg_s;                                                                       \
                                                                                                   \
  typedef struct packed                                                                            \
  {                                                                                                \
    logic                              v;                                                          \
    logic                              int_iwb_v;                                                  \
    logic                              mul_iwb_v;                                                  \
    logic                              mem_iwb_v;                                                  \
    logic                              mem_fwb_v;                                                  \
    logic                              fp_fwb_v;                                                   \
    logic                              serial_v;                                                   \
    logic                              mem_v;                                                      \
                                                                                                   \
    logic [rv64_reg_addr_width_gp-1:0] rd_addr;                                                    \
   } bp_be_dep_status_s;                                                                           \
                                                                                                   \
  typedef struct packed                                                                            \
  {                                                                                                \
    logic                                    isd_v;                                                \
    logic [vaddr_width_mp-1:0]               isd_pc;                                               \
    logic [branch_metadata_fwd_width_mp-1:0] isd_branch_metadata_fwd;                              \
    logic                                    isd_debug_v;                                          \
    logic                                    isd_irq_v;                                            \
    logic                                    isd_fence_v;                                          \
    logic                                    isd_mem_v;                                            \
    logic                                    isd_irs1_v;                                           \
    logic                                    isd_frs1_v;                                           \
    logic [rv64_reg_addr_width_gp-1:0]       isd_rs1_addr;                                         \
    logic                                    isd_irs2_v;                                           \
    logic                                    isd_frs2_v;                                           \
    logic [rv64_reg_addr_width_gp-1:0]       isd_rs2_addr;                                         \
  }  bp_be_isd_status_s;                                                                           \
                                                                                                   \
  typedef struct packed                                                                            \
  {                                                                                                \
    logic                                    ex1_v;                                                \
    logic                                    ex1_instr_v;                                          \
    logic [vaddr_width_p-1:0]                ex1_npc;                                              \
    logic                                    ex1_br_or_jmp;                                        \
                                                                                                   \
    /*                                                                                             \
     * 5 is the number of stages in the pipeline.                                                  \
     * In fact, we don't need all of this dependency information, since some of the stages are     \
     *    post-commit. However, for now we're passing all of it.                                   \
     */                                                                                            \
    bp_be_dep_status_s[4:0]                 dep_status;                                            \
  }  bp_be_calc_status_s;                                                                          \
                                                                                                   \
  typedef struct packed                                                                            \
  {                                                                                                \
    logic                        v;                                                                \
    logic                        queue_v;                                                          \
    logic                        instret;                                                          \
    logic                        cache_miss;                                                       \
    logic                        tlb_miss;                                                         \
    logic [vaddr_width_p-1:0]    pc;                                                               \
    logic [vaddr_width_p-1:0]    npc;                                                              \
    logic [instr_width_p-1:0]    instr;                                                            \
  }  bp_be_commit_pkt_s;                                                                           \
                                                                                                   \
  /* TODO: make opcode */                                                                          \
  typedef struct packed                                                                            \
  {                                                                                                \
    logic [dword_width_p-1:0]       cause;                                                         \
    logic [vaddr_width_p-1:0]       epc;                                                           \
    logic [vaddr_width_p-1:0]       tvec;                                                          \
    logic [rv64_priv_width_gp-1:0]  priv_n;                                                        \
    logic                           translation_en_n;                                              \
    logic                           exception;                                                     \
    logic                           _interrupt;                                                    \
    logic                           eret;                                                          \
    logic                           fencei;                                                        \
    logic                           sfence;                                                        \
  }  bp_be_trap_pkt_s;                                                                             \
                                                                                                   \
  typedef struct packed                                                                            \
  {                                                                                                \
    logic                        rd_w_v;                                                           \
    logic [reg_addr_width_p-1:0] rd_addr;                                                          \
    logic [dword_width_p-1:0]    rd_data;                                                          \
  }  bp_be_wb_pkt_s;

/* Declare width macros so that clients can use structs in ports before struct declaration
 * Each of these macros needs to be kept in sync with the struct definition. The computation
 *   comes from literally counting bits in the struct definition, which is ugly, error-prone,
 *   and an unfortunate, necessary consequence of parameterized structs.
 */
`define bp_be_issue_pkt_width(vaddr_width_mp, branch_metadata_fwd_width_mp) \
  (vaddr_width_mp                                                                                  \
   + 1                                                                                             \
   + $bits(bp_fe_exception_code_e)                                                                 \
   + branch_metadata_fwd_width_mp                                                                  \
   + rv64_instr_width_gp                                                                           \
   + 6                                                                                             \
   + rv64_reg_data_width_gp                                                                        \
   )                                                                                               

`define bp_be_dispatch_pkt_width(vaddr_width_mp) \
  (2                                                                                               \
   + vaddr_width_mp                                                                                \
   + rv64_instr_width_gp                                                                           \
   + 3 * rv64_reg_data_width_gp                                                                    \
   + `bp_be_decode_width                                                                           \
   )                                                                                               

`define bp_be_pipe_stage_reg_width(vaddr_width_mp) \
   (vaddr_width_mp                                                                                 \
   + rv64_instr_width_gp                                                                           \
   + 12                                                                                            \
   )

`define bp_be_isd_status_width(vaddr_width_mp, branch_metadata_fwd_width_mp) \
  (1 + vaddr_width_mp + branch_metadata_fwd_width_mp + 6 + rv64_reg_addr_width_gp +  2 + rv64_reg_addr_width_gp)

`define bp_be_dep_status_width \
  (8 + rv64_reg_addr_width_gp)

`define bp_be_calc_status_width(vaddr_width_mp) \
  (2                                                                                               \
   + vaddr_width_p                                                                                 \
   + 1                                                                                             \
   + 5 * `bp_be_dep_status_width                                                                   \
   )                                                                                               

`define bp_be_commit_pkt_width(vaddr_width_mp) \
  (5                                                                                               \
   + 2 * vaddr_width_mp                                                                            \
   + instr_width_p                                                                                 \
   )
 
`define bp_be_trap_pkt_width(vaddr_width_mp) \
<<<<<<< HEAD
  (2 * vaddr_width_mp + rv64_priv_width_gp + dword_width_p + 4)
=======
  (2 * vaddr_width_mp + rv64_priv_width_gp + 6)
>>>>>>> 7478eaba

`define bp_be_wb_pkt_width(vaddr_width_mp) \
  (1                                                                                               \
   + reg_addr_width_p                                                                              \
   + dword_width_p                                                                                 \
   )



`endif
<|MERGE_RESOLUTION|>--- conflicted
+++ resolved
@@ -191,11 +191,7 @@
    )
  
 `define bp_be_trap_pkt_width(vaddr_width_mp) \
-<<<<<<< HEAD
-  (2 * vaddr_width_mp + rv64_priv_width_gp + dword_width_p + 4)
-=======
-  (2 * vaddr_width_mp + rv64_priv_width_gp + 6)
->>>>>>> 7478eaba
+  (2 * vaddr_width_mp + rv64_priv_width_gp + dword_width_p + 6)
 
 `define bp_be_wb_pkt_width(vaddr_width_mp) \
   (1                                                                                               \
