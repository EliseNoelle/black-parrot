/**
 *
 * bp_be_internal_if_defines.vh
 *
 */

`ifndef BP_BE_INTERNAL_IF_DEFINES_VH
`define BP_BE_INTERNAL_IF_DEFINES_VH

/*
 * Clients need only use this macro to declare all parameterized structs for FE<->BE interface.
 */
`define declare_bp_be_internal_if_structs(vaddr_width_mp, paddr_width_mp, asid_width_mp, branch_metadata_fwd_width_mp) \
                                                                                                   \
  typedef struct packed                                                                            \
  {                                                                                                \
    logic [bp_be_itag_width_gp-1:0]          itag;                                                 \
    logic [rv64_eaddr_width_gp-1:0]          pc;                                                   \
    logic                                    fe_exception_not_instr;                               \
    bp_fe_exception_code_e                   fe_exception_code;                                    \
    logic [branch_metadata_fwd_width_mp-1:0] branch_metadata_fwd;                                  \
   } bp_be_instr_metadata_s;                                                                       \
                                                                                                   \
  typedef struct packed                                                                            \
  {                                                                                                \
    bp_be_instr_metadata_s            instr_metadata;                                              \
    logic[rv64_instr_width_gp-1:0]    instr;                                                       \
    logic                             irs1_v;                                                      \
    logic                             irs2_v;                                                      \
    logic                             frs1_v;                                                      \
    logic                             frs2_v;                                                      \
    logic[rv64_reg_addr_width_gp-1:0] rs1_addr;                                                    \
    logic[rv64_reg_addr_width_gp-1:0] rs2_addr;                                                    \
    logic[rv64_reg_data_width_gp-1:0] imm;                                                         \
   } bp_be_issue_pkt_s;                                                                            \
                                                                                                   \
  typedef struct packed                                                                            \
  {                                                                                                \
    logic[rv64_reg_data_width_gp-1:0] rs1;                                                         \
    logic[rv64_reg_data_width_gp-1:0] rs2;                                                         \
    logic[rv64_reg_data_width_gp-1:0] imm;                                                         \
   } bp_be_instr_operands_s;                                                                       \
                                                                                                   \
  typedef struct packed                                                                            \
  {                                                                                                \
    bp_be_instr_metadata_s         instr_metadata;                                                 \
    logic[rv64_instr_width_gp-1:0] instr;                                                          \
    bp_be_instr_operands_s         instr_operands;                                                 \
    bp_be_decode_s                 decode;                                                         \
   } bp_be_pipe_stage_reg_s;                                                                       \
                                                                                                   \
  typedef struct packed                                                                            \
  {                                                                                                \
    logic                             int_iwb_v;                                                   \
    logic                             mul_iwb_v;                                                   \
    logic                             mem_iwb_v;                                                   \
    logic                             mem_fwb_v;                                                   \
    logic                             fp_fwb_v;                                                    \
                                                                                                   \
    logic[rv64_reg_addr_width_gp-1:0] rd_addr;                                                     \
   } bp_be_dep_status_s;                                                                           \
                                                                                                   \
  typedef struct packed                                                                            \
  {                                                                                                \
    logic                                   isd_v;                                                 \
    logic[rv64_eaddr_width_gp-1:0]          isd_pc;                                                \
    logic                                   isd_irs1_v;                                            \
    logic                                   isd_frs1_v;                                            \
    logic[rv64_reg_addr_width_gp-1:0]       isd_rs1_addr;                                          \
    logic                                   isd_irs2_v;                                            \
    logic                                   isd_frs2_v;                                            \
    logic[rv64_reg_addr_width_gp-1:0]       isd_rs2_addr;                                          \
                                                                                                   \
    logic                                   int1_v;                                                \
    logic[rv64_eaddr_width_gp-1:0]          int1_br_tgt;                                           \
    logic[branch_metadata_fwd_width_mp-1:0] int1_branch_metadata_fwd;                              \
    logic                                   int1_br_or_jmp;                                        \
    logic                                   int1_btaken;                                           \
                                                                                                   \
    logic                                   ex1_v;                                                 \
                                                                                                   \
    // 5 is the number of stages in the pipeline                                                   \
    // In fact, we don't need all of this dependency information, since some of the stages are     \
    //    post-commit. However, for now we're passing all of it.                                   \
    bp_be_dep_status_s[4:0]                 dep_status;                                            \
                                                                                                   \
    logic                                   mem3_v;                                                \
    logic[rv64_eaddr_width_gp-1:0]          mem3_pc;                                               \
    logic                                   mem3_cache_miss_v;                                     \
    logic                                   mem3_exception_v;                                      \
    logic                                   mem3_ret_v;                                            \
                                                                                                   \
<<<<<<< HEAD
    logic                                   instr_ckpt_v;                                          \
   } bp_be_calc_status_s;                                                                          \
=======
    logic                                   instr_cmt_v;                                           \
  }  bp_be_calc_status_s;                                                                          \
>>>>>>> 569ab3e8
                                                                                                   \
  typedef struct packed                                                                            \
  {                                                                                                \
    logic[rv64_reg_data_width_gp-1:0] result;                                                      \
    logic[rv64_eaddr_width_gp-1:0]    br_tgt;                                                      \
<<<<<<< HEAD
   } bp_be_calc_result_s;                                                                          \
=======
  }  bp_be_calc_result_s;                                                                          
>>>>>>> 569ab3e8

/* Declare width macros so that clients can use structs in ports before struct declaration
 * Each of these macros needs to be kept in sync with the struct definition. The computation
 *   comes from literally counting bits in the struct definition, which is ugly, error-prone,
 *   and an unfortunate, necessary consequence of parameterized structs.
 */
`define bp_be_instr_metadata_width(branch_metadata_fwd_width_mp)                                   \
  (bp_be_itag_width_gp                                                                             \
   + rv64_eaddr_width_gp                                                                           \
   + 1                                                                                             \
   + $bits(bp_fe_exception_code_e)                                                                 \
   + branch_metadata_fwd_width_mp                                                                  \
   )                                                                                               

`define bp_be_issue_pkt_width(branch_metadata_fwd_width_mp)                                        \
  (`bp_be_instr_metadata_width(branch_metadata_fwd_width_mp)                                       \
   + rv64_instr_width_gp                                                                           \
   + 4                                                                                             \
   + 2 * rv64_reg_addr_width_gp                                                                    \
   + rv64_reg_data_width_gp                                                                        \
   )                                                                                               

`define bp_be_instr_operands_width                                                                 \
  (3 * rv64_reg_data_width_gp)                                                                     

`define bp_be_pipe_stage_reg_width(branch_metadata_fwd_width_mp)                                   \
  (`bp_be_instr_metadata_width(branch_metadata_fwd_width_mp)                                       \
   + rv64_instr_width_gp                                                                           \
   + `bp_be_instr_operands_width                                                                   \
   + `bp_be_decode_width                                                                           \
   )                                                                                               

`define bp_be_dep_status_width                                                                     \
  (5 + rv64_reg_addr_width_gp)                                                                     

`define bp_be_calc_status_width(branch_metadata_fwd_width_mp)                                      \
  (1                                                                                               \
   + rv64_eaddr_width_gp                                                                           \
   + 2                                                                                             \
   + rv64_reg_addr_width_gp                                                                        \
   + 2                                                                                             \
   + rv64_reg_addr_width_gp+1                                                                      \
   + rv64_eaddr_width_gp+branch_metadata_fwd_width_mp                                              \
   + 3                                                                                             \
   + 5 * `bp_be_dep_status_width                                                                   \
   + 1                                                                                             \
   + rv64_eaddr_width_gp                                                                           \
   + 4                                                                                             \
   )                                                                                               

`define bp_be_calc_result_width(branch_metadata_fwd_width_mp)                                      \
  (2 * rv64_reg_data_width_gp)                                                                     

`endif
<|MERGE_RESOLUTION|>--- conflicted
+++ resolved
@@ -90,23 +90,14 @@
     logic                                   mem3_exception_v;                                      \
     logic                                   mem3_ret_v;                                            \
                                                                                                    \
-<<<<<<< HEAD
-    logic                                   instr_ckpt_v;                                          \
-   } bp_be_calc_status_s;                                                                          \
-=======
     logic                                   instr_cmt_v;                                           \
   }  bp_be_calc_status_s;                                                                          \
->>>>>>> 569ab3e8
                                                                                                    \
   typedef struct packed                                                                            \
   {                                                                                                \
     logic[rv64_reg_data_width_gp-1:0] result;                                                      \
     logic[rv64_eaddr_width_gp-1:0]    br_tgt;                                                      \
-<<<<<<< HEAD
-   } bp_be_calc_result_s;                                                                          \
-=======
   }  bp_be_calc_result_s;                                                                          
->>>>>>> 569ab3e8
 
 /* Declare width macros so that clients can use structs in ports before struct declaration
  * Each of these macros needs to be kept in sync with the struct definition. The computation
