module bp_be_csr
  import bp_common_pkg::*;
  import bp_common_aviary_pkg::*;
  import bp_be_rv64_pkg::*;
  import bp_be_pkg::*;
  #(parameter bp_cfg_e cfg_p = e_bp_inv_cfg
    `declare_bp_proc_params(cfg_p)

    , localparam fu_op_width_lp = `bp_be_fu_op_width
    , localparam csr_cmd_width_lp = `bp_be_csr_cmd_width
    , localparam ecode_dec_width_lp = `bp_be_ecode_dec_width

    , localparam satp_width_lp  = `bp_satp_width

    , localparam hartid_width_lp = `BSG_SAFE_CLOG2(num_core_p)
    )
   (input                            clk_i
    , input                          reset_i

    // CSR instruction interface
    , input [csr_cmd_width_lp-1:0]   csr_cmd_i
    , input                          csr_cmd_v_i
    , output                         csr_cmd_ready_o

    , output [dword_width_p-1:0]     data_o
    , output                         v_o
    , output logic                   illegal_instr_o

    // Misc interface
    , input [hartid_width_lp-1:0]    hartid_i
    , input                          instret_i

    , input                          exception_v_i
    , input [vaddr_width_p-1:0]      exception_pc_i
    , input [vaddr_width_p-1:0]      exception_vaddr_i
    , input [instr_width_p-1:0]      exception_instr_i
    , input [ecode_dec_width_lp-1:0] exception_ecode_dec_i

    , input                          timer_int_i
    , input                          software_int_i
    , input                          external_int_i
    , input [vaddr_width_p-1:0]      interrupt_pc_i

    , output [rv64_priv_width_gp-1:0]   priv_mode_o
    , output logic                      trap_v_o
    , output logic                      ret_v_o
    , output logic [vaddr_width_p-1:0]  epc_o
    , output logic [vaddr_width_p-1:0]  tvec_o
    , output [satp_width_lp-1:0]        satp_o
    , output                            translation_en_o
    , output logic                      tlb_fence_o
    );

// Declare parameterizable structs
`declare_bp_be_mmu_structs(vaddr_width_p, ppn_width_p, lce_sets_p, cce_block_width_p/8)

// Casting input and output ports
bp_be_csr_cmd_s csr_cmd;
bp_be_ecode_dec_s exception_ecode_dec_cast_i;

assign csr_cmd = csr_cmd_i;
assign exception_ecode_dec_cast_i = exception_ecode_dec_i;

// The muxed and demuxed CSR outputs
logic [dword_width_p-1:0] csr_data_li, csr_data_lo;

rv64_mstatus_s sstatus_wmask_li, sstatus_rmask_li;
rv64_mie_s sie_wmask_li, sie_rmask_li;
rv64_mip_s sip_wmask_li, sip_rmask_li;;

logic [1:0] priv_mode_n, priv_mode_r;

assign priv_mode_o = priv_mode_r;

wire is_m_mode = (priv_mode_r == `PRIV_MODE_M);
wire is_s_mode = (priv_mode_r == `PRIV_MODE_S);
wire is_u_mode = (priv_mode_r == `PRIV_MODE_U);

wire mti_v = mstatus_r.mie & mie_r.mtie & mip_r.mtip;
wire msi_v = mstatus_r.mie & mie_r.msie & mip_r.msip;
wire mei_v = mstatus_r.mie & mie_r.meie & mip_r.meip;

wire sti_v = mstatus_r.sie & mie_r.stie & mip_r.stip;
wire ssi_v = mstatus_r.sie & mie_r.ssie & mip_r.ssip;
wire sei_v = mstatus_r.sie & mie_r.seie & mip_r.seip;

wire [15:0] exception_icode_dec_li =
  {4'b0

   ,mei_v & ~mideleg_lo.mei
   ,1'b0
   ,sei_v &  mideleg_lo.sei
   ,1'b0

   ,mti_v & ~mideleg_lo.mti
   ,1'b0 // Reserved
   ,sti_v &  mideleg_lo.sei
   ,1'b0

   ,msi_v & ~mideleg_lo.msi
   ,1'b0 // Reserved
   ,ssi_v &  mideleg_lo.ssi
   ,1'b0
   };

logic [3:0] exception_ecode_li;
logic       exception_ecode_v_li;
bsg_priority_encode 
 #(.width_p(ecode_dec_width_lp)
   ,.lo_to_hi_p(1)
   )
 mcause_exception_enc
  (.i(exception_ecode_dec_i)
   ,.addr_o(exception_ecode_li)
   ,.v_o(exception_ecode_v_li)
   );

// TODO: This priority encoder needs to be swizzled, right now it is non-compliant with the spec...
logic [3:0] exception_icode_li;
logic       exception_icode_v_li;
bsg_priority_encode
 #(.width_p(ecode_dec_width_lp)
   ,.lo_to_hi_p(1)
   )
 mcause_interrupt_enc
  (.i(exception_icode_dec_li)
   ,.addr_o(exception_icode_li)
   ,.v_o(exception_icode_v_li)
   );

// Compute input CSR data
always_comb 
  begin
    unique casez (csr_cmd.csr_op)
      e_csrrw : csr_data_li =  csr_cmd.data;
      e_csrrs : csr_data_li =  csr_cmd.data | csr_data_lo;
      e_csrrc : csr_data_li = ~csr_cmd.data & csr_data_lo;

      e_csrrwi: csr_data_li =  csr_cmd.data[4:0];
      e_csrrsi: csr_data_li =  csr_cmd.data[4:0] | csr_data_lo;
      e_csrrci: csr_data_li = ~csr_cmd.data[4:0] & csr_data_lo;
      default : csr_data_li = '0;
    endcase
  end

// sstatus subset of mstatus
// sedeleg hardcoded to 0
// sideleg hardcoded to 0
// sie subset of mie
`declare_csr(stvec)
`declare_csr(scounteren)

`declare_csr(sscratch)
`declare_csr(sepc)
`declare_csr(scause)
`declare_csr(stval)
// sip subset of mip

`declare_csr(satp)

// mvendorid readonly
// marchid readonly
// mimpid readonly
// mhartid readonly

`declare_csr(mstatus)
// misa readonly
`declare_csr(medeleg)
`declare_csr(mideleg)
`declare_csr(mie)
`declare_csr(mtvec)
`declare_csr(mcounteren)

`declare_csr(mscratch)
`declare_csr(mepc)
`declare_csr(mcause)
`declare_csr(mtval)
`declare_csr(mip)

`declare_csr(pmpcfg0)
`declare_csr(pmpaddr0)
`declare_csr(pmpaddr1)
`declare_csr(pmpaddr2)
`declare_csr(pmpaddr3)

`declare_csr(mcycle)
`declare_csr(minstret)
// mhpmcounter not implemented
//   This is non-compliant. We should hardcode to 0 instead of trapping
`declare_csr(mcountinhibit)
// mhpmevent not implemented
//   This is non-compliant. We should hardcode to 0 instead of trapping

bsg_dff_reset
 #(.width_p(2) 
   ,.reset_val_p(`PRIV_MODE_M)
   )
 priv_mode_reg
  (.clk_i(clk_i)
   ,.reset_i(reset_i)

   ,.data_i(priv_mode_n)
   ,.data_o(priv_mode_r)
   );

// CSR data
always_comb
  begin
    priv_mode_n = priv_mode_r;

    stvec_li      = stvec_lo;
    scounteren_li = scounteren_lo;

    sscratch_li = sscratch_lo;
    sepc_li     = sepc_lo;
    scause_li   = scause_lo;
    stval_li    = stval_lo;

    satp_li     = satp_lo;

    mstatus_li    = mstatus_lo;
    medeleg_li    = medeleg_lo;
    mideleg_li    = mideleg_lo;
    mie_li        = mie_lo;
    mtvec_li      = mtvec_lo;
    mcounteren_li = mcounteren_lo;

    mscratch_li = mscratch_lo;
    mepc_li     = mepc_lo;
    mcause_li   = mcause_lo;
    mtval_li    = mtval_lo;
    mip_li      = mip_lo;

    pmpcfg0_li  = pmpcfg0_lo;
    pmpaddr0_li = pmpaddr0_lo;
    pmpaddr1_li = pmpaddr1_lo;
    pmpaddr2_li = pmpaddr2_lo;
    pmpaddr3_li = pmpaddr3_lo;

    mcycle_li        = mcountinhibit_lo.cy ? mcycle_lo + dword_width_p'(1) : mcycle_lo;
    minstret_li      = mcountinhibit_lo.ir ? minstret_lo + dword_width_p'(instret_i) : minstret_lo;
    mcountinhibit_li = mcountinhibit_lo;

    trap_v_o        = '0;
    ret_v_o         = '0;
    illegal_instr_o = '0;
    csr_data_lo     = '0;
    tlb_fence_o     = '0;

    sstatus_wmask_li = '0;
    sstatus_rmask_li = '0;
    sie_wmask_li     = '0;
    sie_rmask_li     = '0;
    sip_wmask_li     = '0;
    sip_rmask_li     = '0;
        
    if (csr_cmd_v_i)
      if (csr_cmd.csr_op == e_sfence_vma)
        begin
          illegal_instr_o = (priv_mode_r < `PRIV_MODE_S);
          tlb_fence_o     = ~illegal_instr_o;
        end
      else if (csr_cmd.csr_op == e_mret)
        begin
          priv_mode_n      = mstatus_lo.mpp;

          mstatus_li.mpp   = `PRIV_MODE_M; // Should be U when U-mode is supported
          mstatus_li.mpie  = 1'b1;
          mstatus_li.mie   = mstatus_lo.mpie;

          illegal_instr_o  = (priv_mode_r < `PRIV_MODE_M);
          ret_v_o          = ~illegal_instr_o;
        end
      else if (csr_cmd.csr_op == e_sret)
        begin
          priv_mode_n      = {1'b0, mstatus_lo.spp};
          
          mstatus_li.spp   = `PRIV_MODE_M; // Should be U when U-mode is supported
          mstatus_li.spie  = 1'b1;
          mstatus_li.sie   = mstatus_lo.spie;

          illegal_instr_o  = (priv_mode_r < `PRIV_MODE_S);
          ret_v_o          = ~illegal_instr_o;
        end
      else if (csr_cmd.csr_op inside {e_ebreak, e_ecall, e_wfi})
        begin
          // NOPs for now. EBREAK and WFI are likely to remain a NOP for a while, whereas
          // ECALL is implemented as part of the exception cause vector
        end
      else 
        begin
          sstatus_wmask_li = '{mpp: 2'b00, spp: 2'b11
                               ,mpie: 1'b0, spie: 1'b1, upie: 1'b1
                               ,mie: 1'b0, sie: 1'b1, uie: 1'b1
                               ,default: '0
                               };
          sstatus_rmask_li = '{mpp: 2'b00, spp: 2'b11
                               ,mpie: 1'b0, spie: 1'b1, upie: 1'b1
                               ,mie: 1'b0, sie: 1'b1, uie: 1'b1
                               ,default: '0
                               };
          sie_wmask_li     = '{meie: mideleg_lo.mei, seie: 1'b1
                               ,mtie: mideleg_lo.mti, stie: 1'b1
                               ,msie: mideleg_lo.msi, ssie: 1'b1
                               ,default: '0
                               };
          sie_rmask_li     = '{meie: mideleg_lo.mei, seie: 1'b1
                               ,mtie: mideleg_lo.mti, stie: 1'b1
                               ,msie: mideleg_lo.msi, ssie: 1'b1
                               ,default: '0
                               };
          sip_wmask_li     = '{meip: 1'b0, seip: 1'b1
                               ,mtip: 1'b0, stip: 1'b1
                               ,msip: 1'b0, ssip: 1'b1
                               ,default: '0
                               };
          sip_rmask_li     = '{meip: mideleg_lo.mei, seip: 1'b1
                               ,mtip: mideleg_lo.mti, stip: 1'b1
                               ,msip: mideleg_lo.msi, ssip: 1'b1
                               ,default: '0};

          unique casez (csr_cmd.csr_addr)
            `declare_csr_case_ro(`PRIV_MODE_U, `CSR_ADDR_CYCLE, cycle, mcycle_r, csr_data_lo)
            // Time must be done by trapping, since we can't stall at this point
            `declare_csr_case_ro(`PRIV_MODE_U, `CSR_ADDR_INSTRET, instret, minstret_r, csr_data_lo)
            `declare_csr_case_rw_mask(`PRIV_MODE_S, `CSR_ADDR_SSTATUS, mstatus, csr_data_li, csr_data_lo, sstatus_wmask_li, sstatus_rmask_li)
            // Read-only because we don't support N-extension
            `declare_csr_case_ro(`PRIV_MODE_S, `CSR_ADDR_SEDELEG, sedeleg, '0, csr_data_lo)
            // Read-only because we don't support N-extension
            `declare_csr_case_ro(`PRIV_MODE_S, `CSR_ADDR_SIDELEG, sideleg, '0, csr_data_lo)
            `declare_csr_case_rw_mask(`PRIV_MODE_S, `CSR_ADDR_SIE, mie, csr_data_li, csr_data_lo, sie_wmask_li, sie_rmask_li)
            `declare_csr_case_rw(`PRIV_MODE_S, `CSR_ADDR_STVEC, stvec, csr_data_li, csr_data_lo)
            `declare_csr_case_rw(`PRIV_MODE_S, `CSR_ADDR_SCOUNTEREN, scounteren, csr_data_li, csr_data_lo)
            `declare_csr_case_rw(`PRIV_MODE_S, `CSR_ADDR_SSCRATCH, sscratch, csr_data_li, csr_data_lo)
            `declare_csr_case_rw(`PRIV_MODE_S, `CSR_ADDR_SEPC, sepc, csr_data_li, csr_data_lo)
            `declare_csr_case_rw(`PRIV_MODE_S, `CSR_ADDR_SCAUSE, scause, csr_data_li, csr_data_lo)
            `declare_csr_case_rw(`PRIV_MODE_S, `CSR_ADDR_STVAL, stval, csr_data_li, csr_data_lo)
            // SIP subset of MIP
            `declare_csr_case_rw_mask(`PRIV_MODE_S, `CSR_ADDR_SIP, mip, csr_data_li, csr_data_lo, sip_wmask_li, sip_rmask_li)
            `declare_csr_case_rw(`PRIV_MODE_S, `CSR_ADDR_SATP, satp, csr_data_li, csr_data_lo)

            `declare_csr_case_ro(`PRIV_MODE_M, `CSR_ADDR_MVENDORID, mvendorid, csr_data_li, csr_data_lo)
            // https://github.com/riscv/riscv-isa-manual/blob/master/marchid.md
            //   Lucky 13 (*v*)
            `declare_csr_case_ro(`PRIV_MODE_M, `CSR_ADDR_MARCHID, marchid, 13, csr_data_lo)
            // 0: Tapeout 0, July 2019
            // 1: Current
            `declare_csr_case_ro(`PRIV_MODE_M, `CSR_ADDR_MIMPID, mimpid, 1, csr_data_lo)
            `declare_csr_case_ro(`PRIV_MODE_M, `CSR_ADDR_MHARTID, mhartid, hartid_i, csr_data_lo)
            `declare_csr_case_rw(`PRIV_MODE_M, `CSR_ADDR_MSTATUS, mstatus, csr_data_li, csr_data_lo)
            // MISA is optionally read-write, but all fields are read-only in BlackParrot
            //   64 bit MXLEN, AISU extensions
            `declare_csr_case_ro(`PRIV_MODE_M, `CSR_ADDR_MISA, misa, {2'b10, 36'b0, 26'h140101}, csr_data_lo)
            `declare_csr_case_rw(`PRIV_MODE_M, `CSR_ADDR_MEDELEG, medeleg, csr_data_li, csr_data_lo)
            `declare_csr_case_rw(`PRIV_MODE_M, `CSR_ADDR_MIDELEG, mideleg, csr_data_li, csr_data_lo)
            `declare_csr_case_rw(`PRIV_MODE_M, `CSR_ADDR_MIE, mie, csr_data_li, csr_data_lo)
            `declare_csr_case_rw(`PRIV_MODE_M, `CSR_ADDR_MTVEC, mtvec, csr_data_li, csr_data_lo)
            `declare_csr_case_rw(`PRIV_MODE_M, `CSR_ADDR_MCOUNTEREN, mcounteren, csr_data_li, csr_data_lo)
            `declare_csr_case_rw(`PRIV_MODE_M, `CSR_ADDR_MIP, mip, csr_data_li, csr_data_lo)
            `declare_csr_case_rw(`PRIV_MODE_M, `CSR_ADDR_MSCRATCH, mscratch, csr_data_li, csr_data_lo)
            `declare_csr_case_rw(`PRIV_MODE_M, `CSR_ADDR_MEPC, mepc, csr_data_li, csr_data_lo)
            `declare_csr_case_rw(`PRIV_MODE_M, `CSR_ADDR_MCAUSE, mcause, csr_data_li, csr_data_lo)
            `declare_csr_case_rw(`PRIV_MODE_M, `CSR_ADDR_MTVAL, mtval, csr_data_li, csr_data_lo)
            `declare_csr_case_rw(`PRIV_MODE_M, `CSR_ADDR_PMPCFG0, pmpcfg0, csr_data_li, csr_data_lo)
            `declare_csr_case_rw(`PRIV_MODE_M, `CSR_ADDR_PMPADDR0, pmpaddr0, csr_data_li, csr_data_lo)
            `declare_csr_case_rw(`PRIV_MODE_M, `CSR_ADDR_PMPADDR1, pmpaddr1, csr_data_li, csr_data_lo)
            `declare_csr_case_rw(`PRIV_MODE_M, `CSR_ADDR_PMPADDR2, pmpaddr2, csr_data_li, csr_data_lo)
            `declare_csr_case_rw(`PRIV_MODE_M, `CSR_ADDR_PMPADDR3, pmpaddr3, csr_data_li, csr_data_lo)
            `declare_csr_case_rw(`PRIV_MODE_M, `CSR_ADDR_MCYCLE, mcycle, csr_data_li, csr_data_lo)
            `declare_csr_case_rw(`PRIV_MODE_M, `CSR_ADDR_MINSTRET, minstret, csr_data_li, csr_data_lo)
            `declare_csr_case_rw(`PRIV_MODE_M, `CSR_ADDR_MCOUNTINHIBIT, mcountinhibit, csr_data_li, csr_data_lo)
            default: illegal_instr_o = 1'b1;
          endcase
        end

    // Check for access violations
    if (is_s_mode & (csr_cmd.csr_addr == `CSR_ADDR_CYCLE) & ~mcounteren_lo.cy)
      illegal_instr_o = 1'b1;
    if (is_u_mode & (csr_cmd.csr_addr == `CSR_ADDR_CYCLE) & ~scounteren_lo.cy)
      illegal_instr_o = 1'b1;
    if (is_s_mode & (csr_cmd.csr_addr == `CSR_ADDR_INSTRET) & ~mcounteren_lo.ir)
      illegal_instr_o = 1'b1;
    if (is_u_mode & (csr_cmd.csr_addr == `CSR_ADDR_INSTRET) & ~scounteren_lo.ir)
      illegal_instr_o = 1'b1;

    if (timer_int_i)
        mip_li.mtip = 1'b1;

    if (software_int_i)
        mip_li.msip = 1'b1;

    if (external_int_i)
        mip_li.meip = 1'b1;

    if (exception_v_i & exception_ecode_v_li) 
      if (medeleg_lo[exception_ecode_li] & ~is_m_mode)
        begin
          priv_mode_n          = `PRIV_MODE_S;

          mstatus_li.spp       = priv_mode_r;
          mstatus_li.spie      = mstatus_lo.sie;
          mstatus_li.sie       = 1'b0;

<<<<<<< HEAD
          sepc_li              = exception_pc_i;
          stval_li             = exception_ecode_dec_cast_i.illegal_instr ? exception_instr_i : exception_vaddr_i;
=======
          sepc_n              = paddr_width_p'($signed(exception_pc_i));
          stval_n             = exception_ecode_dec_cast_i.illegal_instr 
                                ? exception_instr_i 
                                : paddr_width_p'($signed(exception_vaddr_i));
>>>>>>> 01dbd24b

          scause_li._interrupt = 1'b0;
          scause_li.ecode      = exception_ecode_li;

          trap_v_o            = 1'b1;
        end
      else
        begin
          priv_mode_n          = `PRIV_MODE_M;

          mstatus_li.mpp       = priv_mode_r;
          mstatus_li.mpie      = mstatus_lo.mie;
          mstatus_li.mie       = 1'b0;

<<<<<<< HEAD
          mepc_li              = exception_pc_i;
          mtval_li             = exception_ecode_dec_cast_i.illegal_instr ? exception_instr_i : exception_vaddr_i;
=======
          mepc_n              = paddr_width_p'($signed(exception_pc_i));
          mtval_n             = exception_ecode_dec_cast_i.illegal_instr 
                                ? exception_instr_i 
                                : paddr_width_p'($signed(exception_vaddr_i));
>>>>>>> 01dbd24b

          mcause_li._interrupt = 1'b0;
          mcause_li.ecode      = exception_ecode_li;

          trap_v_o            = 1'b1;
        end

    if (exception_icode_v_li)
      if (mideleg_lo[exception_icode_li] & ~is_m_mode)
        begin
          priv_mode_n          = `PRIV_MODE_S;

          mstatus_li.spp       = priv_mode_r;
          mstatus_li.spie      = mstatus_lo.sie;
          mstatus_li.sie       = 1'b0;

<<<<<<< HEAD
          sepc_li              = (exception_v_i & exception_ecode_v_li) ? exception_pc_i : 64'(interrupt_pc_i);
          stval_li             = '0;
          scause_li._interrupt = 1'b1;
          scause_li.ecode      = exception_icode_li;
=======
          sepc_n              = (exception_v_i & exception_ecode_v_li) 
                                ? paddr_width_p'($signed(exception_pc_i))
                                : paddr_width_p'($signed(interrupt_pc_i));
          stval_n             = '0;
          scause_n._interrupt = 1'b1;
          scause_n.ecode      = exception_icode_li;
>>>>>>> 01dbd24b

          trap_v_o            = 1'b1;
        end
      else
        begin
          priv_mode_n          = `PRIV_MODE_M;

          mstatus_li.mpp       = priv_mode_r;
          mstatus_li.mpie      = mstatus_lo.mie;
          mstatus_li.mie       = 1'b0;

<<<<<<< HEAD
          mepc_li              = (exception_v_i & exception_ecode_v_li) ? exception_pc_i : interrupt_pc_i;
          mtval_li             = '0;
          mcause_li._interrupt = 1'b1;
          mcause_li.ecode      = exception_icode_li;
=======
          mepc_n              = (exception_v_i & exception_ecode_v_li) 
                                ? paddr_width_p'($signed(exception_pc_i))
                                : paddr_width_p'($signed(interrupt_pc_i));
          mtval_n             = '0;
          mcause_n._interrupt = 1'b1;
          mcause_n.ecode      = exception_icode_li;
>>>>>>> 01dbd24b

          trap_v_o            = 1'b1;
        end
  end

// CSR slow paths
assign epc_o           = (csr_cmd.csr_op == e_sret) ? sepc_r : mepc_r;
assign tvec_o          = (priv_mode_n == `PRIV_MODE_S) ? stvec_r : mtvec_r;
assign satp_o          = satp_r;
// We only support SV39 so the mode can either be 0(off) or 1(SV39)
assign translation_en_o = ((priv_mode_r < `PRIV_MODE_M) & (satp_r.mode == 1'b1))
                          | (mstatus_lo.mprv & (mstatus_lo.mpp < `PRIV_MODE_M) & (satp_r.mode == 1'b1));

assign csr_cmd_ready_o = 1'b1;
assign data_o          = dword_width_p'(csr_data_lo);
assign v_o             = csr_cmd_v_i;

endmodule: bp_be_csr
<|MERGE_RESOLUTION|>--- conflicted
+++ resolved
@@ -401,15 +401,10 @@
           mstatus_li.spie      = mstatus_lo.sie;
           mstatus_li.sie       = 1'b0;
 
-<<<<<<< HEAD
-          sepc_li              = exception_pc_i;
-          stval_li             = exception_ecode_dec_cast_i.illegal_instr ? exception_instr_i : exception_vaddr_i;
-=======
-          sepc_n              = paddr_width_p'($signed(exception_pc_i));
-          stval_n             = exception_ecode_dec_cast_i.illegal_instr 
+          sepc_li              = paddr_width_p'($signed(exception_pc_i));
+          stval_li             = exception_ecode_dec_cast_i.illegal_instr 
                                 ? exception_instr_i 
                                 : paddr_width_p'($signed(exception_vaddr_i));
->>>>>>> 01dbd24b
 
           scause_li._interrupt = 1'b0;
           scause_li.ecode      = exception_ecode_li;
@@ -424,20 +419,15 @@
           mstatus_li.mpie      = mstatus_lo.mie;
           mstatus_li.mie       = 1'b0;
 
-<<<<<<< HEAD
-          mepc_li              = exception_pc_i;
-          mtval_li             = exception_ecode_dec_cast_i.illegal_instr ? exception_instr_i : exception_vaddr_i;
-=======
-          mepc_n              = paddr_width_p'($signed(exception_pc_i));
-          mtval_n             = exception_ecode_dec_cast_i.illegal_instr 
+          mepc_li              = paddr_width_p'($signed(exception_pc_i));
+          mtval_li             = exception_ecode_dec_cast_i.illegal_instr 
                                 ? exception_instr_i 
                                 : paddr_width_p'($signed(exception_vaddr_i));
->>>>>>> 01dbd24b
 
           mcause_li._interrupt = 1'b0;
           mcause_li.ecode      = exception_ecode_li;
 
-          trap_v_o            = 1'b1;
+          trap_v_o             = 1'b1;
         end
 
     if (exception_icode_v_li)
@@ -449,21 +439,14 @@
           mstatus_li.spie      = mstatus_lo.sie;
           mstatus_li.sie       = 1'b0;
 
-<<<<<<< HEAD
-          sepc_li              = (exception_v_i & exception_ecode_v_li) ? exception_pc_i : 64'(interrupt_pc_i);
+          sepc_li              = (exception_v_i & exception_ecode_v_li) 
+                                ? paddr_width_p'($signed(exception_pc_i))
+                                : paddr_width_p'($signed(interrupt_pc_i));
           stval_li             = '0;
           scause_li._interrupt = 1'b1;
           scause_li.ecode      = exception_icode_li;
-=======
-          sepc_n              = (exception_v_i & exception_ecode_v_li) 
-                                ? paddr_width_p'($signed(exception_pc_i))
-                                : paddr_width_p'($signed(interrupt_pc_i));
-          stval_n             = '0;
-          scause_n._interrupt = 1'b1;
-          scause_n.ecode      = exception_icode_li;
->>>>>>> 01dbd24b
-
-          trap_v_o            = 1'b1;
+
+          trap_v_o             = 1'b1;
         end
       else
         begin
@@ -473,19 +456,12 @@
           mstatus_li.mpie      = mstatus_lo.mie;
           mstatus_li.mie       = 1'b0;
 
-<<<<<<< HEAD
-          mepc_li              = (exception_v_i & exception_ecode_v_li) ? exception_pc_i : interrupt_pc_i;
+          mepc_li              = (exception_v_i & exception_ecode_v_li) 
+                                ? paddr_width_p'($signed(exception_pc_i))
+                                : paddr_width_p'($signed(interrupt_pc_i));
           mtval_li             = '0;
           mcause_li._interrupt = 1'b1;
           mcause_li.ecode      = exception_icode_li;
-=======
-          mepc_n              = (exception_v_i & exception_ecode_v_li) 
-                                ? paddr_width_p'($signed(exception_pc_i))
-                                : paddr_width_p'($signed(interrupt_pc_i));
-          mtval_n             = '0;
-          mcause_n._interrupt = 1'b1;
-          mcause_n.ecode      = exception_icode_li;
->>>>>>> 01dbd24b
 
           trap_v_o            = 1'b1;
         end
