module bp_be_csr
  import bp_common_pkg::*;
  import bp_common_aviary_pkg::*;
  import bp_common_rv64_pkg::*;
  import bp_be_pkg::*;
  #(parameter bp_params_e bp_params_p = e_bp_default_cfg
    `declare_bp_proc_params(bp_params_p)

    , localparam csr_cmd_width_lp = `bp_be_csr_cmd_width

    , localparam cfg_bus_width_lp = `bp_cfg_bus_width(vaddr_width_p, core_id_width_p, cce_id_width_p, lce_id_width_p, cce_pc_width_p, cce_instr_width_p)

    , localparam wb_pkt_width_lp = `bp_be_wb_pkt_width(vaddr_width_p)
    , localparam commit_pkt_width_lp = `bp_be_commit_pkt_width(vaddr_width_p)
    , localparam trans_info_width_lp = `bp_be_trans_info_width(ptag_width_p)
    )
   (input                               clk_i
    , input                             reset_i

    , input [cfg_bus_width_lp-1:0]      cfg_bus_i

    // CSR instruction interface
    , input [csr_cmd_width_lp-1:0]      csr_cmd_i
    , input                             csr_cmd_v_i
    , output logic [dword_width_p-1:0]  csr_data_o

    // Misc interface
    , input                             instret_i
    , input rv64_fflags_s               fflags_acc_i
    , input                             frf_w_v_i

    , input                             exception_v_i
    , input                             exception_queue_v_i
    , input [vaddr_width_p-1:0]         exception_pc_i
    , input [vaddr_width_p-1:0]         exception_npc_i
    , input [vaddr_width_p-1:0]         exception_vaddr_i
    , input [instr_width_p-1:0]         exception_instr_i

    , input                             timer_irq_i
    , input                             software_irq_i
    , input                             external_irq_i
    , output                            interrupt_ready_o
    , input                             interrupt_v_i

    , output [commit_pkt_width_lp-1:0]    commit_pkt_o

    , output [trans_info_width_lp-1:0]  trans_info_o
    , output rv64_frm_e                 frm_dyn_o
    , output                            fpu_en_o
    );

// Declare parameterizable structs
`declare_bp_cfg_bus_s(vaddr_width_p, core_id_width_p, cce_id_width_p, lce_id_width_p, cce_pc_width_p, cce_instr_width_p);
`declare_bp_be_internal_if_structs(vaddr_width_p, paddr_width_p, asid_width_p, branch_metadata_fwd_width_p); 
`declare_bp_be_mem_structs(vaddr_width_p, ppn_width_p, lce_sets_p, cce_block_width_p/8)

// Casting input and output ports
bp_cfg_bus_s cfg_bus_cast_i;
bp_be_csr_cmd_s csr_cmd;

bp_be_wb_pkt_s wb_pkt_cast_i;
bp_be_commit_pkt_s commit_pkt_cast_o;
bp_be_trans_info_s trans_info_cast_o;

assign cfg_bus_cast_i = cfg_bus_i;
assign csr_cmd = csr_cmd_i;
assign commit_pkt_o = commit_pkt_cast_o;
assign trans_info_o = trans_info_cast_o;

// The muxed and demuxed CSR outputs
logic [dword_width_p-1:0] csr_data_li, csr_data_lo;

rv64_mstatus_s sstatus_wmask_li, sstatus_rmask_li;
rv64_mie_s sie_rwmask_li;
rv64_mip_s sip_wmask_li, sip_rmask_li, mip_wmask_li;

logic [rv64_priv_width_gp-1:0] priv_mode_n, priv_mode_r;
logic debug_mode_n, debug_mode_r;
logic translation_en_n, translation_en_r;

wire is_debug_mode = debug_mode_r;
// Debug Mode grants pseudo M-mode permission
wire is_m_mode = is_debug_mode | (priv_mode_r == `PRIV_MODE_M);
wire is_s_mode = (priv_mode_r == `PRIV_MODE_S);
wire is_u_mode = (priv_mode_r == `PRIV_MODE_U);

`declare_csr(fcsr)

// sstatus subset of mstatus
// sedeleg hardcoded to 0
// sideleg hardcoded to 0
// sie subset of mie
`declare_csr(stvec)
`declare_csr(scounteren)

`declare_csr(sscratch)
`declare_csr(sepc)
`declare_csr(scause)
`declare_csr(stval)
// sip subset of mip

`declare_csr(satp)

// mvendorid readonly
// marchid readonly
// mimpid readonly
// mhartid readonly

`declare_csr(mstatus)
// misa readonly
`declare_csr(medeleg)
`declare_csr(mideleg)
`declare_csr(mie)
`declare_csr(mtvec)
`declare_csr(mcounteren)

`declare_csr(mscratch)
`declare_csr(mepc)
`declare_csr(mcause)
`declare_csr(mtval)
`declare_csr(mip)

// No support for PMP currently

`declare_csr(mcycle)
`declare_csr(minstret)
// mhpmcounter not implemented
//   This is non-compliant. We should hardcode to 0 instead of trapping
`declare_csr(mcountinhibit)
// mhpmevent not implemented
//   This is non-compliant. We should hardcode to 0 instead of trapping
`declare_csr(dcsr)
`declare_csr(dpc)
`declare_csr(dscratch0)
`declare_csr(dscratch1)

wire mgie = (mstatus_r.mie & is_m_mode) | is_s_mode | is_u_mode;
wire sgie = (mstatus_r.sie & is_s_mode) | is_u_mode;

wire mti_v = mie_r.mtie & mip_r.mtip;
wire msi_v = mie_r.msie & mip_r.msip;
wire mei_v = mie_r.meie & mip_r.meip;

wire sti_v = mie_r.stie & mip_r.stip;
wire ssi_v = mie_r.ssie & mip_r.ssip;
wire sei_v = mie_r.seie & mip_r.seip;

// TODO: interrupt priority is non-compliant with the spec.
wire [15:0] interrupt_icode_dec_li =
  {4'b0

   ,mei_v
   ,1'b0
   ,sei_v
   ,1'b0

   ,mti_v
   ,1'b0 // Reserved
   ,sti_v
   ,1'b0

   ,msi_v
   ,1'b0 // Reserved
   ,ssi_v
   ,1'b0
   };

wire ebreak_v_li = ~is_debug_mode | (is_m_mode & ~dcsr_lo.ebreakm) | (is_s_mode & ~dcsr_lo.ebreaks) | (is_u_mode & ~dcsr_lo.ebreaku);
logic illegal_instr_o;
rv64_exception_dec_s exception_dec_li;
assign exception_dec_li =
    '{instr_misaligned    : csr_cmd.exc.instr_misaligned
      ,instr_access_fault : csr_cmd.exc.instr_access_fault
      ,illegal_instr      : csr_cmd.exc.illegal_instr | illegal_instr_o
      ,breakpoint         : csr_cmd_v_i & (csr_cmd.csr_op == e_ebreak) & ebreak_v_li
      ,load_misaligned    : csr_cmd.exc.load_misaligned
      ,load_access_fault  : csr_cmd.exc.load_access_fault
      ,store_misaligned   : csr_cmd.exc.store_misaligned
      ,store_access_fault : csr_cmd.exc.store_access_fault
      ,ecall_u_mode       : csr_cmd_v_i & (csr_cmd.csr_op == e_ecall) & (priv_mode_r == `PRIV_MODE_U)
      ,ecall_s_mode       : csr_cmd_v_i & (csr_cmd.csr_op == e_ecall) & (priv_mode_r == `PRIV_MODE_S)
      ,ecall_m_mode       : csr_cmd_v_i & (csr_cmd.csr_op == e_ecall) & (priv_mode_r == `PRIV_MODE_M)
      ,instr_page_fault   : csr_cmd.exc.instr_page_fault
      ,load_page_fault    : csr_cmd.exc.load_page_fault
      ,store_page_fault   : csr_cmd.exc.store_page_fault
      ,default : '0
      };

logic [3:0] exception_ecode_li;
logic       exception_ecode_v_li;
bsg_priority_encode 
 #(.width_p($bits(exception_dec_li))
   ,.lo_to_hi_p(1)
   )
 mcause_exception_enc
  (.i(exception_dec_li)
   ,.addr_o(exception_ecode_li)
   ,.v_o(exception_ecode_v_li)
   );

logic [3:0] m_interrupt_icode_li, s_interrupt_icode_li;
logic       m_interrupt_icode_v_li, s_interrupt_icode_v_li;
bsg_priority_encode
 #(.width_p($bits(exception_dec_li))
   ,.lo_to_hi_p(1)
   )
 m_interrupt_enc
  (.i(interrupt_icode_dec_li & ~mideleg_lo[0+:$bits(exception_dec_li)] & $bits(exception_dec_li)'($signed(mgie)))
   ,.addr_o(m_interrupt_icode_li)
   ,.v_o(m_interrupt_icode_v_li)
   );

bsg_priority_encode
 #(.width_p($bits(exception_dec_li))
   ,.lo_to_hi_p(1)
   )
 s_interrupt_enc
  (.i(interrupt_icode_dec_li & mideleg_lo[0+:$bits(exception_dec_li)] & $bits(exception_dec_li)'($signed(sgie)))
   ,.addr_o(s_interrupt_icode_li)
   ,.v_o(s_interrupt_icode_v_li)
   );

// Compute input CSR data
wire [dword_width_p-1:0] csr_imm_li = dword_width_p'(csr_cmd.data[4:0]);
always_comb 
  begin
    unique casez (csr_cmd.csr_op)
      e_csrrw : csr_data_li =  csr_cmd.data;
      e_csrrs : csr_data_li =  csr_cmd.data | csr_data_lo;
      e_csrrc : csr_data_li = ~csr_cmd.data & csr_data_lo;

      e_csrrwi: csr_data_li =  csr_imm_li;
      e_csrrsi: csr_data_li =  csr_imm_li | csr_data_lo;
      e_csrrci: csr_data_li = ~csr_imm_li & csr_data_lo;
      default : csr_data_li = '0;
    endcase
  end

logic [vaddr_width_p-1:0] apc_n, apc_r;
bsg_dff_reset
 #(.width_p(vaddr_width_p), .reset_val_p($unsigned(boot_pc_p)))
 apc
  (.clk_i(clk_i)
   ,.reset_i(reset_i)

   ,.data_i(apc_n)
   ,.data_o(apc_r)
   );
assign apc_n = commit_pkt_cast_o.eret
               ? ((csr_cmd.csr_op == e_sret) ? sepc_lo : (csr_cmd.csr_op == e_mret) ? mepc_lo : dpc_lo)
               : (commit_pkt_cast_o.exception | commit_pkt_cast_o._interrupt)
                 ? ((priv_mode_n == `PRIV_MODE_S) ? {stvec_lo.base, 2'b00} : {mtvec_lo.base, 2'b00})
                 : instret_i
                   ? exception_npc_i
                   : apc_r;

logic enter_debug, exit_debug;
bsg_dff_reset_set_clear
 #(.width_p(1))
 debug_mode_reg
  (.clk_i(clk_i)
   ,.reset_i('0)
   ,.set_i((reset_i & (boot_in_debug_p == 1'b1)) | enter_debug)
   ,.clear_i((reset_i & (boot_in_debug_p == 1'b0)) | exit_debug)

   ,.data_o(debug_mode_r)
   );

bsg_dff_reset
 #(.width_p(2) 
   ,.reset_val_p(`PRIV_MODE_M)
   )
 priv_mode_reg
  (.clk_i(clk_i)
   ,.reset_i(reset_i)

   ,.data_i(priv_mode_n)
   ,.data_o(priv_mode_r)
   );

assign translation_en_n = ((priv_mode_n < `PRIV_MODE_M) & (satp_li.mode == 4'd8));
bsg_dff_reset
 #(.width_p(1)
   )
 translation_en_reg
  (.clk_i(clk_i)
   ,.reset_i(reset_i)

   ,.data_i(translation_en_n)
   ,.data_o(translation_en_r)
   );

// sstatus mask
assign sstatus_wmask_li = '{fs: 2'b11
                            ,mxr: 1'b1, sum: 1'b1
                            ,mpp: 2'b00, spp: 2'b11
                            ,mpie: 1'b0, spie: 1'b1
                            ,mie: 1'b0, sie: 1'b1
                            ,default: '0
                            };
assign sstatus_rmask_li = '{sd: 1'b1, uxl: 2'b11, fs: 2'b11
                            ,mxr: 1'b1, sum: 1'b1
                            ,mpp: 2'b00, spp: 2'b11
                            ,mpie: 1'b0, spie: 1'b1
                            ,mie: 1'b0, sie: 1'b1
                            ,default: '0
                            };

// mip mask
assign mip_wmask_li     = '{meip: 1'b0, seip: 1'b1
                            ,mtip: 1'b0, stip: 1'b1
                            ,msip: 1'b0, ssip: 1'b1
                            ,default: '0
                            };

// sie mask
assign sie_rwmask_li    = mideleg_lo;

// sip mask
assign sip_rmask_li     = mideleg_lo;
assign sip_wmask_li    = '{meip: 1'b0, seip: 1'b0
                            ,mtip: 1'b0, stip: 1'b0
                            ,msip: 1'b0, ssip: mideleg_lo.ssi
                            ,default: '0
                           };

logic exception_v_o, interrupt_v_o, ret_v_o, sfence_v_o, satp_v_o;
// CSR data
always_comb
  begin
    priv_mode_n  = priv_mode_r;

    fcsr_li = fcsr_lo;

    stvec_li      = stvec_lo;
    scounteren_li = scounteren_lo;

    sscratch_li = sscratch_lo;
    sepc_li     = sepc_lo;
    scause_li   = scause_lo;
    stval_li    = stval_lo;

    satp_li     = satp_lo;

    mstatus_li    = mstatus_lo;
    medeleg_li    = medeleg_lo;
    mideleg_li    = mideleg_lo;
    mie_li        = mie_lo;
    mtvec_li      = mtvec_lo;
    mcounteren_li = mcounteren_lo;

    mscratch_li = mscratch_lo;
    mepc_li     = mepc_lo;
    mcause_li   = mcause_lo;
    mtval_li    = mtval_lo;
    mip_li      = mip_lo;

    mcycle_li        = mcountinhibit_lo.cy ? mcycle_lo + dword_width_p'(1) : mcycle_lo;
    minstret_li      = mcountinhibit_lo.ir ? minstret_lo + dword_width_p'(instret_i) : minstret_lo;
    mcountinhibit_li = mcountinhibit_lo;

    enter_debug = '0;
    exit_debug  = '0;
    dcsr_li     = dcsr_lo;
    dpc_li      = dpc_lo;
    dscratch0_li = dscratch0_lo;
    dscratch1_li = dscratch1_lo;

    exception_v_o    = '0;
    interrupt_v_o    = '0;
    ret_v_o          = '0;
    satp_v_o         = '0;
    illegal_instr_o  = '0;
    csr_data_lo      = '0;
    sfence_v_o       = '0;
    
    if (~ebreak_v_li & csr_cmd_v_i & (csr_cmd.csr_op == e_ebreak))
      begin
        enter_debug    = 1'b1;
        dpc_li         = paddr_width_p'($signed(exception_pc_i));
        dcsr_li.cause  = 1; // Ebreak
        dcsr_li.prv    = priv_mode_r;
      end
    else if (csr_cmd_v_i & (csr_cmd.csr_op == e_sfence_vma))
      begin
        if ((is_s_mode & mstatus_lo.tvm) || (priv_mode_r < `PRIV_MODE_S))
            illegal_instr_o = 1'b1;
        else
          begin
            sfence_v_o = 1'b1;
          end
      end
    else if (csr_cmd_v_i & (csr_cmd.csr_op == e_dret))
      begin
        exit_debug       = 1'b1;
        priv_mode_n      = dcsr_lo.prv;

        illegal_instr_o  = ~is_debug_mode;
        ret_v_o          = ~illegal_instr_o;
      end
    else if (csr_cmd_v_i & (csr_cmd.csr_op == e_mret))
      begin
        if (priv_mode_r < `PRIV_MODE_M)
          illegal_instr_o = 1'b1;
        else
          begin
            priv_mode_n      = mstatus_lo.mpp;

            mstatus_li.mpp   = `PRIV_MODE_U;
            mstatus_li.mpie  = 1'b1;
            mstatus_li.mie   = mstatus_lo.mpie;
            mstatus_li.mprv  = (priv_mode_n < `PRIV_MODE_M) ? '0 : mstatus_li.mprv;

            ret_v_o          = 1'b1;
          end
      end
    else if (csr_cmd_v_i & (csr_cmd.csr_op == e_sret))
      begin
        if ((is_s_mode & mstatus_lo.tsr) || (priv_mode_r < `PRIV_MODE_S))
          illegal_instr_o = 1'b1;
        else
          begin
            priv_mode_n      = {1'b0, mstatus_lo.spp};
            
            mstatus_li.spp   = `PRIV_MODE_U;
            mstatus_li.spie  = 1'b1;
            mstatus_li.sie   = mstatus_lo.spie;
            mstatus_li.mprv  = (priv_mode_n < `PRIV_MODE_M) ? '0 : mstatus_li.mprv;

            ret_v_o          = 1'b1;
          end
      end
    else if (csr_cmd_v_i & (csr_cmd.csr_op == e_wfi))
      begin
        illegal_instr_o = mstatus_lo.tw;
      end
    else if (csr_cmd_v_i & (csr_cmd.csr_op inside {e_ebreak, e_ecall}))
      begin
        // ECALL is implemented as part of the exception cause vector
        // EBreak is implemented below
      end
    else if (csr_cmd_v_i & csr_cmd.csr_op inside {e_csrrw, e_csrrs, e_csrrc, e_csrrwi, e_csrrsi, e_csrrci})
      begin
        // Check for access violations
        if (is_s_mode & mstatus_lo.tvm & (csr_cmd.csr_addr == `CSR_ADDR_SATP))
          illegal_instr_o = 1'b1;
        else if (is_s_mode & (csr_cmd.csr_addr == `CSR_ADDR_CYCLE) & ~mcounteren_lo.cy)
          illegal_instr_o = 1'b1;
        else if (is_u_mode & (csr_cmd.csr_addr == `CSR_ADDR_CYCLE) & ~scounteren_lo.cy)
          illegal_instr_o = 1'b1;
        else if (is_s_mode & (csr_cmd.csr_addr == `CSR_ADDR_INSTRET) & ~mcounteren_lo.ir)
          illegal_instr_o = 1'b1;
        else if (is_u_mode & (csr_cmd.csr_addr == `CSR_ADDR_INSTRET) & ~scounteren_lo.ir)
          illegal_instr_o = 1'b1;
        else if (priv_mode_r < csr_cmd.csr_addr[9:8])
          illegal_instr_o = 1'b1;
        else
          begin
            // Read case
            unique casez (csr_cmd.csr_addr)
              `CSR_ADDR_FFLAGS : csr_data_lo = fcsr_lo.fflags;
              `CSR_ADDR_FRM    : csr_data_lo = fcsr_lo.frm;
              `CSR_ADDR_FCSR   : csr_data_lo = fcsr_lo;
              `CSR_ADDR_CYCLE  : csr_data_lo = mcycle_lo;
              // Time must be done by trapping, since we can't stall at this point
              `CSR_ADDR_INSTRET: csr_data_lo = minstret_lo;
              // SSTATUS subset of MSTATUS
              `CSR_ADDR_SSTATUS: csr_data_lo = mstatus_lo & sstatus_rmask_li;
              // Read-only because we don't support N-extension
              // Read-only because we don't support N-extension
              `CSR_ADDR_SEDELEG: csr_data_lo = '0;
              `CSR_ADDR_SIDELEG: csr_data_lo = '0;
              `CSR_ADDR_SIE: csr_data_lo = mie_lo & sie_rwmask_li;
              `CSR_ADDR_STVEC: csr_data_lo = stvec_lo;
              `CSR_ADDR_SCOUNTEREN: csr_data_lo = scounteren_lo;
              `CSR_ADDR_SSCRATCH: csr_data_lo = sscratch_lo;
              `CSR_ADDR_SEPC: csr_data_lo = sepc_lo;
              `CSR_ADDR_SCAUSE: csr_data_lo = scause_lo;
              `CSR_ADDR_STVAL: csr_data_lo = stval_lo;
              // SIP subset of MIP
              `CSR_ADDR_SIP: csr_data_lo = mip_lo & sip_rmask_li;
              `CSR_ADDR_SATP: csr_data_lo = satp_lo;
              // We havr no vendorid currently
              `CSR_ADDR_MVENDORID: csr_data_lo = '0;
              // https://github.com/riscv/riscv-isa-manual/blob/master/marchid.md
              //   Lucky 13 (*v*)
              `CSR_ADDR_MARCHID: csr_data_lo = 64'd13;
              // 0: Tapeout 0, July 2019
              // 1: Current
              `CSR_ADDR_MIMPID: csr_data_lo = 64'd1;
              `CSR_ADDR_MHARTID: csr_data_lo = cfg_bus_cast_i.core_id;
              `CSR_ADDR_MSTATUS: csr_data_lo = mstatus_lo;
              // MISA is optionally read-write, but all fields are read-only in BlackParrot
              //   64 bit MXLEN, IMAFDSU extensions
              `CSR_ADDR_MISA: csr_data_lo = {2'b10, 36'b0, 26'h141129};
              `CSR_ADDR_MEDELEG: csr_data_lo = medeleg_lo;
              `CSR_ADDR_MIDELEG: csr_data_lo = mideleg_lo;
              `CSR_ADDR_MIE: csr_data_lo = mie_lo;
              `CSR_ADDR_MTVEC: csr_data_lo = mtvec_lo;
              `CSR_ADDR_MCOUNTEREN: csr_data_lo = mcounteren_lo;
              `CSR_ADDR_MIP: csr_data_lo = mip_lo;
              `CSR_ADDR_MSCRATCH: csr_data_lo = mscratch_lo;
              `CSR_ADDR_MEPC: csr_data_lo = mepc_lo;
              `CSR_ADDR_MCAUSE: csr_data_lo = mcause_lo;
              `CSR_ADDR_MTVAL: csr_data_lo = mtval_lo;
              `CSR_ADDR_MCYCLE: csr_data_lo = mcycle_lo;
              `CSR_ADDR_MINSTRET: csr_data_lo = minstret_lo;
              `CSR_ADDR_MCOUNTINHIBIT: csr_data_lo = mcountinhibit_lo;
              `CSR_ADDR_DCSR: csr_data_lo = dcsr_lo;
              `CSR_ADDR_DPC: csr_data_lo = dpc_lo;
              `CSR_ADDR_DSCRATCH0: csr_data_lo = dscratch0_lo;
              `CSR_ADDR_DSCRATCH1: csr_data_lo = dscratch1_lo;
              default: illegal_instr_o = 1'b1;
            endcase
            // Write case
            unique casez (csr_cmd.csr_addr)
              `CSR_ADDR_FFLAGS : fcsr_li = '{frm: fcsr_lo.frm, fflags: csr_data_li, default: '0};
              `CSR_ADDR_FRM    : fcsr_li = '{frm: csr_data_li, fflags: fcsr_lo.fflags, default: '0};
              `CSR_ADDR_FCSR   : fcsr_li = csr_data_li;
              `CSR_ADDR_CYCLE  : mcycle_li = csr_data_li;
              // Time must be done by trapping, since we can't stall at this point
              `CSR_ADDR_INSTRET: minstret_li = csr_data_li;
              // SSTATUS subset of MSTATUS
              `CSR_ADDR_SSTATUS: mstatus_li = (mstatus_lo & ~sstatus_wmask_li) | (csr_data_li & sstatus_wmask_li);
              // Read-only because we don't support N-extension
              // Read-only because we don't support N-extension
              `CSR_ADDR_SEDELEG: begin end
              `CSR_ADDR_SIDELEG: begin end
              `CSR_ADDR_SIE: mie_li = (mie_lo & ~sie_rwmask_li) | (csr_data_li & sie_rwmask_li);
              `CSR_ADDR_STVEC: stvec_li = csr_data_li;
              `CSR_ADDR_SCOUNTEREN: scounteren_li = csr_data_li;
              `CSR_ADDR_SSCRATCH: sscratch_li = csr_data_li;
              `CSR_ADDR_SEPC: sepc_li = csr_data_li;
              `CSR_ADDR_SCAUSE: scause_li = csr_data_li;
              `CSR_ADDR_STVAL: stval_li = csr_data_li;
              // SIP subset of MIP
              `CSR_ADDR_SIP: mip_li = (mip_lo & ~sip_wmask_li) | (csr_data_li & sip_wmask_li);
              `CSR_ADDR_SATP: begin satp_li = csr_data_li; satp_v_o = 1'b1; end
              `CSR_ADDR_MVENDORID: begin end
              `CSR_ADDR_MARCHID: begin end
              `CSR_ADDR_MIMPID: begin end
              `CSR_ADDR_MHARTID: begin end
              `CSR_ADDR_MSTATUS: mstatus_li = csr_data_li;
              `CSR_ADDR_MISA: begin end
              `CSR_ADDR_MEDELEG: medeleg_li = csr_data_li;
              `CSR_ADDR_MIDELEG: mideleg_li = csr_data_li;
              `CSR_ADDR_MIE: mie_li = csr_data_li;
              `CSR_ADDR_MTVEC: mtvec_li = csr_data_li;
              `CSR_ADDR_MCOUNTEREN: mcounteren_li = csr_data_li;
              `CSR_ADDR_MIP: mip_li = (mip_lo & ~mip_wmask_li) | (csr_data_li & mip_wmask_li);
              `CSR_ADDR_MSCRATCH: mscratch_li = csr_data_li;
              `CSR_ADDR_MEPC: mepc_li = csr_data_li;
              `CSR_ADDR_MCAUSE: mcause_li = csr_data_li;
              `CSR_ADDR_MTVAL: mtval_li = csr_data_li;
              `CSR_ADDR_MCYCLE: mcycle_li = csr_data_li;
              `CSR_ADDR_MINSTRET: minstret_li = csr_data_li;
              `CSR_ADDR_MCOUNTINHIBIT: mcountinhibit_li = csr_data_li;
              `CSR_ADDR_DCSR: dcsr_li = csr_data_li;
              `CSR_ADDR_DPC: dpc_li = csr_data_li;
              `CSR_ADDR_DSCRATCH0: dscratch0_li = csr_data_li;
              `CSR_ADDR_DSCRATCH1: dscratch1_li = csr_data_li;
              default: illegal_instr_o = 1'b1;
            endcase
          end
      end

    if (interrupt_v_i)
      begin
        if (m_interrupt_icode_v_li)
          begin
            priv_mode_n          = `PRIV_MODE_M;

            mstatus_li.mpp       = priv_mode_r;
            mstatus_li.mpie      = mstatus_lo.mie;
            mstatus_li.mie       = 1'b0;

            mepc_li              = paddr_width_p'($signed(apc_r));
            mtval_li             = '0;
            mcause_li._interrupt = 1'b1;
            mcause_li.ecode      = m_interrupt_icode_li;

            exception_v_o        = 1'b0;
            interrupt_v_o        = 1'b1;
            ret_v_o              = 1'b0;
          end
        else if (s_interrupt_icode_v_li)
          begin
            priv_mode_n          = `PRIV_MODE_S;

            mstatus_li.spp       = priv_mode_r;
            mstatus_li.spie      = mstatus_lo.sie;
            mstatus_li.sie       = 1'b0;

            sepc_li              = paddr_width_p'($signed(apc_r));
            stval_li             = '0;
            scause_li._interrupt = 1'b1;
            scause_li.ecode      = s_interrupt_icode_li;

            exception_v_o        = 1'b0;
            interrupt_v_o        = 1'b1;
            ret_v_o              = 1'b0;
          end
      end
    else if (~is_debug_mode & exception_v_i & exception_ecode_v_li)
      begin
        if (medeleg_lo[exception_ecode_li] & ~is_m_mode)
          begin
            priv_mode_n          = `PRIV_MODE_S;

            mstatus_li.spp       = priv_mode_r;
            mstatus_li.spie      = mstatus_lo.sie;
            mstatus_li.sie       = 1'b0;

            sepc_li              = paddr_width_p'($signed(exception_pc_i));
            // TODO: Replace with struct
            stval_li             = (exception_ecode_li == 2)
                                  ? exception_instr_i 
                                  : paddr_width_p'($signed(exception_vaddr_i));

            scause_li._interrupt = 1'b0;
            scause_li.ecode      = exception_ecode_li;

            exception_v_o        = 1'b1;
            interrupt_v_o        = 1'b0;
            ret_v_o              = 1'b0;
          end
        else
          begin
            priv_mode_n          = `PRIV_MODE_M;

            mstatus_li.mpp       = priv_mode_r;
            mstatus_li.mpie      = mstatus_lo.mie;
            mstatus_li.mie       = 1'b0;

            mepc_li              = paddr_width_p'($signed(exception_pc_i));
            mtval_li             = (exception_ecode_li == 2)
                                  ? exception_instr_i 
                                  : paddr_width_p'($signed(exception_vaddr_i));

            mcause_li._interrupt = 1'b0;
            mcause_li.ecode      = exception_ecode_li;

            exception_v_o        = 1'b1;
            interrupt_v_o        = 1'b0;
            ret_v_o              = 1'b0;
          end
      end

    // Always break in single step mode
    if (~is_debug_mode & exception_v_i & dcsr_lo.step)
      begin
        enter_debug   = 1'b1;
        dpc_li        = paddr_width_p'($signed(exception_npc_i));
        dcsr_li.cause = 4;
        dcsr_li.prv   = priv_mode_r;
      end

    mip_li.mtip = timer_irq_i;
    mip_li.msip = software_irq_i;
    mip_li.meip = external_irq_i;

    // Accumulate FFLAGS
    fcsr_li.fflags |= fflags_acc_i;

    // Set FS to dirty if: fflags set, frf written, fcsr written
    mstatus_li.fs |= {2{|fflags_acc_i | frf_w_v_i | (csr_cmd_v_i & (csr_cmd.csr_addr == `CSR_ADDR_FCSR))}};
  end

// Debug Mode masks all interrupts
assign interrupt_ready_o = ~is_debug_mode & ~cfg_bus_cast_i.freeze & (m_interrupt_icode_v_li | s_interrupt_icode_v_li);

assign csr_data_o = dword_width_p'(csr_data_lo);

<<<<<<< HEAD
assign trap_pkt_cast_o.v                = |{csr_cmd.exc.fencei_v, sfence_v_o, exception_v_o, interrupt_v_o, ret_v_o, satp_v_o, csr_cmd.exc.icache_miss, csr_cmd.exc.dcache_miss, csr_cmd.exc.dtlb_miss};
assign trap_pkt_cast_o.npc              = apc_n;
assign trap_pkt_cast_o.priv_n           = priv_mode_n;
assign trap_pkt_cast_o.translation_en_n = translation_en_n;
assign trap_pkt_cast_o.fencei           = csr_cmd.exc.fencei_v;
assign trap_pkt_cast_o.sfence           = sfence_v_o;
assign trap_pkt_cast_o.exception        = exception_v_o;
assign trap_pkt_cast_o._interrupt       = interrupt_v_o;
assign trap_pkt_cast_o.eret             = ret_v_o;
assign trap_pkt_cast_o.satp             = satp_v_o;
assign trap_pkt_cast_o.icache_miss      = csr_cmd.exc.icache_miss;
assign trap_pkt_cast_o.rollback         = csr_cmd.exc.dcache_miss | csr_cmd.exc.dtlb_miss;
=======
assign commit_pkt_cast_o.v                = |{csr_cmd.exc.fencei_v, sfence_v_o, exception_v_o, interrupt_v_o, ret_v_o, satp_v_o, csr_cmd.exc.dcache_miss | csr_cmd.exc.dtlb_miss};
assign commit_pkt_cast_o.queue_v          = exception_queue_v_i;
assign commit_pkt_cast_o.instret          = instret_i;
assign commit_pkt_cast_o.pc               = exception_pc_i;
assign commit_pkt_cast_o.instr            = exception_instr_i;
assign commit_pkt_cast_o.npc              = apc_n;
assign commit_pkt_cast_o.priv_n           = priv_mode_n;
assign commit_pkt_cast_o.translation_en_n = translation_en_n;
assign commit_pkt_cast_o.fencei           = csr_cmd.exc.fencei_v;
assign commit_pkt_cast_o.sfence           = sfence_v_o;
assign commit_pkt_cast_o.exception        = exception_v_o;
assign commit_pkt_cast_o._interrupt       = interrupt_v_o;
assign commit_pkt_cast_o.eret             = ret_v_o;
assign commit_pkt_cast_o.satp             = satp_v_o;
assign commit_pkt_cast_o.rollback         = csr_cmd.exc.dcache_miss | csr_cmd.exc.dtlb_miss | csr_cmd.exc.itlb_miss;
>>>>>>> 8fef0609

assign trans_info_cast_o.priv_mode = priv_mode_r;
assign trans_info_cast_o.satp_ppn  = satp_lo.ppn;
assign trans_info_cast_o.translation_en = translation_en_r
    | (mstatus_lo.mprv & (mstatus_lo.mpp < `PRIV_MODE_M) & (satp_lo.mode == 4'd8));
assign trans_info_cast_o.mstatus_sum = mstatus_lo.sum;
assign trans_info_cast_o.mstatus_mxr = mstatus_lo.mxr;

assign frm_dyn_o = rv64_frm_e'(fcsr_lo.frm);
assign fpu_en_o = (mstatus_lo.fs != 2'b00);

endmodule
<|MERGE_RESOLUTION|>--- conflicted
+++ resolved
@@ -671,21 +671,7 @@
 
 assign csr_data_o = dword_width_p'(csr_data_lo);
 
-<<<<<<< HEAD
-assign trap_pkt_cast_o.v                = |{csr_cmd.exc.fencei_v, sfence_v_o, exception_v_o, interrupt_v_o, ret_v_o, satp_v_o, csr_cmd.exc.icache_miss, csr_cmd.exc.dcache_miss, csr_cmd.exc.dtlb_miss};
-assign trap_pkt_cast_o.npc              = apc_n;
-assign trap_pkt_cast_o.priv_n           = priv_mode_n;
-assign trap_pkt_cast_o.translation_en_n = translation_en_n;
-assign trap_pkt_cast_o.fencei           = csr_cmd.exc.fencei_v;
-assign trap_pkt_cast_o.sfence           = sfence_v_o;
-assign trap_pkt_cast_o.exception        = exception_v_o;
-assign trap_pkt_cast_o._interrupt       = interrupt_v_o;
-assign trap_pkt_cast_o.eret             = ret_v_o;
-assign trap_pkt_cast_o.satp             = satp_v_o;
-assign trap_pkt_cast_o.icache_miss      = csr_cmd.exc.icache_miss;
-assign trap_pkt_cast_o.rollback         = csr_cmd.exc.dcache_miss | csr_cmd.exc.dtlb_miss;
-=======
-assign commit_pkt_cast_o.v                = |{csr_cmd.exc.fencei_v, sfence_v_o, exception_v_o, interrupt_v_o, ret_v_o, satp_v_o, csr_cmd.exc.dcache_miss | csr_cmd.exc.dtlb_miss};
+assign commit_pkt_cast_o.v                = |{csr_cmd.exc.fencei_v, sfence_v_o, exception_v_o, interrupt_v_o, ret_v_o, satp_v_o, csr_cmd.exc.icache_miss, csr_cmd.exc.dcache_miss, csr_cmd.exc.dtlb_miss};
 assign commit_pkt_cast_o.queue_v          = exception_queue_v_i;
 assign commit_pkt_cast_o.instret          = instret_i;
 assign commit_pkt_cast_o.pc               = exception_pc_i;
@@ -699,8 +685,8 @@
 assign commit_pkt_cast_o._interrupt       = interrupt_v_o;
 assign commit_pkt_cast_o.eret             = ret_v_o;
 assign commit_pkt_cast_o.satp             = satp_v_o;
-assign commit_pkt_cast_o.rollback         = csr_cmd.exc.dcache_miss | csr_cmd.exc.dtlb_miss | csr_cmd.exc.itlb_miss;
->>>>>>> 8fef0609
+assign commit_pkt_cast_o.icache_miss      = csr_cmd.exc.icache_miss;
+assign commit_pkt_cast_o.rollback         = csr_cmd.exc.dcache_miss | csr_cmd.exc.dtlb_miss | csr_cmd.exc.itlb_miss | csr_cmd.exc.icache_miss;
 
 assign trans_info_cast_o.priv_mode = priv_mode_r;
 assign trans_info_cast_o.satp_ppn  = satp_lo.ppn;
