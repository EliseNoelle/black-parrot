--- conflicted
+++ resolved
@@ -372,11 +372,7 @@
       // <WRITEBACK state>
       // Determine if the block is dirty or not.
       e_lce_cmd_state_wb: begin
-<<<<<<< HEAD
-        state_n = dirty_i[lce_cmd_li.way_id]
-=======
         state_n = dirty_i[lce_cmd_li.way_id] 
->>>>>>> db044930
           ? e_lce_cmd_state_wb_dirty
           : e_lce_cmd_state_wb_not_dirty;
       end
@@ -480,15 +476,9 @@
   end
 
   // We need this converter because the LCE expects this interface to be valid-yumi, while
-<<<<<<< HEAD
-  // the network links are ready-and-valid. It's possible that we could modify the LCE to
-  // be helpful and avoid this
-  bsg_two_fifo
-=======
   // the network links are ready-and-valid. It's possible that we could modify the LCE to 
   // be helpful and avoid this
   bsg_two_fifo 
->>>>>>> db044930
    #(.width_p(cce_lce_cmd_width_lp))
    rv_adapter
     (.clk_i(clk_i)
