/**
 *  Name:
 *    bp_be_dcache.v
 *
 *  Description:
 *    L1 data cache. It receives load or store instruction from the mmu. This
 *    is virtually-indexed and physically-tagged cache. It is 8-way
 *    set-associative.
 *
 *    There are three different 1rw memory blocks: data_mem, tag_mem, stat_mem.
 *    
 *    data_mem is divided into 8 different banks, and cache blocks are
 *    interleaved among the banks. The governing relationship is "bank_id =
 *    word_offset ^ way_id".  
 *    
 *    tag_mem contains tag and coherence state bits.
 *    
 *    stat_mem contains information about dirty bits for each cache block and
 *    LRU info about each way group. This cache uses pseudo tree-LRU
 *    algorithm.
 *
 *    There are two pipeline stages: tag lookup (tl) and tag verity (tv) stages.
 *    Signals or registers belonging to each stage is suffixed by "_tl" or
 *    "tv". We could also think of input as another stage.
 *
 *    Physical tag translated by TLB arrives in tag lookup stages. tag_mem and
 *    TLB are accessed in the same cycle for each instruction. tlb_miss_i
 *    indicates that there is TLB miss and all instructions in tl and input stage
 *    has to be poisoned.
 *
 *    Instructions from mmu arrives in the form of bp_be_dcache_pkt_s. It
 *    contains opcode, addr, data.
 *    
 *    There is write buffer which allows holding write data info that left tv stage,
 *    in forms of "bp_be_dcache_wbuf_entry_s" until data_mem becomes free from incoming
 *    load instructions. It also allows bypassing of store data when load moving
 *    from tl to tv stage has the same address as the entries in write buffer.
 *    LCE can snoop write buffer entries to hold off lce_data_mem operations until entries
 *    with matching address is no longer present in write buffer.
 *
 *    There are tags in two different contexts: 'ptag' and 'tag'. 'ptag' is
 *    used in the context of translating 'vtag' into 'ptag', and its width is
 *    fixed as defined by sv39. 'tag' width can vary with the number of sets,
 *    and it is the width of the tag that is stored inside the cache.
 *    
 *    paddr_width = ptag_width + page_offset_width = tag_width + index_width
 *    + block_offset_width
 *
 *    Load reserved and store conditional are implemented at a cache line granularity.
 *    A load reserved acts as a normal load with the following addtional properties:
 *    1) If the block is not in an exclusive ownership state (M or E in MESI), then the cache
 *    will send an upgrade request (store miss).
 *    2) If the LR is successful, a reservation is placed on the cache line. This reservation is 
 *    valid for the current hart only.
 *    A store conditional will succeed (return 0) if there is a valid reservation on the address of
 *    the SC. Else, it will fail (return nonzero and will not commit the store). A failing store 
 *    conditional will not produce a cache miss.
 *
 *    The reservation can be cleared by:
 *    1) Any SC to any address by this hart.
 *    2) A second LR (this will not clear the reservation, but it will change the reservation
 *    address).
 *    3) An invalidate received from the LCE. This command covers all cases of losing exclusive
 *    access to the block in this hart, including eviction and a cache miss.
 
 *    RISC-V guarantees forward progress for LR/SC sequences that match a set of conditions.
 *    Currently, BlackParrot makes no guarantees about these sequences, but one option to guarantee
 *    progress is to block reservation invalidates from other harts until a following SC. There is
 *    a design space exploration to be done between QoS and performance based on the backoff model
 *    used for these schemes.
 *
 *    LR/SC aq/rl semantics are irrelevant for BlackParrot. Since we are in-order single issue and
 *    do not use a store buffer that allows stores before cache lines have been fetched,, all
 *     memory requests are inherently ordered within a hart. 
 */

module bp_be_dcache
  import bp_common_pkg::*;
  import bp_be_dcache_pkg::*;
  import bp_common_aviary_pkg::*;
 #(parameter bp_params_e bp_params_p = e_bp_inv_cfg
   `declare_bp_proc_params(bp_params_p)
   `declare_bp_cache_service_if_widths(paddr_width_p, ptag_width_p, dcache_sets_p, dcache_assoc_p, dword_width_p, dcache_block_width_p, dcache)
   
    , parameter writethrough_p=0
    , parameter debug_p=0 
    , parameter lock_max_limit_p=8

    , localparam cfg_bus_width_lp= `bp_cfg_bus_width(vaddr_width_p, core_id_width_p, cce_id_width_p, lce_id_width_p, cce_pc_width_p, cce_instr_width_p)
    , localparam block_size_in_words_lp = dcache_assoc_p
    , localparam bank_width_lp = dcache_block_width_p / dcache_assoc_p
    , localparam num_dwords_per_bank_lp = bank_width_lp / dword_width_p
    , localparam bypass_data_mask_width_lp = (dword_width_p >> 3)
    , localparam data_mem_mask_width_lp = (bank_width_lp >> 3) 
    , localparam byte_offset_width_lp = `BSG_SAFE_CLOG2(bank_width_lp>>3) 
    , localparam word_offset_width_lp = `BSG_SAFE_CLOG2(block_size_in_words_lp)
    , localparam block_offset_width_lp=(word_offset_width_lp+byte_offset_width_lp)
    , localparam index_width_lp=`BSG_SAFE_CLOG2(dcache_sets_p)
    , localparam ptag_width_lp=(paddr_width_p-bp_page_offset_width_gp)
    , localparam way_id_width_lp=`BSG_SAFE_CLOG2(dcache_assoc_p)
  
    , localparam dcache_pkt_width_lp=`bp_be_dcache_pkt_width(bp_page_offset_width_gp,dword_width_p)
    , localparam tag_info_width_lp=`bp_be_dcache_tag_info_width(ptag_width_lp)
    , localparam stat_info_width_lp=`bp_cache_stat_info_width(dcache_assoc_p)
  )
  (
    input clk_i
    , input reset_i
    
    , input [cfg_bus_width_lp-1:0] cfg_bus_i

    , input [dcache_pkt_width_lp-1:0] dcache_pkt_i
    , input v_i
    , output logic ready_o

    , output logic [dword_width_p-1:0] data_o
    , output logic v_o
    , output logic fencei_v_o

    , output logic [dword_width_p-1:0] early_data_o

    // TLB interface
    , input tlb_miss_i
    , input [ptag_width_lp-1:0] ptag_i
    , input uncached_i

    , output logic load_op_tl_o
    , output logic store_op_tl_o

    // ctrl
    , output dcache_miss_o // Used for mem connections (ptw and MMU resp connections)
    , input poison_i

    // D$-LCE Interface
    // signals to LCE
    , output [dcache_req_width_lp-1:0] cache_req_o
    , output logic cache_req_v_o 
    , input cache_req_ready_i
    , output [dcache_req_metadata_width_lp-1:0] cache_req_metadata_o
    , output cache_req_metadata_v_o

    , input cache_req_complete_i

    // data_mem
    , input data_mem_pkt_v_i
    , input [dcache_data_mem_pkt_width_lp-1:0] data_mem_pkt_i
    , output logic data_mem_pkt_ready_o
    , output logic [dcache_block_width_p-1:0] data_mem_o

    // tag_mem
    , input tag_mem_pkt_v_i
    , input [dcache_tag_mem_pkt_width_lp-1:0] tag_mem_pkt_i
    , output logic tag_mem_pkt_ready_o
    , output logic [ptag_width_lp-1:0] tag_mem_o

    // stat_mem
    , input stat_mem_pkt_v_i
    , input [dcache_stat_mem_pkt_width_lp-1:0] stat_mem_pkt_i
    , output logic stat_mem_pkt_ready_o
    , output logic [stat_info_width_lp-1:0] stat_mem_o

  );

  `declare_bp_cfg_bus_s(vaddr_width_p, core_id_width_p, cce_id_width_p, lce_id_width_p, cce_pc_width_p, cce_instr_width_p);
  bp_cfg_bus_s cfg_bus_cast_i;
  assign cfg_bus_cast_i = cfg_bus_i;

  // write buffer
  //
  `declare_bp_be_dcache_wbuf_entry_s(paddr_width_p, dword_width_p, dcache_assoc_p);
  `declare_bp_cache_service_if(paddr_width_p, ptag_width_p, dcache_sets_p, dcache_assoc_p, dword_width_p, dcache_block_width_p, dcache);
  bp_dcache_req_s cache_req_cast_o;
  bp_dcache_req_metadata_s cache_req_metadata_cast_o;
  assign cache_req_o = cache_req_cast_o;
  assign cache_req_metadata_o = cache_req_metadata_cast_o;

  
  // packet decoding
  //
  `declare_bp_be_dcache_pkt_s(bp_page_offset_width_gp, dword_width_p);
  bp_be_dcache_pkt_s dcache_pkt;
  assign dcache_pkt = dcache_pkt_i;

  typedef enum logic [1:0] {
      e_dword
    , e_word
    , e_halfword
    , e_byte
  } size_op_e;


  logic lr_op;
  logic sc_op;
  logic load_op;
  logic store_op;
  logic signed_op;
  size_op_e  size_op;
  logic double_op;
  logic word_op;
  logic half_op;
  logic byte_op;
  logic fencei_op;
  logic [index_width_lp-1:0] addr_index;
  logic [word_offset_width_lp-1:0] addr_word_offset;

  always_comb begin
    lr_op     = 1'b0;
    sc_op     = 1'b0;
    load_op   = 1'b0;
    store_op  = 1'b0;
    signed_op = 1'b1;
    double_op = 1'b0;
    word_op   = 1'b0;
    half_op   = 1'b0;
    byte_op   = 1'b0;
    size_op   = e_byte;
    fencei_op  = 1'b0;

    unique case (dcache_pkt.opcode)
      e_dcache_opcode_lrw, e_dcache_opcode_lrd: begin
        // An LR is a load operation of either double word or word size, inherently signed
        lr_op     = 1'b1;
        load_op   = 1'b1;
      end
      e_dcache_opcode_scw, e_dcache_opcode_scd: begin
        // An SC is a store operation of either double word or word size, inherently signed
        sc_op     = 1'b1;
        store_op  = 1'b1;
      end
      e_dcache_opcode_ld, e_dcache_opcode_lw, e_dcache_opcode_lh, e_dcache_opcode_lb: begin
        load_op   = 1'b1;
      end
      e_dcache_opcode_lwu, e_dcache_opcode_lhu, e_dcache_opcode_lbu: begin
        load_op   = 1'b1;
        signed_op = 1'b0;
      end
      e_dcache_opcode_sd, e_dcache_opcode_sw, e_dcache_opcode_sh, e_dcache_opcode_sb: begin
        store_op  = 1'b1;
      end
      e_dcache_opcode_fencei: begin
        fencei_op  = 1'b1;
      end
      default: begin end
    endcase

    unique case (dcache_pkt.opcode)
      e_dcache_opcode_ld, e_dcache_opcode_lrd, e_dcache_opcode_sd, e_dcache_opcode_scd: begin
        double_op = 1'b1;
        size_op   = e_dword;
      end
      e_dcache_opcode_lw, e_dcache_opcode_lwu, e_dcache_opcode_sw
        , e_dcache_opcode_lrw, e_dcache_opcode_scw: begin
        word_op = 1'b1;
        size_op = e_word;
      end
      e_dcache_opcode_lh, e_dcache_opcode_lhu, e_dcache_opcode_sh: begin
        half_op = 1'b1;
        size_op = e_halfword;
      end
      e_dcache_opcode_lb, e_dcache_opcode_lbu, e_dcache_opcode_sb: begin
        byte_op = 1'b1;
        size_op = e_byte;
      end
      default: begin end
    endcase
  end

  assign addr_index = dcache_pkt.page_offset[block_offset_width_lp+:index_width_lp];
  assign addr_word_offset = dcache_pkt.page_offset[byte_offset_width_lp+:word_offset_width_lp];
  
  // TL stage
  //
  logic v_tl_r; // valid bit
  logic tl_we;
  logic lr_op_tl_r;
  logic sc_op_tl_r;
  logic load_op_tl_r;
  logic store_op_tl_r;
  logic signed_op_tl_r;
  size_op_e  size_op_tl_r;
  logic double_op_tl_r;
  logic word_op_tl_r;
  logic half_op_tl_r;
  logic byte_op_tl_r;
  logic fencei_op_tl_r;
  logic [bp_page_offset_width_gp-1:0] page_offset_tl_r;
  logic [dword_width_p-1:0] data_tl_r;
  logic fencei_req;
  logic gdirty_r;

  assign tl_we = v_i & cache_req_ready_i & ~fencei_req;
  
  always_ff @ (posedge clk_i) begin
    if (reset_i) begin
      v_tl_r <= 1'b0;
    end
    else begin 
      v_tl_r <= tl_we;
      if (tl_we) begin
        lr_op_tl_r <= lr_op;
        sc_op_tl_r <= sc_op;
        load_op_tl_r <= load_op;
        store_op_tl_r <= store_op;
        signed_op_tl_r <= signed_op;
        size_op_tl_r <= size_op;
        double_op_tl_r <= double_op;
        word_op_tl_r <= word_op;
        half_op_tl_r <= half_op;
        byte_op_tl_r <= byte_op;
        fencei_op_tl_r <= fencei_op;
        page_offset_tl_r <= dcache_pkt.page_offset;
      end
    
      if (tl_we & store_op) begin
        data_tl_r <= dcache_pkt.data;
      end
    end
  end 
 
  // tag_mem
  //
  `declare_bp_be_dcache_tag_info_s(ptag_width_lp);
  logic tag_mem_v_li;
  logic tag_mem_w_li;
  logic [index_width_lp-1:0] tag_mem_addr_li;
  bp_be_dcache_tag_info_s [dcache_assoc_p-1:0] tag_mem_data_li;
  bp_be_dcache_tag_info_s [dcache_assoc_p-1:0] tag_mem_mask_li;
  bp_be_dcache_tag_info_s [dcache_assoc_p-1:0] tag_mem_data_lo;
  
  bsg_mem_1rw_sync_mask_write_bit
    #(.width_p(tag_info_width_lp*dcache_assoc_p)
      ,.els_p(dcache_sets_p)
    )
    tag_mem
      (.clk_i(clk_i)
      ,.reset_i(reset_i)
      ,.v_i(~reset_i & tag_mem_v_li)
      ,.w_i(tag_mem_w_li)
      ,.addr_i(tag_mem_addr_li)
      ,.data_i(tag_mem_data_li)
      ,.w_mask_i(tag_mem_mask_li)
      ,.data_o(tag_mem_data_lo)
      );

  // data_mem
  //
  logic [dcache_assoc_p-1:0] data_mem_v_li;
  logic data_mem_w_li;
  logic [dcache_assoc_p-1:0][index_width_lp+word_offset_width_lp-1:0] data_mem_addr_li;
  logic [dcache_assoc_p-1:0][bank_width_lp-1:0] data_mem_data_li;
  logic [dcache_assoc_p-1:0][data_mem_mask_width_lp-1:0] data_mem_mask_li;
  logic [dcache_assoc_p-1:0][bank_width_lp-1:0] data_mem_data_lo;
  
  for (genvar i = 0; i < dcache_assoc_p; i++) begin: data_mem
    bsg_mem_1rw_sync_mask_write_byte
      #(.data_width_p(bank_width_lp)
        ,.els_p(dcache_sets_p*dcache_assoc_p)
        )
      data_mem
        (.clk_i(clk_i)
        ,.reset_i(reset_i)
        ,.v_i(~reset_i & data_mem_v_li[i])
        ,.w_i(data_mem_w_li)
        ,.addr_i(data_mem_addr_li[i])
        ,.data_i(data_mem_data_li[i])
        ,.write_mask_i(data_mem_mask_li[i])
        ,.data_o(data_mem_data_lo[i])
        );
  end

  // HACK HACK HACK early bypass
  //
  logic [dcache_assoc_p-1:0] tag_match_tl;
  logic [dcache_assoc_p-1:0] load_hit_tl;
  logic [way_id_width_lp-1:0] load_hit_way_tl;
  logic [way_id_width_lp-1:0] store_hit_way_tl;

  logic [bank_width_lp-1:0] ld_data_way_picked_tl;
  logic [dword_width_p-1:0] ld_data_dword_picked_tl;

  for (genvar i = 0; i < dcache_assoc_p; i++) begin: tag_comp_tl
    assign tag_match_tl[i] = ptag_i == tag_mem_data_lo[i].tag;
    assign load_hit_tl[i] = tag_match_tl[i] & (tag_mem_data_lo[i].coh_state != e_COH_I);
  end

  wire [paddr_width_p-1:0] paddr_tl_r = {ptag_i, page_offset_tl_r};

  logic [ptag_width_lp-1:0] addr_tag_tl;
  logic [index_width_lp-1:0] addr_index_tl;
  logic [word_offset_width_lp-1:0] addr_word_offset_tl;
  assign addr_tag_tl = paddr_tl_r[block_offset_width_lp+index_width_lp+:ptag_width_lp];
  assign addr_index_tl = paddr_tl_r[block_offset_width_lp+:index_width_lp];
  assign addr_word_offset_tl = paddr_tl_r[byte_offset_width_lp+:word_offset_width_lp];

  bsg_priority_encode
    #(.width_p(dcache_assoc_p)
      ,.lo_to_hi_p(1)
      )
    pe_load_hit_tl
    (.i(load_hit_tl)
      ,.v_o()
      ,.addr_o(load_hit_way_tl)
      );

  bsg_mux #(
    .width_p(bank_width_lp)
    ,.els_p(dcache_assoc_p)
  ) ld_data_set_select_mux_tl (
    .data_i(data_mem_data_lo)
    ,.sel_i(load_hit_way_tl ^ addr_word_offset_tl)
    ,.data_o(ld_data_way_picked_tl)
  );

  bsg_mux
    #(.width_p(dword_width_p)
    ,.els_p(num_dwords_per_bank_lp)
    )
    dword_mux_tl
    (.data_i(ld_data_way_picked_tl)
    ,.sel_i(paddr_tl_r[3+:`BSG_CDIV(num_dwords_per_bank_lp, 2)])
    ,.data_o(ld_data_dword_picked_tl)
    );

<<<<<<< HEAD
=======
  logic [dword_width_p-1:0] early_bypass_data_lo;
  logic [bypass_data_mask_width_lp-1:0] early_bypass_mask_lo;
  logic [dword_width_p-1:0] early_bypass_data_masked_tl;
  bsg_mux_segmented #(
    .segments_p(bypass_data_mask_width_lp)
    ,.segment_width_p(8)
  ) early_bypass_mux_segmented (
    .data0_i(ld_data_dword_picked_tl)
    ,.data1_i(early_bypass_data_lo)
    ,.sel_i(early_bypass_mask_lo)
    ,.data_o(early_bypass_data_masked_tl)
  );

>>>>>>> 034038bf
    logic [31:0] data_word_selected_tl;
    logic [15:0] data_half_selected_tl;
    logic [7:0] data_byte_selected_tl;
    logic word_sigext_tl;
    logic half_sigext_tl;
    logic byte_sigext_tl;

    bsg_mux #(
      .width_p(32)
      ,.els_p(2)
    ) word_mux_tl (
<<<<<<< HEAD
      .data_i(ld_data_dword_picked_tl)
=======
      .data_i(early_bypass_data_masked_tl)
>>>>>>> 034038bf
      ,.sel_i(paddr_tl_r[2])
      ,.data_o(data_word_selected_tl)
    );

    bsg_mux #(
      .width_p(16)
      ,.els_p(4)
    ) half_mux_tl (
<<<<<<< HEAD
      .data_i(ld_data_dword_picked_tl)
=======
      .data_i(early_bypass_data_masked_tl)
>>>>>>> 034038bf
      ,.sel_i(paddr_tl_r[2:1])
      ,.data_o(data_half_selected_tl)
    );

    bsg_mux #(
      .width_p(8)
      ,.els_p(8)
    ) byte_mux_tl (
<<<<<<< HEAD
      .data_i(ld_data_dword_picked_tl)
=======
      .data_i(early_bypass_data_masked_tl)
>>>>>>> 034038bf
      ,.sel_i(paddr_tl_r[2:0])
      ,.data_o(data_byte_selected_tl)
    );

  assign word_sigext_tl = signed_op_tl_r & data_word_selected_tl[31];
  assign half_sigext_tl = signed_op_tl_r & data_half_selected_tl[15];
  assign byte_sigext_tl = signed_op_tl_r & data_byte_selected_tl[7];

  assign early_data_o = double_op_tl_r
<<<<<<< HEAD
        ? ld_data_dword_picked_tl
=======
        ? early_bypass_data_masked_tl
>>>>>>> 034038bf
        : word_op_tl_r
          ? {{32{word_sigext_tl}}, data_word_selected_tl}
          : half_op_tl_r
            ? {{48{half_sigext_tl}}, data_half_selected_tl}
            : {{56{byte_sigext_tl}}, data_byte_selected_tl};

  // END HACK HACK HACK

  // TV stage
  //
  logic v_tv_r;
  logic tv_we;
  logic lr_op_tv_r;
  logic sc_op_tv_r;
  logic load_op_tv_r;
  logic store_op_tv_r;
  logic signed_op_tv_r;
  size_op_e  size_op_tv_r;
  logic double_op_tv_r;
  logic word_op_tv_r;
  logic half_op_tv_r;
  logic byte_op_tv_r;
  logic fencei_op_tv_r;
  logic uncached_tv_r;
  logic [paddr_width_p-1:0] paddr_tv_r;
  logic [dword_width_p-1:0] data_tv_r;
  bp_be_dcache_tag_info_s [dcache_assoc_p-1:0] tag_info_tv_r;
  logic [dcache_assoc_p-1:0][bank_width_lp-1:0] ld_data_tv_r;
  logic [ptag_width_lp-1:0] addr_tag_tv;
  logic [index_width_lp-1:0] addr_index_tv;
  logic [word_offset_width_lp-1:0] addr_word_offset_tv;

  assign tv_we = v_tl_r & ~poison_i & ~tlb_miss_i & ~fencei_req;

  assign store_op_tl_o = v_tl_r & ~tlb_miss_i & store_op_tl_r;
  assign load_op_tl_o  = v_tl_r & ~tlb_miss_i & load_op_tl_r;

  always_ff @ (posedge clk_i) begin
    if (reset_i) begin
      v_tv_r <= 1'b0;

      lr_op_tv_r <= '0;
      sc_op_tv_r <= '0;
      load_op_tv_r <= '0;
      store_op_tv_r <= '0;
      uncached_tv_r <= '0;
      signed_op_tv_r <= '0;
      size_op_tv_r <= e_byte;
      double_op_tv_r <= '0;
      word_op_tv_r <= '0;
      half_op_tv_r <= '0;
      byte_op_tv_r <= '0;
      fencei_op_tv_r <= '0;
      paddr_tv_r <= '0;
      tag_info_tv_r <= '0;

    end
    else begin
      v_tv_r <= tv_we;

      if (tv_we) begin
        lr_op_tv_r <= lr_op_tl_r;
        sc_op_tv_r <= sc_op_tl_r;
        load_op_tv_r <= load_op_tl_r;
        store_op_tv_r <= store_op_tl_r;
        signed_op_tv_r <= signed_op_tl_r;
        size_op_tv_r <= size_op_tl_r;
        double_op_tv_r <= double_op_tl_r;
        word_op_tv_r <= word_op_tl_r;
        half_op_tv_r <= half_op_tl_r;
        byte_op_tv_r <= byte_op_tl_r;
        fencei_op_tv_r <= fencei_op_tl_r;
        paddr_tv_r <= {ptag_i, page_offset_tl_r};
        tag_info_tv_r <= tag_mem_data_lo;
        uncached_tv_r <= uncached_i;
      end

      if (tv_we & load_op_tl_r) begin
        ld_data_tv_r <= data_mem_data_lo;
      end

      if (tv_we & store_op_tl_r) begin
        data_tv_r <= data_tl_r;
      end
    end
  end

  assign addr_tag_tv = paddr_tv_r[block_offset_width_lp+index_width_lp+:ptag_width_lp];
  assign addr_index_tv = paddr_tv_r[block_offset_width_lp+:index_width_lp];
  assign addr_word_offset_tv = paddr_tv_r[byte_offset_width_lp+:word_offset_width_lp];

  // miss_detect
  //
  logic [dcache_assoc_p-1:0] tag_match_tv;
  logic [dcache_assoc_p-1:0] load_hit_tv;
  logic [dcache_assoc_p-1:0] store_hit_tv;
  logic [dcache_assoc_p-1:0] invalid_tv;
  logic load_hit;
  logic store_hit;
  logic [way_id_width_lp-1:0] load_hit_way;
  logic [way_id_width_lp-1:0] store_hit_way;

  for (genvar i = 0; i < dcache_assoc_p; i++) begin: tag_comp
    assign tag_match_tv[i] = addr_tag_tv == tag_info_tv_r[i].tag;
    assign load_hit_tv[i] = tag_match_tv[i] & (tag_info_tv_r[i].coh_state != e_COH_I);
    assign store_hit_tv[i] = tag_match_tv[i] & ((tag_info_tv_r[i].coh_state == e_COH_M)
                                                || (tag_info_tv_r[i].coh_state == e_COH_E));
    assign invalid_tv[i] = (tag_info_tv_r[i].coh_state == e_COH_I);
  end

  bsg_priority_encode
    #(.width_p(dcache_assoc_p)
      ,.lo_to_hi_p(1)
      )
    pe_load_hit
    (.i(load_hit_tv)
      ,.v_o(load_hit)
      ,.addr_o(load_hit_way)
      );
  
  bsg_priority_encode
    #(.width_p(dcache_assoc_p)
      ,.lo_to_hi_p(1)
      )
    pe_store_hit
    (.i(store_hit_tv)
      ,.v_o(store_hit)
      ,.addr_o(store_hit_way)
      );

  wire load_miss_tv = ~load_hit & v_tv_r & load_op_tv_r & ~uncached_tv_r;
  wire store_miss_tv = ~store_hit & v_tv_r & store_op_tv_r & ~uncached_tv_r & ~sc_op_tv_r;
  wire lr_miss_tv = v_tv_r & lr_op_tv_r & ~store_hit;

  wire miss_tv = load_miss_tv | store_miss_tv | lr_miss_tv;

  // uncached req
  //
  logic uncached_load_req;
  logic uncached_store_req;
  logic uncached_load_data_v_r;
  logic [dword_width_p-1:0] uncached_load_data_r;

  // load reserved / store conditional
  logic lr_hit_tv;
  logic sc_success;
  logic sc_fail;
  logic [ptag_width_lp-1:0]  load_reserved_tag_r;
  logic [index_width_lp-1:0] load_reserved_index_r;
  logic load_reserved_v_r;

  // Load reserved misses if not in exclusive or modified (whether load hit or not)
  assign lr_hit_tv = v_tv_r & lr_op_tv_r & store_hit;
  // Succeed if the address matches and we have a store hit
  assign sc_success  = v_tv_r & sc_op_tv_r & store_hit & load_reserved_v_r 
                       & (load_reserved_tag_r == addr_tag_tv)
                       & (load_reserved_index_r == addr_index_tv);
  // Fail if we have a store conditional without success
  assign sc_fail     = v_tv_r & sc_op_tv_r & ~sc_success;
  assign uncached_load_req = v_tv_r & load_op_tv_r & uncached_tv_r & ~uncached_load_data_v_r;
  assign uncached_store_req = v_tv_r & store_op_tv_r & uncached_tv_r;
  assign fencei_req = v_tv_r & fencei_op_tv_r;


  bp_be_dcache_wbuf_entry_s wbuf_entry_in;
  logic wbuf_v_li;

  bp_be_dcache_wbuf_entry_s wbuf_entry_out;
  logic wbuf_v_lo;
  logic wbuf_yumi_li;
  
  logic wbuf_empty_lo;
  
  logic bypass_v_li;
  logic bypass_addr_li;
  logic [dword_width_p-1:0] bypass_data_lo;
  logic [bypass_data_mask_width_lp-1:0] bypass_mask_lo;

  bp_be_dcache_wbuf
    #(.data_width_p(dword_width_p)
      ,.paddr_width_p(paddr_width_p)
      ,.ways_p(dcache_assoc_p)
      ,.sets_p(dcache_sets_p)
      )
    wbuf
    ( .clk_i(clk_i)
      ,.reset_i(reset_i)

      ,.v_i(wbuf_v_li)
      ,.wbuf_entry_i(wbuf_entry_in)

      ,.v_o(wbuf_v_lo)
      ,.yumi_i(wbuf_yumi_li)
      ,.wbuf_entry_o(wbuf_entry_out)

      ,.empty_o(wbuf_empty_lo)
    
      ,.bypass_v_i(bypass_v_li)
      ,.bypass_addr_i({ptag_i, page_offset_tl_r})
      ,.early_bypass_data_o(early_bypass_data_lo)
      ,.early_bypass_mask_o(early_bypass_mask_lo)
      ,.bypass_data_o(bypass_data_lo)
      ,.bypass_mask_o(bypass_mask_lo)
      );

  logic [word_offset_width_lp-1:0] wbuf_entry_out_word_offset;
  logic [index_width_lp-1:0] wbuf_entry_out_index;

  assign wbuf_entry_out_word_offset = wbuf_entry_out.paddr[byte_offset_width_lp+:word_offset_width_lp];
  assign wbuf_entry_out_index = wbuf_entry_out.paddr[block_offset_width_lp+:index_width_lp];

  assign wbuf_entry_in.paddr = paddr_tv_r;
  assign wbuf_entry_in.way_id = store_hit_way;

  // TODO: Add assertion, otherwise this will just infer latches....
  if (dword_width_p == 64) begin
    assign wbuf_entry_in.data = double_op_tv_r
      ? data_tv_r
      : (word_op_tv_r
        ? {2{data_tv_r[0+:32]}}
        : (half_op_tv_r
          ? {4{data_tv_r[0+:16]}}
          : {8{data_tv_r[0+:8]}}));

    assign wbuf_entry_in.mask = double_op_tv_r
      ? 8'b1111_1111
      : (word_op_tv_r
        ? {{4{paddr_tv_r[2]}}, {4{~paddr_tv_r[2]}}}
        : (half_op_tv_r
          ? {{2{paddr_tv_r[2] & paddr_tv_r[1]}}, {2{paddr_tv_r[2] & ~paddr_tv_r[1]}},
             {2{~paddr_tv_r[2] & paddr_tv_r[1]}}, {2{~paddr_tv_r[2] & ~paddr_tv_r[1]}}}
          : {(paddr_tv_r[2] & paddr_tv_r[1] & paddr_tv_r[0]), 
             (paddr_tv_r[2] & paddr_tv_r[1] & ~paddr_tv_r[0]),
             (paddr_tv_r[2] & ~paddr_tv_r[1] & paddr_tv_r[0]),
             (paddr_tv_r[2] & ~paddr_tv_r[1] & ~paddr_tv_r[0]),
             (~paddr_tv_r[2] & paddr_tv_r[1] & paddr_tv_r[0]),
             (~paddr_tv_r[2] & paddr_tv_r[1] & ~paddr_tv_r[0]),
             (~paddr_tv_r[2] & ~paddr_tv_r[1] & paddr_tv_r[0]),
             (~paddr_tv_r[2] & ~paddr_tv_r[1] & ~paddr_tv_r[0])
            }));
  end

  // stat_mem {lru, dirty}
  // It has (ways_p-1) bits to form pseudo-LRU tree, and ways_p bits for dirty
  // bit for each block in set.
  `declare_bp_cache_stat_info_s(dcache_assoc_p, dcache);

  logic stat_mem_v_li;
  logic stat_mem_w_li;
  logic [index_width_lp-1:0] stat_mem_addr_li;
  bp_dcache_stat_info_s stat_mem_data_li;
  bp_dcache_stat_info_s stat_mem_mask_li;
  bp_dcache_stat_info_s stat_mem_data_lo;

  bsg_mem_1rw_sync_mask_write_bit
    #(.width_p(stat_info_width_lp)
      ,.els_p(dcache_sets_p)
      )
    stat_mem
      (.clk_i(clk_i)
      ,.reset_i(reset_i)
      ,.v_i(~reset_i & stat_mem_v_li)
      ,.w_i(stat_mem_w_li)
      ,.addr_i(stat_mem_addr_li)
      ,.data_i(stat_mem_data_li)
      ,.w_mask_i(stat_mem_mask_li)
      ,.data_o(stat_mem_data_lo)
      );
  
  logic [way_id_width_lp-1:0] lru_encode;

  bsg_lru_pseudo_tree_encode #(
    .ways_p(dcache_assoc_p)
  ) lru_encoder (
    .lru_i(stat_mem_data_lo.lru)
    ,.way_id_o(lru_encode)
  );

  logic invalid_exist;
  logic [way_id_width_lp-1:0] invalid_way;
  bsg_priority_encode
    #(.width_p(dcache_assoc_p)
      ,.lo_to_hi_p(1)
      )
    pe_invalid
      (.i(invalid_tv)
      ,.v_o(invalid_exist)
      ,.addr_o(invalid_way)
      );

  // if there is invalid way, then it take prioirty over LRU way.
  wire [way_id_width_lp-1:0] lru_way_li = invalid_exist ? invalid_way : lru_encode;
 
  // LCE Packet casting
  //
  bp_dcache_data_mem_pkt_s data_mem_pkt;
  assign data_mem_pkt = data_mem_pkt_i;
  bp_dcache_tag_mem_pkt_s tag_mem_pkt;
  assign tag_mem_pkt = tag_mem_pkt_i;
  bp_dcache_stat_mem_pkt_s stat_mem_pkt;
  assign stat_mem_pkt = stat_mem_pkt_i;

  logic [dcache_assoc_p-1:0][bank_width_lp-1:0] lce_data_mem_data_li;
 
  logic data_mem_pkt_ready;
  logic tag_mem_pkt_ready;
  logic stat_mem_pkt_ready;

  
  // Assigning message types
  always_comb begin
    cache_req_v_o = 1'b0;

    cache_req_cast_o = '0;

    // Assigning sizes to cache miss packet
    if (uncached_tv_r)
      unique case (size_op_tv_r)
        e_dword: cache_req_cast_o.size = e_size_8B;
        e_word: cache_req_cast_o.size = e_size_4B;
        e_halfword: cache_req_cast_o.size = e_size_2B;
        e_byte: cache_req_cast_o.size = e_size_1B;
        default: cache_req_cast_o.size = e_size_8B;
      endcase
    else
      cache_req_cast_o.size = e_size_64B;

    if(load_miss_tv) begin
      cache_req_cast_o.msg_type = e_miss_load;
      cache_req_v_o = cache_req_ready_i;
    end
    else if(store_miss_tv | lr_miss_tv) begin
      cache_req_cast_o.msg_type = e_miss_store;
      cache_req_v_o = cache_req_ready_i;
    end
    else if(uncached_load_req) begin
      cache_req_cast_o.msg_type = e_uc_load;
      cache_req_v_o = cache_req_ready_i;
    end
    else if(uncached_store_req) begin
      cache_req_cast_o.msg_type = e_uc_store;
      cache_req_v_o = cache_req_ready_i;
    end
    else if(fencei_req) begin
      // Don't flush on fencei when coherent
      cache_req_cast_o.msg_type = e_cache_flush;
      cache_req_v_o = cache_req_ready_i & gdirty_r & (coherent_l1_p == 0);
    end

    cache_req_cast_o.addr = paddr_tv_r;
    cache_req_cast_o.data = data_tv_r;
  end

  // The cache pipeline is designed to always send metadata a cycle after the request
  bsg_dff_reset
   #(.width_p(1))
   cache_req_v_reg
    (.clk_i(clk_i)
     ,.reset_i(reset_i)

     ,.data_i(cache_req_v_o)
     ,.data_o(cache_req_metadata_v_o)
     );

  assign cache_req_metadata_cast_o.repl_way = lru_way_li;
  assign cache_req_metadata_cast_o.dirty = stat_mem_data_lo.dirty[lru_way_li];
  
  // output stage
  // Cache Miss Tracking logic
  logic cache_miss_r;
  wire miss_tracker_en_li = cache_req_v_o & ~uncached_store_req & ~fencei_req;
  bsg_dff_reset_en
   #(.width_p(1))
   cache_miss_tracker
    (.clk_i(clk_i)
     ,.reset_i(reset_i)

     ,.en_i(miss_tracker_en_li | cache_req_complete_i)
     ,.data_i(cache_req_v_o)
     ,.data_o(cache_miss_r)
     );
  assign dcache_miss_o = cache_miss_r || miss_tracker_en_li;
  assign ready_o = cache_req_ready_i & ~cache_miss_r;

  assign v_o = v_tv_r & ((uncached_tv_r & (load_op_tv_r & uncached_load_data_v_r))
                         | (uncached_tv_r & (store_op_tv_r & cache_req_ready_i))
                         | (~uncached_tv_r & ~fencei_op_tv_r & ~miss_tv)
                         );
  // Always send fencei when coherent
  assign fencei_v_o = fencei_req & (~gdirty_r | (coherent_l1_p == 1));

  // Locking logic - Block processing of new dcache_packets
  logic cache_miss_resolved;
  bsg_edge_detect
   #(.falling_not_rising_p(1))
   cache_miss_detect
    (.clk_i(clk_i)
     ,.reset_i(reset_i)

     ,.sig_i(cache_miss_r)
     ,.detect_o(cache_miss_resolved)
     );

  // Maintain a global dirty bit for the cache. When data is written to the write buffer, we set
  //   it. When we send a flush request to the CE, we clear it.
  // The way this works with fence.i is:
  //   1) If dirty bit is set, we force a miss and send off a flush request to the CE
  //   2) If dirty bit is not set, we do not send a request and simply return valid flush.
  //        The CSR unit is now responsible for sending the clear request to the I$.
  wire flush_req = cache_req_v_o & (cache_req_cast_o.msg_type == e_cache_flush);
  bsg_dff_reset_en
   #(.width_p(1))
   gdirty_reg
   (.clk_i(clk_i)
    ,.reset_i(reset_i)

    ,.en_i(wbuf_v_li | flush_req)
    ,.data_i(wbuf_v_li)

    ,.data_o(gdirty_r)
    );

  logic [`BSG_SAFE_CLOG2(lock_max_limit_p+1)-1:0] lock_cnt_r;
  wire lock_clr = v_o || (lock_cnt_r == lock_max_limit_p);
  wire lock_inc = ~lock_clr & (cache_miss_resolved || lr_hit_tv || (lock_cnt_r > 0));

  bsg_counter_clear_up
   #(.max_val_p(lock_max_limit_p)
     ,.init_val_p(0)
     ,.disable_overflow_warning_p(1)
     )
   lock_counter
    (.clk_i(clk_i)
     ,.reset_i(reset_i)

     ,.clear_i(lock_clr)
     ,.up_i(lock_inc)
     ,.count_o(lock_cnt_r)
     );
  
  wire cache_lock = (lock_cnt_r != '0);
  
  assign data_mem_pkt_ready_o = data_mem_pkt_ready & ~cache_lock;
  assign tag_mem_pkt_ready_o = tag_mem_pkt_ready & ~cache_lock;
  assign stat_mem_pkt_ready_o = stat_mem_pkt_ready & ~cache_lock;

  logic [bank_width_lp-1:0] ld_data_way_picked;
  logic [dword_width_p-1:0] ld_data_dword_picked;
  logic [dword_width_p-1:0] bypass_data_masked;

  bsg_mux #(
    .width_p(bank_width_lp)
    ,.els_p(dcache_assoc_p)
  ) ld_data_set_select_mux (
    .data_i(ld_data_tv_r)
    ,.sel_i(load_hit_way ^ addr_word_offset_tv)
    ,.data_o(ld_data_way_picked)
  );

  bsg_mux
    #(.width_p(dword_width_p)
    ,.els_p(num_dwords_per_bank_lp)
    )
    dword_mux
    (.data_i(ld_data_way_picked)
    ,.sel_i(paddr_tv_r[3+:`BSG_CDIV(num_dwords_per_bank_lp, 2)])
    ,.data_o(ld_data_dword_picked)
    );

  bsg_mux_segmented #(
    .segments_p(bypass_data_mask_width_lp)
    ,.segment_width_p(8)
  ) bypass_mux_segmented (
    .data0_i(ld_data_dword_picked)
    ,.data1_i(bypass_data_lo)
    ,.sel_i(bypass_mask_lo)
    ,.data_o(bypass_data_masked)
  );

  logic [dword_width_p-1:0] final_data;
  bsg_mux #(
    .width_p(dword_width_p)
    ,.els_p(2)
  ) final_data_mux (
    .data_i({uncached_load_data_r, bypass_data_masked})
    ,.sel_i(uncached_tv_r)
    ,.data_o(final_data)
  );

  if (dword_width_p == 64) begin: output64
    logic [31:0] data_word_selected;
    logic [15:0] data_half_selected;
    logic [7:0] data_byte_selected;
    logic word_sigext;
    logic half_sigext;
    logic byte_sigext;
    
    bsg_mux #(
      .width_p(32)
      ,.els_p(2)
    ) word_mux (
      .data_i(final_data)
      ,.sel_i(paddr_tv_r[2])
      ,.data_o(data_word_selected)
    );
    
    bsg_mux #(
      .width_p(16)
      ,.els_p(4)
    ) half_mux (
      .data_i(final_data)
      ,.sel_i(paddr_tv_r[2:1])
      ,.data_o(data_half_selected)
    );

    bsg_mux #(
      .width_p(8)
      ,.els_p(8)
    ) byte_mux (
      .data_i(final_data)
      ,.sel_i(paddr_tv_r[2:0])
      ,.data_o(data_byte_selected)
    );

    assign word_sigext = signed_op_tv_r & data_word_selected[31]; 
    assign half_sigext = signed_op_tv_r & data_half_selected[15]; 
    assign byte_sigext = signed_op_tv_r & data_byte_selected[7]; 

    assign data_o = load_op_tv_r
      ? (double_op_tv_r
        ? final_data
        : (word_op_tv_r
          ? {{32{word_sigext}}, data_word_selected}
          : (half_op_tv_r
            ? {{48{half_sigext}}, data_half_selected}
            : {{56{byte_sigext}}, data_byte_selected})))
      : (sc_op_tv_r & ~sc_success
         ? 64'b1
         : 64'b0);

  end
 
  // ctrl logic
  //

  // data_mem
  //
  logic [dcache_assoc_p-1:0] wbuf_data_mem_v;
  bsg_decode #(
    .num_out_p(dcache_assoc_p)
  ) wbuf_data_mem_v_decode (
    .i(wbuf_entry_out.way_id ^ wbuf_entry_out_word_offset)
    ,.o(wbuf_data_mem_v)
  );  

  logic lce_data_mem_v;
  assign lce_data_mem_v = (data_mem_pkt.opcode != e_cache_data_mem_uncached)
    & data_mem_pkt_v_i;

  assign data_mem_v_li = (load_op & tl_we)
    ? {dcache_assoc_p{1'b1}}
    : (wbuf_yumi_li
      ? wbuf_data_mem_v
      : {dcache_assoc_p{lce_data_mem_v}});

  assign data_mem_w_li = wbuf_yumi_li
    | (data_mem_pkt_v_i & data_mem_pkt.opcode == e_cache_data_mem_write);

  logic [dcache_assoc_p-1:0][bank_width_lp-1:0] lce_data_mem_write_data;

  logic [data_mem_mask_width_lp-1:0] wbuf_mask;
  logic [byte_offset_width_lp-1:0] mask_shift;
  if (num_dwords_per_bank_lp == 1) begin : passthrough_wbuf_mask
    assign mask_shift = '0;
    assign wbuf_mask = wbuf_entry_out.mask;
  end
  else begin : shift_wbuf_mask
    assign mask_shift = wbuf_entry_out.paddr[3+:`BSG_SAFE_CLOG2(num_dwords_per_bank_lp)] << 3;
    assign wbuf_mask = wbuf_entry_out.mask << mask_shift;
  end

  for (genvar i = 0; i < dcache_assoc_p; i++) begin
    assign data_mem_addr_li[i] = (load_op & tl_we)
      ? {addr_index, addr_word_offset}
      : (wbuf_yumi_li
        ? {wbuf_entry_out_index, wbuf_entry_out_word_offset}
        : {data_mem_pkt.index, data_mem_pkt.way_id ^ ((word_offset_width_lp)'(i))});
    assign data_mem_data_li[i] = wbuf_yumi_li
      ? {num_dwords_per_bank_lp{wbuf_entry_out.data}}
      : lce_data_mem_write_data[i];
  
    assign data_mem_mask_li[i] = wbuf_yumi_li
      ? wbuf_mask
      : {data_mem_mask_width_lp{1'b1}};
  end

  bsg_mux_butterfly#(
    .width_p(bank_width_lp)
    ,.els_p(dcache_assoc_p)
  ) write_mux_butterfly (
    .data_i(data_mem_pkt.data)
    ,.sel_i(data_mem_pkt.way_id)
    ,.data_o(lce_data_mem_write_data)
  );
 
  // tag_mem
  //
  assign tag_mem_v_li = tl_we | tag_mem_pkt_v_i; 
  assign tag_mem_w_li = ~tl_we & tag_mem_pkt_v_i & (tag_mem_pkt.opcode != e_cache_tag_mem_read);
  assign tag_mem_addr_li = tl_we 
    ? addr_index
    : tag_mem_pkt.index;

  logic [dcache_assoc_p-1:0] lce_tag_mem_way_one_hot;
  bsg_decode
    #(.num_out_p(dcache_assoc_p))
    lce_tag_mem_way_decode
      (.i(tag_mem_pkt.way_id)
      ,.o(lce_tag_mem_way_one_hot)
      );

  always_comb begin
    case (tag_mem_pkt.opcode)
      e_cache_tag_mem_set_clear: begin
        tag_mem_data_li = {(tag_info_width_lp*dcache_assoc_p){1'b0}};
        tag_mem_mask_li = {(tag_info_width_lp*dcache_assoc_p){1'b1}};
      end
      e_cache_tag_mem_invalidate: begin
        tag_mem_data_li = {((tag_info_width_lp)*dcache_assoc_p){1'b0}};
        for (integer i = 0; i < dcache_assoc_p; i++) begin 
          tag_mem_mask_li[i].coh_state = {`bp_coh_bits{lce_tag_mem_way_one_hot[i]}};
          tag_mem_mask_li[i].tag = {ptag_width_lp{1'b0}};
        end
      end
      e_cache_tag_mem_set_tag: begin
        tag_mem_data_li = {dcache_assoc_p{tag_mem_pkt.state, tag_mem_pkt.tag}};
        for (integer i = 0; i < dcache_assoc_p; i++) begin
          tag_mem_mask_li[i].coh_state = {`bp_coh_bits{lce_tag_mem_way_one_hot[i]}};
          tag_mem_mask_li[i].tag = {ptag_width_lp{lce_tag_mem_way_one_hot[i]}};
        end
      end
      default: begin
        tag_mem_data_li = {(tag_info_width_lp*dcache_assoc_p){1'b0}};
        tag_mem_mask_li = {(tag_info_width_lp*dcache_assoc_p){1'b0}};
      end
    endcase
  end

  // stat_mem
  //
  assign stat_mem_v_li = (v_tv_r & ~uncached_tv_r & ~fencei_op_tv_r) | stat_mem_pkt_v_i;
  assign stat_mem_w_li = (v_tv_r & ~uncached_tv_r & ~fencei_op_tv_r)
    ? ~(load_miss_tv | store_miss_tv | lr_miss_tv)
    : stat_mem_pkt_v_i & (stat_mem_pkt.opcode != e_cache_stat_mem_read);
  assign stat_mem_addr_li = (v_tv_r & ~uncached_tv_r & ~fencei_op_tv_r)
    ? addr_index_tv
    : stat_mem_pkt.index;

  logic [way_id_width_lp-1:0] lru_decode_way_li;
  logic [dcache_assoc_p-2:0] lru_decode_data_lo;
  logic [dcache_assoc_p-2:0] lru_decode_mask_lo;

  bsg_lru_pseudo_tree_decode #(
    .ways_p(dcache_assoc_p)
  ) lru_decode (
    .way_id_i(lru_decode_way_li)
    ,.data_o(lru_decode_data_lo)
    ,.mask_o(lru_decode_mask_lo)
  );
  

  logic [way_id_width_lp-1:0] dirty_mask_way_li;
  logic dirty_mask_v_li;
  logic [dcache_assoc_p-1:0] dirty_mask_lo;

  bsg_decode_with_v
    #(.num_out_p(dcache_assoc_p))
    dirty_mask_decode
      (.i(dirty_mask_way_li)
      ,.v_i(dirty_mask_v_li)
      ,.o(dirty_mask_lo)
      );

  always_comb begin
    if (v_tv_r) begin
      lru_decode_way_li = store_op_tv_r ? store_hit_way : load_hit_way;
      dirty_mask_way_li = store_hit_way;
      dirty_mask_v_li = store_op_tv_r;
      
      stat_mem_data_li.lru = lru_decode_data_lo;
      stat_mem_data_li.dirty = {dcache_assoc_p{1'b1}};
      stat_mem_mask_li = {lru_decode_mask_lo, dirty_mask_lo};
    end
    else begin
      lru_decode_way_li = stat_mem_pkt.way_id;
      dirty_mask_way_li = stat_mem_pkt.way_id;
      dirty_mask_v_li = 1'b1;
      case (stat_mem_pkt.opcode)
        e_cache_stat_mem_set_clear: begin
          stat_mem_data_li = {(stat_info_width_lp){1'b0}};
          stat_mem_mask_li = {(stat_info_width_lp){1'b1}};
        end
        e_cache_stat_mem_clear_dirty: begin
          stat_mem_data_li = {(stat_info_width_lp){1'b0}};
          stat_mem_mask_li.lru = {(dcache_assoc_p-1){1'b0}};
          stat_mem_mask_li.dirty = dirty_mask_lo;
        end
        default: begin
          stat_mem_data_li = {(stat_info_width_lp){1'b0}};
          stat_mem_mask_li = {(stat_info_width_lp){1'b0}};
        end
      endcase
    end
  end


  // write buffer
  //
  assign wbuf_v_li = v_tv_r & store_op_tv_r & store_hit & ~sc_fail & ~uncached_tv_r; 
  assign wbuf_yumi_li = wbuf_v_lo & ~(load_op & tl_we);
  assign bypass_v_li = tv_we & load_op_tl_r;

  // LCE data_mem
  //
  logic [way_id_width_lp-1:0] data_mem_pkt_way_r;

  always_ff @ (posedge clk_i) begin
    if (data_mem_pkt_v_i & (data_mem_pkt.opcode == e_cache_data_mem_read)) begin
      data_mem_pkt_way_r <= data_mem_pkt.way_id;
    end
  end

  bsg_mux_butterfly
   #(.width_p(bank_width_lp)
    ,.els_p(dcache_assoc_p))
    read_mux_butterfly
    (.data_i(data_mem_data_lo)
    ,.sel_i(data_mem_pkt_way_r)
    ,.data_o(lce_data_mem_data_li)
    );
  
  assign data_mem_o = lce_data_mem_data_li; 
  assign data_mem_pkt_ready = ~(load_op & tl_we) & ~wbuf_v_lo;

  // load reservation logic
  always_ff @ (posedge clk_i) begin
    if (reset_i) begin
      load_reserved_v_r <= 1'b0;
    end
    else begin
      // The LR has successfully completed, without a cache miss or upgrade request
      if (lr_op_tv_r & v_o & ~lr_miss_tv) begin
        load_reserved_v_r     <= 1'b1;
        load_reserved_tag_r   <= paddr_tv_r[block_offset_width_lp+index_width_lp+:ptag_width_lp];
        load_reserved_index_r <= paddr_tv_r[block_offset_width_lp+:index_width_lp];
      // All SCs clear the reservation (regardless of success)
      end else if (sc_op_tv_r) begin
        load_reserved_v_r <= 1'b0;
      // Invalidates from other harts which match the reservation address clear the reservation
      end else if (tag_mem_pkt_v_i & (tag_mem_pkt.opcode == e_cache_tag_mem_invalidate)
                  & (tag_mem_pkt.tag == load_reserved_tag_r) 
                  & (tag_mem_pkt.index == load_reserved_index_r)) begin
        load_reserved_v_r <= 1'b0;
      end
    end
  end

  //  uncached load data logic
  //
  //synopsys sync_set_reset "reset_i"
  always_ff @ (posedge clk_i) begin
    if (reset_i) begin
      uncached_load_data_v_r <= 1'b0;
    end
    else begin
      if (data_mem_pkt_v_i & (data_mem_pkt.opcode == e_cache_data_mem_uncached)) begin
        uncached_load_data_r <= data_mem_pkt.data[0+:dword_width_p];
        uncached_load_data_v_r <= 1'b1;
      end
      else if (poison_i)
          uncached_load_data_v_r <= 1'b0;
      else begin
        // once uncached load request is replayed, and v_o goes high,
        // cleared the valid bit.
        if (v_o | fencei_v_o) begin
          uncached_load_data_v_r <= 1'b0;
        end
      end
    end
  end
  
  // LCE tag_mem
  
  logic [way_id_width_lp-1:0] tag_mem_pkt_way_r;

  always_ff @ (posedge clk_i) begin
    if (tag_mem_pkt_v_i & (tag_mem_pkt.opcode == e_cache_tag_mem_read)) begin
      tag_mem_pkt_way_r <= tag_mem_pkt.way_id;
    end
  end

  assign tag_mem_o =  tag_mem_data_lo[tag_mem_pkt_way_r].tag;

  assign tag_mem_pkt_ready = ~tl_we;
  
  // LCE stat_mem
  //
  assign stat_mem_pkt_ready = ~(v_tv_r & ~uncached_tv_r);

  logic [way_id_width_lp-1:0] stat_mem_pkt_way_r;

  always_ff @ (posedge clk_i) begin
    if (stat_mem_pkt_v_i & (stat_mem_pkt.opcode == e_cache_stat_mem_read)) begin
      stat_mem_pkt_way_r <= stat_mem_pkt.way_id;
    end
  end

  assign stat_mem_o = stat_mem_data_lo;

  // synopsys translate_off
  if (debug_p) begin: axe
    bp_be_dcache_axe_trace_gen
      #(.addr_width_p(paddr_width_p)
        ,.data_width_p(dword_width_p)
        ,.num_lce_p(num_lce_p)
        )
      axe_trace_gen
        (.clk_i(clk_i)
        ,.id_i(cfg_bus_cast_i.dcache_id)
        ,.v_i(v_o)
        ,.addr_i(paddr_tv_r)
        ,.load_data_i(data_o)
        ,.store_data_i(data_tv_r)
        ,.load_i(load_op_tv_r)
        ,.store_i(store_op_tv_r)
        );
  end

  always_ff @ (negedge clk_i) begin
    if (v_tv_r) begin
      assert($countones(load_hit_tv) <= 1)
        else $error("multiple load hit: %b. id = %0d. addr = %H", load_hit_tv, cfg_bus_cast_i.dcache_id, addr_tag_tv);
      assert($countones(store_hit_tv) <= 1)
        else $error("multiple store hit: %b. id = %0d. addr = %H", store_hit_tv, cfg_bus_cast_i.dcache_id, addr_tag_tv);
      assert (~(sc_op_tv_r & load_reserved_v_r & (load_reserved_tag_r == addr_tag_tv) & (load_reserved_index_r == addr_index_tv)) | store_hit)
          else $error("sc success without exclusive ownership of cache line: %x %x", load_reserved_tag_r, load_reserved_index_r);
    end
  end

  initial begin
    assert(dword_width_p == 64) else $error("dword_width_p has to be 64");
    assert(dcache_assoc_p == 8 | dcache_assoc_p == 4 | dcache_assoc_p == 2) else $error("dcache_assoc_p has to be 8, 4 or 2");
  end
  // synopsys translate_on

endmodule<|MERGE_RESOLUTION|>--- conflicted
+++ resolved
@@ -421,8 +421,6 @@
     ,.data_o(ld_data_dword_picked_tl)
     );
 
-<<<<<<< HEAD
-=======
   logic [dword_width_p-1:0] early_bypass_data_lo;
   logic [bypass_data_mask_width_lp-1:0] early_bypass_mask_lo;
   logic [dword_width_p-1:0] early_bypass_data_masked_tl;
@@ -436,7 +434,6 @@
     ,.data_o(early_bypass_data_masked_tl)
   );
 
->>>>>>> 034038bf
     logic [31:0] data_word_selected_tl;
     logic [15:0] data_half_selected_tl;
     logic [7:0] data_byte_selected_tl;
@@ -448,11 +445,7 @@
       .width_p(32)
       ,.els_p(2)
     ) word_mux_tl (
-<<<<<<< HEAD
-      .data_i(ld_data_dword_picked_tl)
-=======
       .data_i(early_bypass_data_masked_tl)
->>>>>>> 034038bf
       ,.sel_i(paddr_tl_r[2])
       ,.data_o(data_word_selected_tl)
     );
@@ -461,11 +454,7 @@
       .width_p(16)
       ,.els_p(4)
     ) half_mux_tl (
-<<<<<<< HEAD
-      .data_i(ld_data_dword_picked_tl)
-=======
       .data_i(early_bypass_data_masked_tl)
->>>>>>> 034038bf
       ,.sel_i(paddr_tl_r[2:1])
       ,.data_o(data_half_selected_tl)
     );
@@ -474,11 +463,7 @@
       .width_p(8)
       ,.els_p(8)
     ) byte_mux_tl (
-<<<<<<< HEAD
-      .data_i(ld_data_dword_picked_tl)
-=======
       .data_i(early_bypass_data_masked_tl)
->>>>>>> 034038bf
       ,.sel_i(paddr_tl_r[2:0])
       ,.data_o(data_byte_selected_tl)
     );
@@ -488,11 +473,7 @@
   assign byte_sigext_tl = signed_op_tl_r & data_byte_selected_tl[7];
 
   assign early_data_o = double_op_tl_r
-<<<<<<< HEAD
-        ? ld_data_dword_picked_tl
-=======
         ? early_bypass_data_masked_tl
->>>>>>> 034038bf
         : word_op_tl_r
           ? {{32{word_sigext_tl}}, data_word_selected_tl}
           : half_op_tl_r
