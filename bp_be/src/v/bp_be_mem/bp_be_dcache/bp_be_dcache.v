/**
 *  Name:
 *    bp_be_dcache.v
 *
 *  Description:
 *    L1 Data Cache. Features:
 *    - Virtually-indexed, physically-tagged
 *    - 2-8 way set-associative
 *    - 128-512 bit block size (minimum 64-bit data mem bank size)
 *
 *    There are three large 1rw memory blocks: data_mem, tag_mem, stat_mem:
 *    - data_mem is divided into 1 bank per way, and cache blocks are
 *      interleaved among the banks. The governing relationship is "bank_id =
 *      word_offset + way_id" (with modular arithmetic).
 *
 *    - tag_mem contains tag and coherence state bits.
 *
 *    - stat_mem contains information about dirty bits for each cache block and
 *      LRU info about each way group (pseudo-LRU replacement policy).
 *
 *    There are three pipeline stages: tag lookup (TL), tag verity (TV), and
 *      data mux (DM) stages. Signals and registers are suffixed by stage name.
 *
 *    - Before TL, a dcache_pkt containing opcode, address and store data arrives
 *        at the cache. It is decoded and latched on the NEGATIVE edge of the clock.
 *        This gives half a cycle for address calculation.
 *
 *    - In TL, data mem and tag mem are synchronously accessed. Addtionally, the
 *        physical tag and PMA attributes arrive and are latched. Hit detection is
 *        also performed in this stage. This information is latched on the NEGATIVE
 *        edge of the clock as well. This gives a full cycle for the large data memory
 *        access.
 *
 *    - In TV, the data read is muxed down to the correct word based on the bank hash
 *        of the hit vector and the word offset. This is expected to be latched by the
 *        external pipeline on a positive edge. This gives half a cycle for data muxing.
 *        This data is returned as "early_data".
 *
 *    - In DM, the data word selected in TV selected down to byte for sub-word ops, or
 *        recoded for floating point loads. This data is returned as "final_data"
 *
 *    There is a write buffer which allows holding write data from tv stage, delaying the
 *      physical write until data_mem becomes from from incoming loads. To prevent data
 *      hazards, it also supports bypassing from TL to TV if there is an address match in
 *      the write buffer
 *
 *    An address is broken down as follows:
 *      physical address = [physical tag | virtual index | block offset]
 *
 *    Load reserved and store conditional are implemented at a cache line granularity.
 *      A load reserved acts as a normal load with the following addtional properties:
 *      1) If the block is not in an exclusive ownership state (M or E in MESI), then the cache
 *      will send an upgrade request (store miss).
 *      2) If the LR is successful, a reservation is placed on the cache line. This reservation is
 *      valid for the current hart only.
 *      A store conditional will succeed (return 0) if there is a valid reservation on the address of
 *      the SC. Else, it will fail (return nonzero and will not commit the store). A failing store
 *      conditional will not produce a cache miss.
 *
 *    The reservation can be cleared by:
 *      1) Any SC to any address by this hart.
 *      2) A second LR (this will not clear the reservation, but it will change the reservation
 *      address).
 *      3) An invalidate received from the LCE. This command covers all cases of losing exclusive
 *      access to the block in this hart, including eviction and a cache miss.

 *    RISC-V guarantees forward progress for LR/SC sequences that match a set of conditions.
 *      BlackParrot guarantees progress by blocking remote invalidations until a following SC
 *      (subject to a timeout). Tradeoffs between local and remote QoS can be made by adjusting
 *      the lock time.
 *
 *    LR/SC aq/rl semantics are irrelevant for BlackParrot. Since we are in-order single issue and
 *      do not use a store buffer that allows stores before cache lines have been fetched, all
 *       memory requests are inherently ordered within a hart.
 *
 *    The dcache supports multi-cycle fill/eviction with the following constraints:
 *      - bank_width = block_width / assoc >= dword_width
 *      - fill_width = N*bank_width <= block_width
 *
 */

module bp_be_dcache
  import bp_common_pkg::*;
  import bp_common_rv64_pkg::*;
  import bp_be_pkg::*;
  import bp_be_dcache_pkg::*;
  import bp_be_hardfloat_pkg::*;
  import bp_common_aviary_pkg::*;
 #(parameter bp_params_e bp_params_p = e_bp_default_cfg
   `declare_bp_proc_params(bp_params_p)
   `declare_bp_cache_service_if_widths(paddr_width_p, ptag_width_p, dcache_sets_p, dcache_assoc_p, dword_width_p, dcache_block_width_p, dcache_fill_width_p, dcache)

    , parameter writethrough_p=l1_writethrough_p

    , parameter debug_p=0
    , parameter lock_max_limit_p=8

    , localparam lg_dcache_assoc_lp=`BSG_SAFE_CLOG2(dcache_assoc_p)
    , localparam cfg_bus_width_lp= `bp_cfg_bus_width(vaddr_width_p, core_id_width_p, cce_id_width_p, lce_id_width_p, cce_pc_width_p, cce_instr_width_p)
    , localparam bank_width_lp = dcache_block_width_p / dcache_assoc_p
    , localparam num_dwords_per_bank_lp = bank_width_lp / dword_width_p
    , localparam wbuf_data_mask_width_lp = (dword_width_p >> 3)
    , localparam data_mem_mask_width_lp = (bank_width_lp >> 3)
    , localparam byte_offset_width_lp = `BSG_SAFE_CLOG2(bank_width_lp>>3)
    , localparam bank_offset_width_lp = `BSG_SAFE_CLOG2(dcache_assoc_p)
    , localparam block_offset_width_lp=(bank_offset_width_lp+byte_offset_width_lp)
    , localparam index_width_lp=`BSG_SAFE_CLOG2(dcache_sets_p)
    , localparam block_size_in_fill_lp = dcache_block_width_p / dcache_fill_width_p
    , localparam fill_size_in_bank_lp = dcache_fill_width_p / bank_width_lp

    , localparam dcache_pkt_width_lp=`bp_be_dcache_pkt_width(bp_page_offset_width_gp,dpath_width_p)
    , localparam tag_info_width_lp=`bp_be_dcache_tag_info_width(ptag_width_p)
  )
  (
    input clk_i
    , input reset_i

    , input [cfg_bus_width_lp-1:0] cfg_bus_i

    , input [dcache_pkt_width_lp-1:0] dcache_pkt_i
    , input v_i
    , output logic ready_o

    // TLB interface
    , input [ptag_width_p-1:0] ptag_i
    , input ptag_v_i
    , input uncached_i

    , output logic [dpath_width_p-1:0] early_data_o
    , output logic                     early_v_o
    , output logic [dpath_width_p-1:0] final_data_o
    , output logic                     final_v_o

    // ctrl
    , input flush_i

    // D$-LCE Interface
    // signals to LCE
    , output [dcache_req_width_lp-1:0] cache_req_o
    , output logic cache_req_v_o
    , input cache_req_ready_i
    , output [dcache_req_metadata_width_lp-1:0] cache_req_metadata_o
    , output cache_req_metadata_v_o

    , input cache_req_complete_i
    , input cache_req_critical_i

    // data_mem
    , input data_mem_pkt_v_i
    , input [dcache_data_mem_pkt_width_lp-1:0] data_mem_pkt_i
    , output logic data_mem_pkt_yumi_o
    , output logic [dcache_block_width_p-1:0] data_mem_o

    // tag_mem
    , input tag_mem_pkt_v_i
    , input [dcache_tag_mem_pkt_width_lp-1:0] tag_mem_pkt_i
    , output logic tag_mem_pkt_yumi_o
<<<<<<< HEAD
    , output logic [dcache_tag_info_width_lp-1:0] tag_mem_o
=======
    , output logic [ptag_width_p-1:0] tag_mem_o
>>>>>>> 43fc1c5d

    // stat_mem
    , input stat_mem_pkt_v_i
    , input [dcache_stat_mem_pkt_width_lp-1:0] stat_mem_pkt_i
    , output logic stat_mem_pkt_yumi_o
    , output logic [dcache_stat_info_width_lp-1:0] stat_mem_o

  );

  `declare_bp_cfg_bus_s(vaddr_width_p, core_id_width_p, cce_id_width_p, lce_id_width_p, cce_pc_width_p, cce_instr_width_p);
  bp_cfg_bus_s cfg_bus_cast_i;
  assign cfg_bus_cast_i = cfg_bus_i;

  `declare_bp_cache_service_if(paddr_width_p, ptag_width_p, dcache_sets_p, dcache_assoc_p, dword_width_p, dcache_block_width_p, dcache_fill_width_p, dcache);
  bp_dcache_req_s cache_req_cast_o;
  bp_dcache_req_metadata_s cache_req_metadata_cast_o;
  assign cache_req_o = cache_req_cast_o;
  assign cache_req_metadata_o = cache_req_metadata_cast_o;

  `declare_bp_be_dcache_pkt_s(bp_page_offset_width_gp, dpath_width_p);
  bp_be_dcache_pkt_s dcache_pkt;
  assign dcache_pkt = dcache_pkt_i;

  `declare_bp_be_dcache_pipeline_s
  bp_be_dcache_pipeline_s decode_lo, decode_tl_r, decode_tv_r;
  logic [index_width_lp-1:0] addr_index;
  logic [bank_offset_width_lp-1:0] addr_bank_offset;

  bp_be_dcache_decoder
  #(.bp_params_p(bp_params_p))
    pkt_decoder
    (.pkt_i(dcache_pkt_i)
    ,.decoded_o(decode_lo)
    );

  assign addr_index = dcache_pkt.page_offset[block_offset_width_lp+:index_width_lp];
  assign addr_bank_offset = dcache_pkt.page_offset[byte_offset_width_lp+:bank_offset_width_lp];

  // TL stage
  //
  logic v_tl_r; // valid bit
  logic tl_we;
  logic [bp_page_offset_width_gp-1:0] page_offset_tl_r;
  logic [dpath_width_p-1:0] data_tl_r;
  logic gdirty_r;

  assign tl_we = v_i;

  always_ff @ (negedge clk_i) begin
    if (reset_i) begin
      v_tl_r <= 1'b0;
    end
    else begin
      // We poison the valid of the stage rather than tl_we, to relieve critical paths on the
      //   large memory enables. The tradeoff is an additional toggle whenever there is a flush
      //   during an incoming dcache request
      v_tl_r <= tl_we & ~flush_i;
      if (tl_we) begin
        decode_tl_r <= decode_lo;
        page_offset_tl_r <= dcache_pkt.page_offset;
      end

      if (tl_we & decode_lo.store_op) begin
        data_tl_r <= dcache_pkt.data;
      end
    end
  end

  // tag_mem
  //
  `declare_bp_be_dcache_tag_info_s(ptag_width_p);
  logic tag_mem_v_li;
  logic tag_mem_w_li;
  logic [index_width_lp-1:0] tag_mem_addr_li;
  bp_be_dcache_tag_info_s [dcache_assoc_p-1:0] tag_mem_data_li;
  bp_be_dcache_tag_info_s [dcache_assoc_p-1:0] tag_mem_mask_li;
  bp_be_dcache_tag_info_s [dcache_assoc_p-1:0] tag_mem_data_lo;

  bsg_mem_1rw_sync_mask_write_bit
    #(.width_p(tag_info_width_lp*dcache_assoc_p)
      ,.els_p(dcache_sets_p)
    )
    tag_mem
      (.clk_i(~clk_i)
      ,.reset_i(reset_i)
      ,.v_i(tag_mem_v_li)
      ,.w_i(tag_mem_w_li)
      ,.addr_i(tag_mem_addr_li)
      ,.data_i(tag_mem_data_li)
      ,.w_mask_i(tag_mem_mask_li)
      ,.data_o(tag_mem_data_lo)
      );

  // data_mem
  //
  logic [dcache_assoc_p-1:0] data_mem_v_li;
  logic data_mem_w_li;
  logic [dcache_assoc_p-1:0][index_width_lp+bank_offset_width_lp-1:0] data_mem_addr_li;
  logic [dcache_assoc_p-1:0][bank_width_lp-1:0] data_mem_data_li;
  logic [dcache_assoc_p-1:0][data_mem_mask_width_lp-1:0] data_mem_mask_li;
  logic [dcache_assoc_p-1:0][bank_width_lp-1:0] data_mem_data_lo;

  for (genvar i = 0; i < dcache_assoc_p; i++) begin: data_mem
    bsg_mem_1rw_sync_mask_write_byte
      #(.data_width_p(bank_width_lp)
        ,.els_p(dcache_sets_p*dcache_assoc_p)
        )
      data_mem
        (.clk_i(~clk_i)
        ,.reset_i(reset_i)
        ,.v_i(data_mem_v_li[i])
        ,.w_i(data_mem_w_li)
        ,.addr_i(data_mem_addr_li[i])
        ,.data_i(data_mem_data_li[i])
        ,.write_mask_i(data_mem_mask_li[i])
        ,.data_o(data_mem_data_lo[i])
        );
  end

  // miss_detect
  //
  logic [dcache_assoc_p-1:0] tag_match_tl;
  logic [dcache_assoc_p-1:0] load_hit_tl;
  logic [dcache_assoc_p-1:0] store_hit_tl;
  logic [dcache_assoc_p-1:0] invalid_tl;
  logic [paddr_width_p-1:0]  paddr_tl;
  logic [ptag_width_p-1:0] addr_tag_tl;
  logic [bank_offset_width_lp-1:0] addr_bank_offset_tl;
  logic [dcache_assoc_p-1:0] addr_bank_offset_dec_tl;

  assign paddr_tl = {ptag_i, page_offset_tl_r};

  assign addr_tag_tl = paddr_tl[block_offset_width_lp+index_width_lp+:ptag_width_p];
  assign addr_bank_offset_tl = paddr_tl[byte_offset_width_lp+:bank_offset_width_lp];

  for (genvar i = 0; i < dcache_assoc_p; i++) begin: tag_comp_tl
    assign tag_match_tl[i] = addr_tag_tl == tag_mem_data_lo[i].tag;
    assign load_hit_tl[i] = tag_match_tl[i] & (tag_mem_data_lo[i].coh_state != e_COH_I);
    assign store_hit_tl[i] = tag_match_tl[i] & ((tag_mem_data_lo[i].coh_state == e_COH_M)
                                                || (tag_mem_data_lo[i].coh_state == e_COH_E));
    assign invalid_tl[i] = (tag_mem_data_lo[i].coh_state == e_COH_I);
  end

  bsg_decode
   #(.num_out_p(dcache_assoc_p))
   offset_decode
    (.i(addr_bank_offset_tl)
     ,.o(addr_bank_offset_dec_tl)
     );

  // TV stage
  //
  logic v_tv_r;
  logic tv_we;
  logic uncached_tv_r;
  logic [paddr_width_p-1:0] paddr_tv_r;
  logic [dpath_width_p-1:0] data_tv_r;
  bp_be_dcache_tag_info_s [dcache_assoc_p-1:0] tag_info_tv_r;
  logic [dcache_assoc_p-1:0][bank_width_lp-1:0] ld_data_tv_r;
  logic [ptag_width_p-1:0] addr_tag_tv_r;
  logic [index_width_lp-1:0] addr_index_tv;
  logic [dcache_assoc_p-1:0] load_hit_tv_r;
  logic [dcache_assoc_p-1:0] store_hit_tv_r;
  logic [dcache_assoc_p-1:0] invalid_tv_r;
  logic [dcache_assoc_p-1:0] addr_bank_offset_dec_tv_r;
  logic [lg_dcache_assoc_lp-1:0] load_hit_way_tv;
  logic [lg_dcache_assoc_lp-1:0] store_hit_way_tv;
  logic load_hit_tv;
  logic store_hit_tv;

  // fencei does not require a ptag
  assign tv_we = v_tl_r & (ptag_v_i | decode_tl_r.fencei_op);

  always_ff @(negedge clk_i) begin
    if (reset_i) begin
      v_tv_r <= 1'b0;

      decode_tv_r <= '0;
      paddr_tv_r <= '0;
      tag_info_tv_r <= '0;
      load_hit_tv_r <= '0;
      store_hit_tv_r <= '0;
      invalid_tv_r <= '0;
      addr_bank_offset_dec_tv_r <= '0;
    end
    else begin
      // We poison the valid of the stage rather than tl_we, to relieve critical paths on the
      //   large memory enables. The tradeoff is an additional toggle whenever there is a flush
      //   during an incoming dcache request
      v_tv_r <= tv_we & ~flush_i;

      if (tv_we) begin
        decode_tv_r <= decode_tl_r;
        paddr_tv_r <= paddr_tl;
        tag_info_tv_r <= tag_mem_data_lo;
        uncached_tv_r <= uncached_i | decode_tl_r.l2_op;
        load_hit_tv_r <= load_hit_tl;
        store_hit_tv_r <= store_hit_tl;
        addr_tag_tv_r <= addr_tag_tl;
        invalid_tv_r <= invalid_tl;
        addr_bank_offset_dec_tv_r <= addr_bank_offset_dec_tl;
      end

      if (tv_we & decode_tl_r.load_op) begin
        ld_data_tv_r <= data_mem_data_lo;
      end

      if (tv_we & decode_tl_r.store_op) begin
        data_tv_r <= data_tl_r;
      end
    end
  end

  assign addr_index_tv = paddr_tv_r[block_offset_width_lp+:index_width_lp];

  // uncached req
  //
  logic uncached_load_req;
  logic uncached_store_req;
  logic fencei_req;

  // For L2 atomics
  wire lr_req      = v_tv_r & decode_tv_r.lr_op;
  wire sc_req      = v_tv_r & decode_tv_r.sc_op;
  wire amoswap_req = v_tv_r & decode_tv_r.amoswap_op;
  wire amoadd_req  = v_tv_r & decode_tv_r.amoadd_op;
  wire amoxor_req  = v_tv_r & decode_tv_r.amoxor_op;
  wire amoand_req  = v_tv_r & decode_tv_r.amoand_op;
  wire amoor_req   = v_tv_r & decode_tv_r.amoor_op;
  wire amomin_req  = v_tv_r & decode_tv_r.amomin_op;
  wire amomax_req  = v_tv_r & decode_tv_r.amomax_op;
  wire amominu_req = v_tv_r & decode_tv_r.amominu_op;
  wire amomaxu_req = v_tv_r & decode_tv_r.amomaxu_op;
  wire l2_amo_req  = v_tv_r & decode_tv_r.l2_op;

  // Uncached and L2 atomic refactor
  logic uncached_load_data_v_r;
  logic [dword_width_p-1:0] uncached_load_data_r;

  // load reserved / store conditional
  logic lr_hit_tv;
  logic sc_success;
  logic sc_fail;
  logic [ptag_width_p-1:0]  load_reserved_tag_r;
  logic [index_width_lp-1:0] load_reserved_index_r;
  logic load_reserved_v_r;

  bsg_encode_one_hot
   #(.width_p(dcache_assoc_p)
     ,.lo_to_hi_p(1)
     )
   store_hit_index_encoder
    (.i(store_hit_tv_r)
     ,.addr_o(store_hit_way_tv)
     ,.v_o(store_hit_tv)
     );

  bsg_encode_one_hot
   #(.width_p(dcache_assoc_p)
     ,.lo_to_hi_p(1)
     )
   load_hit_index_encoder
    (.i(load_hit_tv_r)
     ,.addr_o(load_hit_way_tv)
     ,.v_o(load_hit_tv)
     );

  wire load_miss_tv = ~load_hit_tv & v_tv_r & decode_tv_r.load_op & ~uncached_tv_r & ~decode_tv_r.l2_op;
  wire store_miss_tv = ~store_hit_tv & v_tv_r & decode_tv_r.store_op & ~uncached_tv_r & ~decode_tv_r.sc_op & ~decode_tv_r.l2_op;
  wire lr_miss_tv = v_tv_r & decode_tv_r.lr_op & ~store_hit_tv & ~decode_tv_r.l2_op;
  wire wt_miss_tv = v_tv_r & decode_tv_r.store_op & store_hit_tv & ~sc_fail & ~uncached_tv_r & ~cache_req_ready_i & (writethrough_p == 1);

  wire miss_tv = load_miss_tv | store_miss_tv | lr_miss_tv | wt_miss_tv;

  // Load reserved misses if not in exclusive or modified (whether load hit or not)
  assign lr_hit_tv = v_tv_r & decode_tv_r.lr_op & store_hit_tv & (lr_sc_p == e_l1);
  // Succeed if the address matches and we have a store hit
  assign sc_success  = v_tv_r & decode_tv_r.sc_op & store_hit_tv & load_reserved_v_r
                       & (load_reserved_tag_r == addr_tag_tv_r)
                       & (load_reserved_index_r == addr_index_tv) & (lr_sc_p == e_l1);

  // Fail if we have a store conditional without success
  assign sc_fail     = v_tv_r & decode_tv_r.sc_op & ~sc_success;
  assign uncached_load_req = v_tv_r & decode_tv_r.load_op & uncached_tv_r & ~uncached_load_data_v_r;
  assign uncached_store_req = v_tv_r & decode_tv_r.store_op & uncached_tv_r;
  assign fencei_req = v_tv_r & decode_tv_r.fencei_op;

  // write buffer
  //
  `declare_bp_be_dcache_wbuf_entry_s(paddr_width_p, dword_width_p, dcache_assoc_p);

  bp_be_dcache_wbuf_entry_s wbuf_entry_in;
  logic wbuf_success;
  logic wbuf_v_li;

  bp_be_dcache_wbuf_entry_s wbuf_entry_out;
  logic wbuf_v_lo;
  logic wbuf_yumi_li;

  logic wbuf_empty_lo;
  logic wbuf_full_lo;

  logic bypass_v_li;
  logic bypass_addr_li;
  logic [dword_width_p-1:0] bypass_data_lo;
  logic [wbuf_data_mask_width_lp-1:0] bypass_mask_lo;

  logic [index_width_lp-1:0] lce_snoop_index_li;
  logic [lg_dcache_assoc_lp-1:0] lce_snoop_way_li;
  logic lce_snoop_match_lo;

  bp_be_dcache_wbuf
    #(.data_width_p(dword_width_p)
      ,.paddr_width_p(paddr_width_p)
      ,.ways_p(dcache_assoc_p)
      ,.sets_p(dcache_sets_p)
      )
    wbuf
    ( .clk_i(clk_i)
      ,.reset_i(reset_i)

      ,.v_i(wbuf_v_li)
      ,.wbuf_entry_i(wbuf_entry_in)

      ,.v_o(wbuf_v_lo)
      ,.yumi_i(wbuf_yumi_li)
      ,.wbuf_entry_o(wbuf_entry_out)

      ,.empty_o(wbuf_empty_lo)
      ,.full_o(wbuf_full_lo)

      ,.bypass_v_i(bypass_v_li)
      ,.bypass_addr_i({ptag_i, page_offset_tl_r})
      ,.bypass_data_o(bypass_data_lo)
      ,.bypass_mask_o(bypass_mask_lo)

      ,.lce_snoop_index_i(lce_snoop_index_li)
      ,.lce_snoop_way_i(lce_snoop_way_li)
      ,.lce_snoop_match_o(lce_snoop_match_lo)
      );

  logic [bank_offset_width_lp-1:0] wbuf_entry_out_bank_offset;
  logic [index_width_lp-1:0] wbuf_entry_out_index;

  assign wbuf_entry_out_bank_offset = wbuf_entry_out.paddr[byte_offset_width_lp+:bank_offset_width_lp];
  assign wbuf_entry_out_index = wbuf_entry_out.paddr[block_offset_width_lp+:index_width_lp];

  assign wbuf_entry_in.paddr = paddr_tv_r;
  assign wbuf_entry_in.way_id = store_hit_way_tv;

  bp_be_fp_reg_s fp_reg;
  assign fp_reg = data_tv_r;

  logic [dword_width_p-1:0] fp_raw_data;
  bp_be_rec_to_fp
   #(.bp_params_p(bp_params_p))
   rec_to_fp
    (.rec_i(fp_reg.rec)

     ,.raw_sp_not_dp_i(fp_reg.sp_not_dp)
     ,.raw_o(fp_raw_data)
     );

  logic [3:0][dword_width_p-1:0] wbuf_data_in;
  logic [3:0][wbuf_data_mask_width_lp-1:0] wbuf_mask_in;
  for (genvar i = 0; i < 4; i++)
    begin : wbuf_in
      localparam slice_width_lp = 8*(2**i);
      logic [slice_width_lp-1:0] slice_data;

      logic [(dword_width_p/slice_width_lp)-1:0] addr_dec;
      bsg_decode
       #(.num_out_p(dword_width_p/slice_width_lp))
       decode
        (.i(paddr_tv_r[i+:`BSG_MAX(3-i,1)])
         ,.o(addr_dec)
         );

      bsg_expand_bitmask
       #(.in_width_p(dword_width_p/slice_width_lp)
         ,.expand_p(2**i)
         )
       expand
        (.i(addr_dec)
         ,.o(wbuf_mask_in[i])
         );

      if ((i == 2'b10) || (i == 2'b11))
        begin
          assign slice_data = decode_tv_r.float_op ? fp_raw_data[0+:slice_width_lp] : data_tv_r[0+:slice_width_lp];
        end
      else
        begin : fi
          assign slice_data = data_tv_r[0+:slice_width_lp];
        end

      assign wbuf_data_in[i] = {(dword_width_p/slice_width_lp){slice_data}};
    end

  bsg_mux_one_hot
   #(.width_p(dword_width_p)
     ,.els_p(4)
     )
   wbuf_data_in_mux
    (.data_i(wbuf_data_in)
     ,.sel_one_hot_i({decode_tv_r.double_op, decode_tv_r.word_op, decode_tv_r.half_op, decode_tv_r.byte_op})
     ,.data_o(wbuf_entry_in.data)
     );

  bsg_mux_one_hot
   #(.width_p(wbuf_data_mask_width_lp)
     ,.els_p(4)
     )
   wbuf_mask_in_mux
    (.data_i(wbuf_mask_in)
     ,.sel_one_hot_i({decode_tv_r.double_op, decode_tv_r.word_op, decode_tv_r.half_op, decode_tv_r.byte_op})
     ,.data_o(wbuf_entry_in.mask)
     );

  // stat_mem {lru, dirty}
  // It has (ways_p-1) bits to form pseudo-LRU tree, and ways_p bits for dirty
  // bit for each block in set.
  logic stat_mem_v_li;
  logic stat_mem_w_li;
  logic [index_width_lp-1:0] stat_mem_addr_li;
  bp_dcache_stat_info_s stat_mem_data_li;
  bp_dcache_stat_info_s stat_mem_mask_li;
  bp_dcache_stat_info_s stat_mem_data_lo;

  bsg_mem_1rw_sync_mask_write_bit
    #(.width_p(dcache_stat_info_width_lp)
      ,.els_p(dcache_sets_p)
      )
    stat_mem
      (.clk_i(clk_i)
      ,.reset_i(reset_i)
      ,.v_i(stat_mem_v_li)
      ,.w_i(stat_mem_w_li)
      ,.addr_i(stat_mem_addr_li)
      ,.data_i(stat_mem_data_li)
      ,.w_mask_i(stat_mem_mask_li)
      ,.data_o(stat_mem_data_lo)
      );

  logic [lg_dcache_assoc_lp-1:0] lru_encode;

  bsg_lru_pseudo_tree_encode #(
    .ways_p(dcache_assoc_p)
  ) lru_encoder (
    .lru_i(stat_mem_data_lo.lru)
    ,.way_id_o(lru_encode)
  );

  logic invalid_exist;
  logic [lg_dcache_assoc_lp-1:0] invalid_way;
  bsg_priority_encode
    #(.width_p(dcache_assoc_p)
      ,.lo_to_hi_p(1)
      )
    pe_invalid
      (.i(invalid_tv_r)
      ,.v_o(invalid_exist)
      ,.addr_o(invalid_way)
      );

  // if there is invalid way, then it take prioirty over LRU way.
  wire [lg_dcache_assoc_lp-1:0] lru_way_li = invalid_exist ? invalid_way : lru_encode;

  // LCE Packet casting
  //
  bp_dcache_data_mem_pkt_s data_mem_pkt;
  assign data_mem_pkt = data_mem_pkt_i;
  bp_dcache_tag_mem_pkt_s tag_mem_pkt;
  assign tag_mem_pkt = tag_mem_pkt_i;
  bp_dcache_stat_mem_pkt_s stat_mem_pkt;
  assign stat_mem_pkt = stat_mem_pkt_i;

  logic data_mem_pkt_v;
  logic tag_mem_pkt_v;
  logic stat_mem_pkt_v;

  wire wt_req = (wbuf_v_li & (writethrough_p == 1));

  // Assigning message types
  always_comb begin
    cache_req_v_o = 1'b0;

    cache_req_cast_o = '0;

    // Assigning sizes to cache miss packet
    if (uncached_tv_r | wt_req | l2_amo_req) begin
      if (decode_tv_r.double_op)
        cache_req_cast_o.size = e_size_8B;
      else if (decode_tv_r.word_op)
        cache_req_cast_o.size = e_size_4B;
      else if (decode_tv_r.half_op)
        cache_req_cast_o.size = e_size_2B;
      else if (decode_tv_r.byte_op)
        cache_req_cast_o.size = e_size_1B;
    end
    else
      cache_req_cast_o.size = e_size_64B;

    if(load_miss_tv) begin
      cache_req_cast_o.msg_type = e_miss_load;
      cache_req_v_o = cache_req_ready_i & ~flush_i;
    end
    else if(store_miss_tv | lr_miss_tv) begin
      cache_req_cast_o.msg_type = e_miss_store;
      cache_req_v_o = cache_req_ready_i & ~flush_i;
    end
    else if(wt_req) begin
      cache_req_cast_o.msg_type = e_wt_store;
      cache_req_v_o = cache_req_ready_i & ~flush_i;
    end
    else if (l2_amo_req & ~uncached_load_data_v_r) begin
      cache_req_v_o = cache_req_ready_i;
      unique if (lr_req)
        cache_req_cast_o.msg_type = e_amo_lr;
      else if (sc_req)
        cache_req_cast_o.msg_type = e_amo_sc;
      else if (amoswap_req)
        cache_req_cast_o.msg_type = e_amo_swap;
      else if (amoadd_req)
        cache_req_cast_o.msg_type = e_amo_add;
      else if (amoxor_req)
        cache_req_cast_o.msg_type = e_amo_xor;
      else if (amoand_req)
        cache_req_cast_o.msg_type = e_amo_and;
      else if (amoor_req)
        cache_req_cast_o.msg_type = e_amo_or;
      else if (amomin_req)
        cache_req_cast_o.msg_type = e_amo_min;
      else if (amomax_req)
        cache_req_cast_o.msg_type = e_amo_max;
      else if (amominu_req)
        cache_req_cast_o.msg_type = e_amo_minu;
      else if (amomaxu_req)
        cache_req_cast_o.msg_type = e_amo_maxu;
    end
    else if(uncached_load_req) begin
      cache_req_cast_o.msg_type = e_uc_load;
      cache_req_v_o = cache_req_ready_i & ~flush_i;
    end
    else if(uncached_store_req) begin
      cache_req_cast_o.msg_type = e_uc_store;
      cache_req_v_o = cache_req_ready_i & ~flush_i;
    end
    else if(fencei_req) begin
      // Don't flush on fencei when coherent
      cache_req_cast_o.msg_type = e_cache_flush;
      cache_req_v_o = cache_req_ready_i & gdirty_r & (l1_coherent_p == 0);
    end

    cache_req_cast_o.addr = paddr_tv_r;
    cache_req_cast_o.data = wbuf_entry_in.data;
  end

  // Cache metadata is valid after the request goes out
  bsg_dff_reset
   #(.width_p(1))
   cache_req_v_reg
    (.clk_i(clk_i)
     ,.reset_i(reset_i)

     ,.data_i(stat_mem_v_li & ~stat_mem_w_li)
     ,.data_o(cache_req_metadata_v_o)
     );

  assign cache_req_metadata_cast_o.repl_way = lru_way_li;
  assign cache_req_metadata_cast_o.dirty = stat_mem_data_lo.dirty[lru_way_li];

  // output stage
  // Cache Miss Tracking logic
  logic cache_miss_r;
  bsg_dff_reset_set_clear
   #(.width_p(1), .clear_over_set_p(1))
   cache_miss_tracker
    (.clk_i(clk_i)
     ,.reset_i(reset_i)

     // We don't wait for ack on uncached stores or writethrough requests
     ,.set_i(cache_req_v_o & ~uncached_store_req & ~wt_req)
     ,.clear_i(cache_req_complete_i)
     ,.data_o(cache_miss_r)
     );
  assign ready_o = cache_req_ready_i & ~cache_miss_r;

  assign early_v_o = v_tv_r & ((uncached_tv_r & (decode_tv_r.load_op & uncached_load_data_v_r))
                              | (uncached_tv_r & (decode_tv_r.store_op & cache_req_ready_i))
                              | (~uncached_tv_r & ~decode_tv_r.l2_op & ~decode_tv_r.fencei_op & ~miss_tv)
                              // Always send fencei when coherent
                              | (fencei_req & (~gdirty_r | (l1_coherent_p == 1)))
                              );

  // Locking logic - Block processing of new dcache_packets
  logic cache_miss_resolved;
  bsg_edge_detect
   #(.falling_not_rising_p(1))
   cache_miss_detect
    (.clk_i(clk_i)
     ,.reset_i(reset_i)

     ,.sig_i(cache_miss_r)
     ,.detect_o(cache_miss_resolved)
     );

  // Maintain a global dirty bit for the cache. When data is written to the write buffer, we set
  //   it. When we send a flush request to the CE, we clear it.
  // The way this works with fence.i is:
  //   1) If dirty bit is set, we force a miss and send off a flush request to the CE
  //   2) If dirty bit is not set, we do not send a request and simply return valid flush.
  //        The CSR unit is now responsible for sending the clear request to the I$.
  wire flush_req = cache_req_v_o & (cache_req_cast_o.msg_type == e_cache_flush);

  if (writethrough_p == 1)
    begin : wt
      assign gdirty_r = '0;
    end
  else
    begin : wb
      bsg_dff_reset_en
       #(.width_p(1))
       gdirty_reg
       (.clk_i(clk_i)
        ,.reset_i(reset_i)

        ,.en_i(wbuf_v_li | flush_req)
        ,.data_i(wbuf_v_li)

        ,.data_o(gdirty_r)
        );
    end

  logic [`BSG_SAFE_CLOG2(lock_max_limit_p+1)-1:0] lock_cnt_r;
  wire lock_clr = early_v_o || (lock_cnt_r == lock_max_limit_p);
  wire lock_inc = ~lock_clr & (cache_miss_resolved || lr_hit_tv || (lock_cnt_r > 0));

  bsg_counter_clear_up
   #(.max_val_p(lock_max_limit_p)
     ,.init_val_p(0)
     ,.disable_overflow_warning_p(1)
     )
   lock_counter
    (.clk_i(clk_i)
     ,.reset_i(reset_i)

     ,.clear_i(lock_clr)
     ,.up_i(lock_inc)
     ,.count_o(lock_cnt_r)
     );

  wire cache_lock = (lock_cnt_r != '0);

  assign data_mem_pkt_v = data_mem_pkt_v_i & ~cache_lock;
  assign tag_mem_pkt_v = tag_mem_pkt_v_i & ~cache_lock;
  assign stat_mem_pkt_v = stat_mem_pkt_v_i & ~cache_lock;


  logic [bank_width_lp-1:0] ld_data_way_picked;
  logic [dword_width_p-1:0] ld_data_dword_picked;
  logic [dword_width_p-1:0] ld_data_final;
  logic [dword_width_p-1:0] bypass_data_masked;
  logic [dcache_assoc_p-1:0] ld_data_way_select;

  bsg_adder_one_hot
   #(.width_p(dcache_assoc_p))
   select_adder
    (.a_i(load_hit_tv_r)
     ,.b_i(addr_bank_offset_dec_tv_r)
     ,.o(ld_data_way_select)
     );

  bsg_mux_one_hot #(
    .width_p(bank_width_lp)
    ,.els_p(dcache_assoc_p)
  ) ld_data_set_select_mux (
    .data_i(ld_data_tv_r)
    ,.sel_one_hot_i(ld_data_way_select)
    ,.data_o(ld_data_way_picked)
  );

  bsg_mux #(
    .width_p(dword_width_p)
    ,.els_p(num_dwords_per_bank_lp)
  ) dword_mux (
    .data_i(ld_data_way_picked)
    ,.sel_i(paddr_tv_r[3+:`BSG_CDIV(num_dwords_per_bank_lp, 2)])
    ,.data_o(ld_data_dword_picked)
    );

  bsg_mux_segmented #(
    .segments_p(wbuf_data_mask_width_lp)
    ,.segment_width_p(8)
  ) bypass_mux_segmented (
    .data0_i(ld_data_dword_picked)
    ,.data1_i(bypass_data_lo)
    ,.sel_i(bypass_mask_lo)
    ,.data_o(bypass_data_masked)
  );

  logic [dword_width_p-1:0] result_data;
  bsg_mux #(
    .width_p(dword_width_p)
    ,.els_p(2)
  ) final_data_mux (
    .data_i({uncached_load_data_r, bypass_data_masked})
    ,.sel_i(uncached_tv_r)
    ,.data_o(result_data)
  );

  logic [3:0][dword_width_p-1:0] sigext_data;
  for (genvar i = 0; i < 4; i++)
    begin : alignment
      localparam slice_width_lp = 8*(2**i);

      logic [slice_width_lp-1:0] slice_data;
      bsg_mux #(
        .width_p(slice_width_lp)
        ,.els_p(dword_width_p/slice_width_lp)
      ) align_mux (
        .data_i(result_data)
        ,.sel_i(paddr_tv_r[i+:`BSG_MAX(1, 3-i)])
        ,.data_o(slice_data)
      );

      wire sigext = decode_tv_r.signed_op & slice_data[slice_width_lp-1];
      assign sigext_data[i] = {{(dword_width_p-slice_width_lp){sigext}}, slice_data};
    end

  logic [dword_width_p-1:0] final_data;
  bsg_mux_one_hot #(
    .width_p(dword_width_p)
    ,.els_p(4)
  ) byte_mux (
    .data_i(sigext_data)
    ,.sel_one_hot_i({decode_tv_r.double_op, decode_tv_r.word_op, decode_tv_r.half_op, decode_tv_r.byte_op})
    ,.data_o(final_data)
  );

  assign early_data_o = (decode_tv_r.load_op | (sc_req & decode_tv_r.l2_op))
    ? final_data
    : decode_tv_r.sc_op & ~sc_success;

  // DM stage
  //
  logic dm_we;
  logic v_dm_r;
  logic [dword_width_p-1:0] data_dm_r;
  logic [3:0] byte_offset_dm_r;
  logic double_op_dm_r, word_op_dm_r, half_op_dm_r, byte_op_dm_r;
  logic signed_op_dm_r, float_op_dm_r;

  assign dm_we = v_tv_r & early_v_o;
  always_ff @(posedge clk_i) begin
    if (reset_i) begin
      v_dm_r <= '0;
    end else begin
      v_dm_r <= dm_we & ~flush_i;

      if (dm_we) begin
        data_dm_r        <= early_data_o;
        byte_offset_dm_r <= paddr_tv_r[0+:4];
        signed_op_dm_r   <= decode_tv_r.signed_op;
        float_op_dm_r    <= decode_tv_r.float_op;
        double_op_dm_r   <= decode_tv_r.double_op;
        word_op_dm_r     <= decode_tv_r.word_op;
        half_op_dm_r     <= decode_tv_r.half_op;
        byte_op_dm_r     <= decode_tv_r.byte_op;
      end
    end
  end

  bp_be_fp_reg_s final_float_data;
  bp_be_fp_to_rec
   #(.bp_params_p(bp_params_p))
   fp_to_rec
    (.raw_i(data_dm_r)
     ,.raw_sp_not_dp_i(word_op_dm_r)

     ,.rec_sp_not_dp_o(final_float_data.sp_not_dp)
     ,.rec_o(final_float_data.rec)
     );

  assign final_data_o = float_op_dm_r ? final_float_data : data_dm_r;
  assign final_v_o = v_dm_r;

  // ctrl logic
  //

  // data_mem
  //
  logic [dcache_assoc_p-1:0] wbuf_data_mem_v;
  logic [bank_offset_width_lp-1:0] wbuf_data_mem_offset;
  assign wbuf_data_mem_offset = (bank_offset_width_lp'(wbuf_entry_out.way_id) + wbuf_entry_out_bank_offset);
  bsg_decode #(
    .num_out_p(dcache_assoc_p)
  ) wbuf_data_mem_v_decode (
    .i(wbuf_data_mem_offset)
    ,.o(wbuf_data_mem_v)
  );

  wire lce_data_mem_v = (data_mem_pkt.opcode != e_cache_data_mem_uncached)
    & data_mem_pkt_yumi_o;

  assign data_mem_v_li = lce_data_mem_v
    ? {dcache_assoc_p{lce_data_mem_v}}
    : wbuf_yumi_li
      ? wbuf_data_mem_v
      : {dcache_assoc_p{decode_lo.load_op & tl_we}};

  assign data_mem_w_li = wbuf_yumi_li
    | (data_mem_pkt_yumi_o & data_mem_pkt.opcode == e_cache_data_mem_write);

  logic [dcache_assoc_p-1:0][bank_width_lp-1:0]               lce_data_mem_write_data;
  logic [dcache_assoc_p-1:0][bank_width_lp-1:0]               data_mem_pkt_data_expanded;
  logic [block_size_in_fill_lp-1:0][fill_size_in_bank_lp-1:0] data_mem_pkt_fill_mask_expanded;
  logic [dcache_assoc_p-1:0]                                  data_mem_write_bank_mask;

  // use fill_index to generate brank write mask
  for (genvar i = 0; i < block_size_in_fill_lp; i++) begin
    assign data_mem_pkt_fill_mask_expanded[i] = {fill_size_in_bank_lp{data_mem_pkt.fill_index[i]}};
  end

  logic [data_mem_mask_width_lp-1:0] wbuf_mask;
  logic [byte_offset_width_lp-1:0] mask_shift;
  if (num_dwords_per_bank_lp == 1) begin : passthrough_wbuf_mask
    assign mask_shift = '0;
    assign wbuf_mask = wbuf_entry_out.mask;
  end
  else begin : shift_wbuf_mask
    assign mask_shift = wbuf_entry_out.paddr[3+:`BSG_SAFE_CLOG2(num_dwords_per_bank_lp)] << 3;
    assign wbuf_mask = wbuf_entry_out.mask << mask_shift;
  end

  for (genvar i = 0; i < dcache_assoc_p; i++) begin
    wire [bank_offset_width_lp-1:0] data_mem_pkt_offset = (bank_offset_width_lp'(i) - data_mem_pkt.way_id);

    assign data_mem_addr_li[i] = (decode_lo.load_op & tl_we)
      ? {addr_index, addr_bank_offset}
      : wbuf_yumi_li
        ? {wbuf_entry_out_index, wbuf_entry_out_bank_offset}
        : {data_mem_pkt.index, data_mem_pkt_offset};

    assign data_mem_data_li[i] = wbuf_yumi_li
      ? {num_dwords_per_bank_lp{wbuf_entry_out.data}}
      : lce_data_mem_write_data[i];

    // Expand the bank write mask to bank width
    assign data_mem_mask_li[i] = wbuf_yumi_li
      ? wbuf_mask
      : {data_mem_mask_width_lp{data_mem_write_bank_mask[i]}};
  end

  // Expand data_mem_pkt.data (fill width) to cacheline width
  assign data_mem_pkt_data_expanded = {block_size_in_fill_lp{data_mem_pkt.data}};

  wire [`BSG_SAFE_CLOG2(dcache_block_width_p)-1:0] write_data_rot_li = data_mem_pkt.way_id*bank_width_lp;
  bsg_rotate_left #(
    .width_p(dcache_block_width_p)
  ) write_data_rotate (
    .data_i(data_mem_pkt_data_expanded)
    ,.rot_i(write_data_rot_li)
    ,.o(lce_data_mem_write_data)
  );

  wire [`BSG_SAFE_CLOG2(dcache_assoc_p)-1:0] write_mask_rot_li = data_mem_pkt.way_id;
  bsg_rotate_left #(
    .width_p(dcache_assoc_p)
  ) write_mask_rotate (
    .data_i(data_mem_pkt_fill_mask_expanded)
    ,.rot_i(write_mask_rot_li)
    ,.o(data_mem_write_bank_mask)
  );

  // tag_mem
  //
  assign tag_mem_v_li = tl_we | tag_mem_pkt_yumi_o;
  assign tag_mem_w_li = tag_mem_pkt_yumi_o & (tag_mem_pkt.opcode != e_cache_tag_mem_read);
  assign tag_mem_addr_li = tag_mem_pkt_yumi_o
    ? tag_mem_pkt.index
    : addr_index;

  logic [dcache_assoc_p-1:0] lce_tag_mem_way_one_hot;
  bsg_decode
    #(.num_out_p(dcache_assoc_p))
    lce_tag_mem_way_decode
      (.i(tag_mem_pkt.way_id)
      ,.o(lce_tag_mem_way_one_hot)
      );

  always_comb begin
    case (tag_mem_pkt.opcode)
      e_cache_tag_mem_set_clear: begin
        tag_mem_data_li = {(tag_info_width_lp*dcache_assoc_p){1'b0}};
        tag_mem_mask_li = {(tag_info_width_lp*dcache_assoc_p){1'b1}};
      end
      e_cache_tag_mem_set_tag: begin
        tag_mem_data_li = {dcache_assoc_p{tag_mem_pkt.state, tag_mem_pkt.tag}};
        for (integer i = 0; i < dcache_assoc_p; i++) begin
          tag_mem_mask_li[i].coh_state = bp_coh_states_e'({$bits(bp_coh_states_e){lce_tag_mem_way_one_hot[i]}});
          tag_mem_mask_li[i].tag = {ptag_width_p{lce_tag_mem_way_one_hot[i]}};
        end
      end
      e_cache_tag_mem_set_state: begin
        tag_mem_data_li = {dcache_assoc_p{tag_mem_pkt.state, tag_mem_pkt.tag}};
        for (integer i = 0; i < dcache_assoc_p; i++) begin
          tag_mem_mask_li[i].coh_state = bp_coh_states_e'({$bits(bp_coh_states_e){lce_tag_mem_way_one_hot[i]}});
          tag_mem_mask_li[i].tag = {ptag_width_p{1'b0}};
        end
      end
      default: begin
        tag_mem_data_li = {(tag_info_width_lp*dcache_assoc_p){1'b0}};
        tag_mem_mask_li = {(tag_info_width_lp*dcache_assoc_p){1'b0}};
      end
    endcase
  end

  // stat_mem
  //
  assign stat_mem_v_li = (v_tv_r & ~uncached_tv_r & ~decode_tv_r.fencei_op & ~flush_i & ~decode_tv_r.l2_op) | stat_mem_pkt_yumi_o;
  assign stat_mem_w_li = stat_mem_pkt_yumi_o
    ? (stat_mem_pkt.opcode != e_cache_stat_mem_read)
    : ~miss_tv & ~decode_tv_r.l2_op;
  assign stat_mem_addr_li = stat_mem_pkt_yumi_o
    ? stat_mem_pkt.index
    : addr_index_tv;

  logic [lg_dcache_assoc_lp-1:0] lru_decode_way_li;
  logic [dcache_assoc_p-2:0] lru_decode_data_lo;
  logic [dcache_assoc_p-2:0] lru_decode_mask_lo;

  bsg_lru_pseudo_tree_decode #(
    .ways_p(dcache_assoc_p)
  ) lru_decode (
    .way_id_i(lru_decode_way_li)
    ,.data_o(lru_decode_data_lo)
    ,.mask_o(lru_decode_mask_lo)
  );


  logic [lg_dcache_assoc_lp-1:0] dirty_mask_way_li;
  logic dirty_mask_v_li;
  logic [dcache_assoc_p-1:0] dirty_mask_lo;

  bsg_decode_with_v
    #(.num_out_p(dcache_assoc_p))
    dirty_mask_decode
      (.i(dirty_mask_way_li)
      ,.v_i(dirty_mask_v_li)
      ,.o(dirty_mask_lo)
      );

  always_comb begin
    if (v_tv_r) begin
      lru_decode_way_li = decode_tv_r.store_op ? store_hit_way_tv : load_hit_way_tv;
      dirty_mask_way_li = store_hit_way_tv;
      dirty_mask_v_li = decode_tv_r.store_op & (writethrough_p == 0); // Blocks are never dirty in a writethrough cache

      stat_mem_data_li.lru = lru_decode_data_lo;
      stat_mem_data_li.dirty = {dcache_assoc_p{1'b1}};
      stat_mem_mask_li = {lru_decode_mask_lo, dirty_mask_lo};
    end
    else begin
      lru_decode_way_li = stat_mem_pkt.way_id;
      dirty_mask_way_li = stat_mem_pkt.way_id;
      dirty_mask_v_li = 1'b1;
      case (stat_mem_pkt.opcode)
        e_cache_stat_mem_set_clear: begin
          stat_mem_data_li = {(dcache_stat_info_width_lp){1'b0}};
          stat_mem_mask_li = {(dcache_stat_info_width_lp){1'b1}};
        end
        e_cache_stat_mem_clear_dirty: begin
          stat_mem_data_li = {(dcache_stat_info_width_lp){1'b0}};
          stat_mem_mask_li.lru = {(dcache_assoc_p-1){1'b0}};
          stat_mem_mask_li.dirty = dirty_mask_lo;
        end
        default: begin
          stat_mem_data_li = {(dcache_stat_info_width_lp){1'b0}};
          stat_mem_mask_li = {(dcache_stat_info_width_lp){1'b0}};
        end
      endcase
    end
  end


  // write buffer
  //
  // We break out wbuf_sucess from wbuf_v_li to break a critical path from
  //   flush to the data mem address lines. We pessimistically consider the
  //   wbuf to have an incoming entry if there's something going into the
  //   write buffer, regardless of if it's poisoned or not
  if (writethrough_p == 0) begin : wb_wbuf
    assign wbuf_success = v_tv_r & decode_tv_r.store_op & store_hit_tv & ~sc_fail & ~uncached_tv_r & ~decode_tv_r.l2_op;
  end
  else begin : wt_wbuf
    assign wbuf_success = v_tv_r & decode_tv_r.store_op & store_hit_tv & ~sc_fail & ~uncached_tv_r & ~decode_tv_r.l2_op & cache_req_ready_i;
  end
  assign wbuf_v_li = wbuf_success & ~flush_i;
  assign wbuf_yumi_li = wbuf_v_lo & ~(decode_lo.load_op & tl_we) & ~data_mem_pkt_yumi_o;

  assign bypass_v_li = tv_we & decode_tl_r.load_op;
  assign lce_snoop_index_li = data_mem_pkt.index;
  assign lce_snoop_way_li = data_mem_pkt.way_id;

  // LCE data_mem
  //
  logic [lg_dcache_assoc_lp-1:0] data_mem_pkt_way_r;

  always_ff @ (negedge clk_i) begin
    if (data_mem_pkt_yumi_o & (data_mem_pkt.opcode == e_cache_data_mem_read)) begin
      data_mem_pkt_way_r <= data_mem_pkt.way_id;
    end
  end

  wire [`BSG_SAFE_CLOG2(dcache_block_width_p)-1:0] read_data_rot_li = data_mem_pkt_way_r*bank_width_lp;
  bsg_rotate_right #(
    .width_p(dcache_block_width_p)
  ) read_data_rotate (
    .data_i(data_mem_data_lo)
    ,.rot_i(read_data_rot_li)
    ,.o(data_mem_o)
  );

  // A similar scheme could be adopted for a non-blocking version, where we snoop the bank
  // As an optimization, we could snoop the data_mem_pkt to see if there are any matching entries
  //   in the write buffer, so that the write buffer will only drain if it is full, or if there is
  //   a snoop match. However, this is a critical path, so we simply drain the write buffer on
  //   invalidations.
  // A similar scheme could be adopted for a non-blocking version, where we snoop the bank
  assign data_mem_pkt_yumi_o = (data_mem_pkt.opcode == e_cache_data_mem_uncached)
                               ? data_mem_pkt_v
                               : data_mem_pkt_v & ~(decode_lo.load_op & tl_we) & wbuf_empty_lo & ~wbuf_success;

  if (lr_sc_p == e_l1)
    begin : l1_lrsc
      // Set reservation on successful LR, without a cache miss or upgrade request
      wire set_reservation = decode_tv_r.lr_op & early_v_o;
      // All SCs clear the reservation (regardless of success)
      // Invalidates from other harts which match the reservation address clear the reservation
      wire clear_reservation = decode_tv_r.sc_op
                               || ((tag_mem_pkt_yumi_o & (tag_mem_pkt.opcode == e_cache_tag_mem_set_state) && (tag_mem_pkt.state == e_COH_I))
                                   & (tag_mem_pkt.tag == load_reserved_tag_r) & (tag_mem_pkt.index == load_reserved_index_r));
      bsg_dff_reset_set_clear
       #(.width_p(1))
       load_reserved_v_reg
        (.clk_i(clk_i)
         ,.reset_i(reset_i)

         ,.set_i(set_reservation)
         ,.clear_i(clear_reservation)
         ,.data_o(load_reserved_v_r)
         );

      bsg_dff_en
       #(.width_p(ptag_width_p+index_width_lp))
       load_reserved_addr
        (.clk_i(clk_i)
         ,.en_i(set_reservation)
         ,.data_i({paddr_tv_r[paddr_width_p-1-:ptag_width_p], paddr_tv_r[block_offset_width_lp+:index_width_lp]})
         ,.data_o({load_reserved_tag_r, load_reserved_index_r})
         );
    end
  else
    begin : no_l1_lrsc
      assign load_reserved_v_r = '0;
      assign load_reserved_tag_r = '0;
      assign load_reserved_index_r = '0;
    end

  //  uncached load data logic
  //
  wire uncached_load_set = data_mem_pkt_yumi_o & (data_mem_pkt.opcode == e_cache_data_mem_uncached);
  // Invalidate uncached data if the cache is flushed or we successfully complete the request
  // NOTE: This method is not valid for non-idempotent loads, will cause replay
  wire uncached_load_clear = flush_i | early_v_o;
  bsg_dff_reset_set_clear
   #(.width_p(1))
   uncached_load_data_v_reg
    (.clk_i(clk_i)
     ,.reset_i(reset_i)

     ,.set_i(uncached_load_set)
     ,.clear_i(uncached_load_clear)
     ,.data_o(uncached_load_data_v_r)
     );

  bsg_dff_en
   #(.width_p(dword_width_p))
   uncached_load_data_reg
    (.clk_i(clk_i)
     ,.en_i(uncached_load_set)

     ,.data_i(data_mem_pkt.data[0+:dword_width_p])
     ,.data_o(uncached_load_data_r)
     );

  // LCE tag_mem

  logic [lg_dcache_assoc_lp-1:0] tag_mem_pkt_way_r;

  always_ff @ (negedge clk_i) begin
    if (tag_mem_pkt_yumi_o & (tag_mem_pkt.opcode == e_cache_tag_mem_read)) begin
      tag_mem_pkt_way_r <= tag_mem_pkt.way_id;
    end
  end

  assign tag_mem_o =  tag_mem_data_lo[tag_mem_pkt_way_r];

  assign tag_mem_pkt_yumi_o = ~tl_we & tag_mem_pkt_v;

  // LCE stat_mem
  //
  assign stat_mem_pkt_yumi_o = ~(v_tv_r & ~uncached_tv_r) & stat_mem_pkt_v;

  logic [lg_dcache_assoc_lp-1:0] stat_mem_pkt_way_r;

  always_ff @ (posedge clk_i) begin
    if (stat_mem_pkt_yumi_o & (stat_mem_pkt.opcode == e_cache_stat_mem_read)) begin
      stat_mem_pkt_way_r <= stat_mem_pkt.way_id;
    end
  end

  assign stat_mem_o = stat_mem_data_lo;

  // synopsys translate_off
  if (debug_p) begin: axe
    bp_be_dcache_axe_trace_gen
      #(.addr_width_p(paddr_width_p)
        ,.data_width_p(dword_width_p)
        ,.num_lce_p(num_lce_p)
        )
      axe_trace_gen
        (.clk_i(clk_i)
        ,.id_i(cfg_bus_cast_i.dcache_id)
        ,.v_i(early_v_o)
        ,.addr_i(paddr_tv_r)
        ,.load_data_i(final_data_o)
        ,.store_data_i(data_tv_r)
        ,.load_i(decode_tv_r.load_op)
        ,.store_i(decode_tv_r.store_op)
        );
  end

  always_ff @ (posedge clk_i) begin
    if (v_tv_r) begin
      assert($countones(load_hit_tl) <= 1)
        else $error("multiple load hit: %b. id = %0d. addr = %H", load_hit_tl, cfg_bus_cast_i.dcache_id, addr_tag_tl);
      assert($countones(store_hit_tl) <= 1)
        else $error("multiple store hit: %b. id = %0d. addr = %H", store_hit_tl, cfg_bus_cast_i.dcache_id, addr_tag_tl);
    end
  end

  initial begin
    assert(dword_width_p == 64) else $error("dword_width_p has to be 64");
    assert(dcache_assoc_p == 8 | dcache_assoc_p == 4 | dcache_assoc_p == 2) else $error("dcache_assoc_p has to be 8, 4 or 2");
  end
  // synopsys translate_on

endmodule<|MERGE_RESOLUTION|>--- conflicted
+++ resolved
@@ -155,11 +155,7 @@
     , input tag_mem_pkt_v_i
     , input [dcache_tag_mem_pkt_width_lp-1:0] tag_mem_pkt_i
     , output logic tag_mem_pkt_yumi_o
-<<<<<<< HEAD
     , output logic [dcache_tag_info_width_lp-1:0] tag_mem_o
-=======
-    , output logic [ptag_width_p-1:0] tag_mem_o
->>>>>>> 43fc1c5d
 
     // stat_mem
     , input stat_mem_pkt_v_i
