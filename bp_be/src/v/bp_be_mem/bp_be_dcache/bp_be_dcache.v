/**
 *  Name:
 *    bp_be_dcache.v
 *
 *  Description:
 *    L1 data cache. It receives load or store instruction from the mmu. This
 *    is virtually-indexed and physically-tagged cache. It is 2-8-way
 *    set-associative.
 *
 *    There are three different 1rw memory blocks: data_mem, tag_mem, stat_mem.
 *
 *    data_mem is divided into 1 bank per way, and cache blocks are
 *    interleaved among the banks. The governing relationship is "bank_id =
 *    word_offset + way_id" (with modular arithmetic).
 *
 *    tag_mem contains tag and coherence state bits.
 *
 *    stat_mem contains information about dirty bits for each cache block and
 *    LRU info about each way group. This cache uses pseudo tree-LRU
 *    algorithm.
 *
 *    There are two pipeline stages: tag lookup (tl) and tag verity (tv) stages.
 *    Signals or registers belonging to each stage is suffixed by "_tl" or
 *    "tv". We could also think of input as another stage.
 *
 *    Physical tag translated by TLB arrives in tag lookup stages. tag_mem and
 *    TLB are accessed in the same cycle for each instruction. tlb_miss_i
 *    indicates that there is TLB miss and all instructions in tl and input stage
 *    has to be poisoned.
 *
 *    Instructions from mmu arrives in the form of bp_be_dcache_pkt_s. It
 *    contains opcode, addr, data.
 *
 *    There is write buffer which allows holding write data info that left tv stage,
 *    in forms of "bp_be_dcache_wbuf_entry_s" until data_mem becomes free from incoming
 *    load instructions. It also allows bypassing of store data when load moving
 *    from tl to tv stage has the same address as the entries in write buffer.
 *    LCE can snoop write buffer entries to hold off lce_data_mem operations until entries
 *    with matching address is no longer present in write buffer.
 *
 *    There are tags in two different contexts: 'ptag' and 'tag'. 'ptag' is
 *    used in the context of translating 'vtag' into 'ptag', and its width is
 *    fixed as defined by sv39. 'tag' width can vary with the number of sets,
 *    and it is the width of the tag that is stored inside the cache.
 *
 *    paddr_width = ptag_width + page_offset_width = tag_width + index_width
 *    + block_offset_width
 *
 *    Load reserved and store conditional are implemented at a cache line granularity.
 *    A load reserved acts as a normal load with the following addtional properties:
 *    1) If the block is not in an exclusive ownership state (M or E in MESI), then the cache
 *    will send an upgrade request (store miss).
 *    2) If the LR is successful, a reservation is placed on the cache line. This reservation is
 *    valid for the current hart only.
 *    A store conditional will succeed (return 0) if there is a valid reservation on the address of
 *    the SC. Else, it will fail (return nonzero and will not commit the store). A failing store
 *    conditional will not produce a cache miss.
 *
 *    The reservation can be cleared by:
 *    1) Any SC to any address by this hart.
 *    2) A second LR (this will not clear the reservation, but it will change the reservation
 *    address).
 *    3) An invalidate received from the LCE. This command covers all cases of losing exclusive
 *    access to the block in this hart, including eviction and a cache miss.

 *    RISC-V guarantees forward progress for LR/SC sequences that match a set of conditions.
 *    Currently, BlackParrot makes no guarantees about these sequences, but one option to guarantee
 *    progress is to block reservation invalidates from other harts until a following SC. There is
 *    a design space exploration to be done between QoS and performance based on the backoff model
 *    used for these schemes.
 *
 *    LR/SC aq/rl semantics are irrelevant for BlackParrot. Since we are in-order single issue and
 *    do not use a store buffer that allows stores before cache lines have been fetched,, all
 *     memory requests are inherently ordered within a hart.
 *
 *    The dcache supports multi-cycle fill/eviction with the UCE in unicore configuration.
 *    Some key concepts and their relation can be summarized as:
 *      bank_width = block_width / assoc >= dword_width
 *      fill_width = N*bank_width <= block_width
 *    For detailed description and supported fill width parameters, please refer to Cache Serivce Interface Doc
 *
 *    The dcache rearranges its large memory accesses in order to enable a two-cycle load-use
 *    latency. The data mem and tag mem accesses are performed on the negative edge, so that address
 *    calculation is done in half a cycle and data muxing is done in half a cycle.
 */

module bp_be_dcache
  import bp_common_pkg::*;
  import bp_be_pkg::*;
  import bp_be_dcache_pkg::*;
  import bp_common_aviary_pkg::*;
 #(parameter bp_params_e bp_params_p = e_bp_inv_cfg
   `declare_bp_proc_params(bp_params_p)
   `declare_bp_cache_service_if_widths(paddr_width_p, ptag_width_p, dcache_sets_p, dcache_assoc_p, dword_width_p, dcache_block_width_p, dcache_fill_width_p, dcache)

    , parameter writethrough_p=l1_writethrough_p

    , parameter debug_p=0
    , parameter lock_max_limit_p=8

    , localparam lg_dcache_assoc_lp=`BSG_SAFE_CLOG2(dcache_assoc_p)
    , localparam cfg_bus_width_lp= `bp_cfg_bus_width(vaddr_width_p, core_id_width_p, cce_id_width_p, lce_id_width_p, cce_pc_width_p, cce_instr_width_p)
    , localparam bank_width_lp = dcache_block_width_p / dcache_assoc_p
    , localparam num_dwords_per_bank_lp = bank_width_lp / dword_width_p
    , localparam wbuf_data_mask_width_lp = (dword_width_p >> 3)
    , localparam data_mem_mask_width_lp = (bank_width_lp >> 3)
    , localparam byte_offset_width_lp = `BSG_SAFE_CLOG2(bank_width_lp>>3)
    , localparam bank_offset_width_lp = `BSG_SAFE_CLOG2(dcache_assoc_p)
    , localparam block_offset_width_lp=(bank_offset_width_lp+byte_offset_width_lp)
    , localparam index_width_lp=`BSG_SAFE_CLOG2(dcache_sets_p)
    , localparam ptag_width_lp=(paddr_width_p-bp_page_offset_width_gp)
    , localparam block_size_in_fill_lp = dcache_block_width_p / dcache_fill_width_p
    , localparam fill_size_in_bank_lp = dcache_fill_width_p / bank_width_lp

    , localparam dcache_pkt_width_lp=`bp_be_dcache_pkt_width(bp_page_offset_width_gp,dword_width_p)
    , localparam tag_info_width_lp=`bp_be_dcache_tag_info_width(ptag_width_lp)
  )
  (
    input clk_i
    , input reset_i

    , input [cfg_bus_width_lp-1:0] cfg_bus_i

    , input [dcache_pkt_width_lp-1:0] dcache_pkt_i
    , input v_i
    , output logic ready_o

    , output logic [dword_width_p-1:0] data_o
    , output logic v_o

    // TLB interface
    , input [ptag_width_lp-1:0] ptag_i
    , input ptag_v_i
    , input uncached_i

    // ctrl
    , output dcache_miss_o // Used for mem connections (ptw and MMU resp connections)
    , input poison_i

    // D$-LCE Interface
    // signals to LCE
    , output [dcache_req_width_lp-1:0] cache_req_o
    , output logic cache_req_v_o
    , input cache_req_ready_i
    , output [dcache_req_metadata_width_lp-1:0] cache_req_metadata_o
    , output cache_req_metadata_v_o

    , input cache_req_complete_i
    , input cache_req_critical_i

    // data_mem
    , input data_mem_pkt_v_i
    , input [dcache_data_mem_pkt_width_lp-1:0] data_mem_pkt_i
    , output logic data_mem_pkt_yumi_o
    , output logic [dcache_block_width_p-1:0] data_mem_o

    // tag_mem
    , input tag_mem_pkt_v_i
    , input [dcache_tag_mem_pkt_width_lp-1:0] tag_mem_pkt_i
    , output logic tag_mem_pkt_yumi_o
    , output logic [ptag_width_lp-1:0] tag_mem_o

    // stat_mem
    , input stat_mem_pkt_v_i
    , input [dcache_stat_mem_pkt_width_lp-1:0] stat_mem_pkt_i
    , output logic stat_mem_pkt_yumi_o
    , output logic [dcache_stat_info_width_lp-1:0] stat_mem_o

  );

  `declare_bp_cfg_bus_s(vaddr_width_p, core_id_width_p, cce_id_width_p, lce_id_width_p, cce_pc_width_p, cce_instr_width_p);
  bp_cfg_bus_s cfg_bus_cast_i;
  assign cfg_bus_cast_i = cfg_bus_i;

  `declare_bp_cache_service_if(paddr_width_p, ptag_width_p, dcache_sets_p, dcache_assoc_p, dword_width_p, dcache_block_width_p, dcache_fill_width_p, dcache);
  bp_dcache_req_s cache_req_cast_o;
  bp_dcache_req_metadata_s cache_req_metadata_cast_o;
  assign cache_req_o = cache_req_cast_o;
  assign cache_req_metadata_o = cache_req_metadata_cast_o;

  `declare_bp_be_dcache_pkt_s(bp_page_offset_width_gp, dword_width_p);
  bp_be_dcache_pkt_s dcache_pkt;
  assign dcache_pkt = dcache_pkt_i;

  `declare_bp_be_dcache_pipeline_s
  bp_be_dcache_pipeline_s decode_lo, decode_tl_r, decode_tv_r;
  logic [index_width_lp-1:0] addr_index;
  logic [bank_offset_width_lp-1:0] addr_bank_offset;

  bp_be_dcache_decoder
  #(.bp_params_p(bp_params_p))
    pkt_decoder
    (.pkt_i(dcache_pkt_i)
    ,.decoded_o(decode_lo)
    );

  assign addr_index = dcache_pkt.page_offset[block_offset_width_lp+:index_width_lp];
  assign addr_bank_offset = dcache_pkt.page_offset[byte_offset_width_lp+:bank_offset_width_lp];

  // TL stage
  //
  logic v_tl_r; // valid bit
  logic tl_we;
  logic [bp_page_offset_width_gp-1:0] page_offset_tl_r;
  logic [dword_width_p-1:0] data_tl_r;
  logic gdirty_r;

  assign tl_we = v_i;

  always_ff @ (negedge clk_i) begin
    if (reset_i) begin
      v_tl_r <= 1'b0;
    end
    else begin
      // We poison the valid of the stage rather than tl_we, to relieve critical paths on the
      //   large memory enables. The tradeoff is an additional toggle whenever there is a flush
      //   during an incoming dcache request
      v_tl_r <= tl_we & ~poison_i;
      if (tl_we) begin
        decode_tl_r <= decode_lo;
        page_offset_tl_r <= dcache_pkt.page_offset;
      end

      if (tl_we & decode_lo.store_op) begin
        data_tl_r <= dcache_pkt.data;
      end
    end
  end

  // tag_mem
  //
  `declare_bp_be_dcache_tag_info_s(ptag_width_lp);
  logic tag_mem_v_li;
  logic tag_mem_w_li;
  logic [index_width_lp-1:0] tag_mem_addr_li;
  bp_be_dcache_tag_info_s [dcache_assoc_p-1:0] tag_mem_data_li;
  bp_be_dcache_tag_info_s [dcache_assoc_p-1:0] tag_mem_mask_li;
  bp_be_dcache_tag_info_s [dcache_assoc_p-1:0] tag_mem_data_lo;

  bsg_mem_1rw_sync_mask_write_bit
    #(.width_p(tag_info_width_lp*dcache_assoc_p)
      ,.els_p(dcache_sets_p)
    )
    tag_mem
      (.clk_i(~clk_i)
      ,.reset_i(reset_i)
      ,.v_i(tag_mem_v_li)
      ,.w_i(tag_mem_w_li)
      ,.addr_i(tag_mem_addr_li)
      ,.data_i(tag_mem_data_li)
      ,.w_mask_i(tag_mem_mask_li)
      ,.data_o(tag_mem_data_lo)
      );

  // data_mem
  //
  logic [dcache_assoc_p-1:0] data_mem_v_li;
  logic data_mem_w_li;
  logic [dcache_assoc_p-1:0][index_width_lp+bank_offset_width_lp-1:0] data_mem_addr_li;
  logic [dcache_assoc_p-1:0][bank_width_lp-1:0] data_mem_data_li;
  logic [dcache_assoc_p-1:0][data_mem_mask_width_lp-1:0] data_mem_mask_li;
  logic [dcache_assoc_p-1:0][bank_width_lp-1:0] data_mem_data_lo;

  for (genvar i = 0; i < dcache_assoc_p; i++) begin: data_mem
    bsg_mem_1rw_sync_mask_write_byte
      #(.data_width_p(bank_width_lp)
        ,.els_p(dcache_sets_p*dcache_assoc_p)
        )
      data_mem
        (.clk_i(~clk_i)
        ,.reset_i(reset_i)
        ,.v_i(data_mem_v_li[i])
        ,.w_i(data_mem_w_li)
        ,.addr_i(data_mem_addr_li[i])
        ,.data_i(data_mem_data_li[i])
        ,.write_mask_i(data_mem_mask_li[i])
        ,.data_o(data_mem_data_lo[i])
        );
  end

  // miss_detect
  //
  logic [dcache_assoc_p-1:0] tag_match_tl;
  logic [dcache_assoc_p-1:0] load_hit_tl;
  logic [dcache_assoc_p-1:0] store_hit_tl;
  logic [dcache_assoc_p-1:0] invalid_tl;
  logic [paddr_width_p-1:0]  paddr_tl;
  logic [ptag_width_lp-1:0] addr_tag_tl;
  logic [bank_offset_width_lp-1:0] addr_bank_offset_tl;
  logic [dcache_assoc_p-1:0] addr_bank_offset_dec_tl;

  assign paddr_tl = {ptag_i, page_offset_tl_r};

  assign addr_tag_tl = paddr_tl[block_offset_width_lp+index_width_lp+:ptag_width_lp];
  assign addr_bank_offset_tl = paddr_tl[byte_offset_width_lp+:bank_offset_width_lp];

  for (genvar i = 0; i < dcache_assoc_p; i++) begin: tag_comp_tl
    assign tag_match_tl[i] = addr_tag_tl == tag_mem_data_lo[i].tag;
    assign load_hit_tl[i] = tag_match_tl[i] & (tag_mem_data_lo[i].coh_state != e_COH_I);
    assign store_hit_tl[i] = tag_match_tl[i] & ((tag_mem_data_lo[i].coh_state == e_COH_M)
                                                || (tag_mem_data_lo[i].coh_state == e_COH_E));
    assign invalid_tl[i] = (tag_mem_data_lo[i].coh_state == e_COH_I);
  end

  bsg_decode
   #(.num_out_p(dcache_assoc_p))
   offset_decode
    (.i(addr_bank_offset_tl)
     ,.o(addr_bank_offset_dec_tl)
     );

  // TV stage
  //
  logic v_tv_r;
  logic tv_we;
  logic uncached_tv_r;
  logic [paddr_width_p-1:0] paddr_tv_r;
  logic [dword_width_p-1:0] data_tv_r;
  bp_be_dcache_tag_info_s [dcache_assoc_p-1:0] tag_info_tv_r;
  logic [dcache_assoc_p-1:0][bank_width_lp-1:0] ld_data_tv_r;
  logic [ptag_width_lp-1:0] addr_tag_tv_r;
  logic [index_width_lp-1:0] addr_index_tv;
  logic [dcache_assoc_p-1:0] load_hit_tv_r;
  logic [dcache_assoc_p-1:0] store_hit_tv_r;
  logic [dcache_assoc_p-1:0] invalid_tv_r;
  logic [dcache_assoc_p-1:0] addr_bank_offset_dec_tv_r;
  logic [lg_dcache_assoc_lp-1:0] load_hit_way_tv;
  logic [lg_dcache_assoc_lp-1:0] store_hit_way_tv;
  logic load_hit_tv;
  logic store_hit_tv;

  // fencei does not require a ptag
  assign tv_we = v_tl_r & (ptag_v_i | decode_tl_r.fencei_op);

  always_ff @(negedge clk_i) begin
    if (reset_i) begin
      v_tv_r <= 1'b0;

      decode_tv_r <= '0;
      paddr_tv_r <= '0;
      tag_info_tv_r <= '0;
      load_hit_tv_r <= '0;
      store_hit_tv_r <= '0;
      invalid_tv_r <= '0;
      addr_bank_offset_dec_tv_r <= '0;
    end
    else begin
      // We poison the valid of the stage rather than tl_we, to relieve critical paths on the
      //   large memory enables. The tradeoff is an additional toggle whenever there is a flush
      //   during an incoming dcache request
      v_tv_r <= tv_we & ~poison_i;

      if (tv_we) begin
        decode_tv_r <= decode_tl_r;
        paddr_tv_r <= paddr_tl;
        tag_info_tv_r <= tag_mem_data_lo;
        uncached_tv_r <= uncached_i | decode_tl_r.l2_op;
        load_hit_tv_r <= load_hit_tl;
        store_hit_tv_r <= store_hit_tl;
        addr_tag_tv_r <= addr_tag_tl;
        invalid_tv_r <= invalid_tl;
        addr_bank_offset_dec_tv_r <= addr_bank_offset_dec_tl;
      end

      if (tv_we & decode_tl_r.load_op) begin
        ld_data_tv_r <= data_mem_data_lo;
      end

      if (tv_we & decode_tl_r.store_op) begin
        data_tv_r <= data_tl_r;
      end
    end
  end

  assign addr_index_tv = paddr_tv_r[block_offset_width_lp+:index_width_lp];

  // uncached req
  //
  logic uncached_load_req;
  logic uncached_store_req;
  logic fencei_req;

  // For L2 atomics
  wire lr_req      = v_tv_r & decode_tv_r.lr_op;
  wire sc_req      = v_tv_r & decode_tv_r.sc_op;
  wire amoswap_req = v_tv_r & decode_tv_r.amoswap_op;
  wire amoadd_req  = v_tv_r & decode_tv_r.amoadd_op;
  wire amoxor_req  = v_tv_r & decode_tv_r.amoxor_op;
  wire amoand_req  = v_tv_r & decode_tv_r.amoand_op;
  wire amoor_req   = v_tv_r & decode_tv_r.amoor_op;
  wire amomin_req  = v_tv_r & decode_tv_r.amomin_op;
  wire amomax_req  = v_tv_r & decode_tv_r.amomax_op;
  wire amominu_req = v_tv_r & decode_tv_r.amominu_op;
  wire amomaxu_req = v_tv_r & decode_tv_r.amomaxu_op;
  wire l2_amo_req  = v_tv_r & decode_tv_r.l2_op;

  // Uncached and L2 atomic refactor
  logic uncached_load_data_v_r;
  logic [dword_width_p-1:0] uncached_load_data_r;

  // load reserved / store conditional
  logic lr_hit_tv;
  logic sc_success;
  logic sc_fail;
  logic [ptag_width_lp-1:0]  load_reserved_tag_r;
  logic [index_width_lp-1:0] load_reserved_index_r;
  logic load_reserved_v_r;

  bsg_encode_one_hot
   #(.width_p(dcache_assoc_p)
     ,.lo_to_hi_p(1)
     )
   store_hit_index_encoder
    (.i(store_hit_tv_r)
     ,.addr_o(store_hit_way_tv)
     ,.v_o(store_hit_tv)
     );

  bsg_encode_one_hot
   #(.width_p(dcache_assoc_p)
     ,.lo_to_hi_p(1)
     )
   load_hit_index_encoder
    (.i(load_hit_tv_r)
     ,.addr_o(load_hit_way_tv)
     ,.v_o(load_hit_tv)
     );

<<<<<<< HEAD
  wire load_miss_tv = ~load_hit_tv & v_tv_r & decode_tv_r.load_op & ~uncached_tv_r & ~decode_tv_r.l2_op;
  wire store_miss_tv = ~store_hit_tv & v_tv_r & decode_tv_r.store_op & ~uncached_tv_r & ~decode_tv_r.sc_op & ~decode_tv_r.l2_op;
  wire lr_miss_tv = v_tv_r & decode_tv_r.lr_op & ~store_hit_tv & (lr_sc_p == e_l1);
  wire wt_miss_tv = v_tv_r & decode_tv_r.store_op & store_hit_tv & ~sc_fail & ~uncached_tv_r & ~cache_req_ready_i & (l1_writethrough_p == 1);
=======
  wire load_miss_tv = ~load_hit_tv & v_tv_r & load_op_tv_r & ~uncached_tv_r;
  wire store_miss_tv = ~store_hit_tv & v_tv_r & store_op_tv_r & ~uncached_tv_r & ~sc_op_tv_r;
  wire lr_miss_tv = v_tv_r & lr_op_tv_r & ~store_hit_tv;
  wire wt_miss_tv = v_tv_r & store_op_tv_r & store_hit_tv & ~sc_fail & ~uncached_tv_r & ~cache_req_ready_i & (writethrough_p == 1);
>>>>>>> 7b5a0bd1

  wire miss_tv = load_miss_tv | store_miss_tv | lr_miss_tv | wt_miss_tv;

  // Load reserved misses if not in exclusive or modified (whether load hit or not)
  assign lr_hit_tv = v_tv_r & decode_tv_r.lr_op & store_hit_tv & (lr_sc_p == e_l1);
  // Succeed if the address matches and we have a store hit
  assign sc_success  = v_tv_r & decode_tv_r.sc_op & store_hit_tv & load_reserved_v_r
                       & (load_reserved_tag_r == addr_tag_tv_r)
                       & (load_reserved_index_r == addr_index_tv) & (lr_sc_p == e_l1);

  // Fail if we have a store conditional without success
  assign sc_fail     = v_tv_r & decode_tv_r.sc_op & ~sc_success;
  assign uncached_load_req = v_tv_r & decode_tv_r.load_op & uncached_tv_r & ~uncached_load_data_v_r;
  assign uncached_store_req = v_tv_r & decode_tv_r.store_op & uncached_tv_r;
  assign fencei_req = v_tv_r & decode_tv_r.fencei_op;

  // write buffer
  //
  `declare_bp_be_dcache_wbuf_entry_s(paddr_width_p, dword_width_p, dcache_assoc_p);

  bp_be_dcache_wbuf_entry_s wbuf_entry_in;
  logic wbuf_success;
  logic wbuf_v_li;

  bp_be_dcache_wbuf_entry_s wbuf_entry_out;
  logic wbuf_v_lo;
  logic wbuf_yumi_li;

  logic wbuf_empty_lo;
  logic wbuf_full_lo;

  logic bypass_v_li;
  logic bypass_addr_li;
  logic [dword_width_p-1:0] bypass_data_lo;
  logic [wbuf_data_mask_width_lp-1:0] bypass_mask_lo;

  logic [index_width_lp-1:0] lce_snoop_index_li;
  logic [lg_dcache_assoc_lp-1:0] lce_snoop_way_li;
  logic lce_snoop_match_lo;

  bp_be_dcache_wbuf
    #(.data_width_p(dword_width_p)
      ,.paddr_width_p(paddr_width_p)
      ,.ways_p(dcache_assoc_p)
      ,.sets_p(dcache_sets_p)
      )
    wbuf
    ( .clk_i(clk_i)
      ,.reset_i(reset_i)

      ,.v_i(wbuf_v_li)
      ,.wbuf_entry_i(wbuf_entry_in)

      ,.v_o(wbuf_v_lo)
      ,.yumi_i(wbuf_yumi_li)
      ,.wbuf_entry_o(wbuf_entry_out)

      ,.empty_o(wbuf_empty_lo)
      ,.full_o(wbuf_full_lo)

      ,.bypass_v_i(bypass_v_li)
      ,.bypass_addr_i({ptag_i, page_offset_tl_r})
      ,.bypass_data_o(bypass_data_lo)
      ,.bypass_mask_o(bypass_mask_lo)

      ,.lce_snoop_index_i(lce_snoop_index_li)
      ,.lce_snoop_way_i(lce_snoop_way_li)
      ,.lce_snoop_match_o(lce_snoop_match_lo)
      );

  logic [bank_offset_width_lp-1:0] wbuf_entry_out_bank_offset;
  logic [index_width_lp-1:0] wbuf_entry_out_index;

  assign wbuf_entry_out_bank_offset = wbuf_entry_out.paddr[byte_offset_width_lp+:bank_offset_width_lp];
  assign wbuf_entry_out_index = wbuf_entry_out.paddr[block_offset_width_lp+:index_width_lp];

  assign wbuf_entry_in.paddr = paddr_tv_r;
  assign wbuf_entry_in.way_id = store_hit_way_tv;

  logic [3:0][dword_width_p-1:0] wbuf_data_in;
  logic [3:0][wbuf_data_mask_width_lp-1:0] wbuf_mask_in;
  for (genvar i = 0; i < 4; i++)
    begin : wbuf_in
      localparam slice_width_lp = 8*(2**i);

      logic [(dword_width_p/slice_width_lp)-1:0] addr_dec;
      bsg_decode
       #(.num_out_p(dword_width_p/slice_width_lp))
       decode
        (.i(paddr_tv_r[i+:`BSG_MAX(3-i,1)])
         ,.o(addr_dec)
         );

      bsg_expand_bitmask
       #(.in_width_p(dword_width_p/slice_width_lp)
         ,.expand_p(2**i)
         )
       expand
        (.i(addr_dec)
         ,.o(wbuf_mask_in[i])
         );

      assign wbuf_data_in[i] = {(dword_width_p/slice_width_lp){data_tv_r[0+:slice_width_lp]}};
    end

  bsg_mux_one_hot
   #(.width_p(dword_width_p)
     ,.els_p(4)
     )
   wbuf_data_in_mux
    (.data_i(wbuf_data_in)
     ,.sel_one_hot_i({decode_tv_r.double_op, decode_tv_r.word_op, decode_tv_r.half_op, decode_tv_r.byte_op})
     ,.data_o(wbuf_entry_in.data)
     );

  bsg_mux_one_hot
   #(.width_p(wbuf_data_mask_width_lp)
     ,.els_p(4)
     )
   wbuf_mask_in_mux
    (.data_i(wbuf_mask_in)
     ,.sel_one_hot_i({decode_tv_r.double_op, decode_tv_r.word_op, decode_tv_r.half_op, decode_tv_r.byte_op})
     ,.data_o(wbuf_entry_in.mask)
     );

  // stat_mem {lru, dirty}
  // It has (ways_p-1) bits to form pseudo-LRU tree, and ways_p bits for dirty
  // bit for each block in set.
  logic stat_mem_v_li;
  logic stat_mem_w_li;
  logic [index_width_lp-1:0] stat_mem_addr_li;
  bp_dcache_stat_info_s stat_mem_data_li;
  bp_dcache_stat_info_s stat_mem_mask_li;
  bp_dcache_stat_info_s stat_mem_data_lo;

  bsg_mem_1rw_sync_mask_write_bit
    #(.width_p(dcache_stat_info_width_lp)
      ,.els_p(dcache_sets_p)
      )
    stat_mem
      (.clk_i(clk_i)
      ,.reset_i(reset_i)
      ,.v_i(stat_mem_v_li)
      ,.w_i(stat_mem_w_li)
      ,.addr_i(stat_mem_addr_li)
      ,.data_i(stat_mem_data_li)
      ,.w_mask_i(stat_mem_mask_li)
      ,.data_o(stat_mem_data_lo)
      );

  logic [lg_dcache_assoc_lp-1:0] lru_encode;

  bsg_lru_pseudo_tree_encode #(
    .ways_p(dcache_assoc_p)
  ) lru_encoder (
    .lru_i(stat_mem_data_lo.lru)
    ,.way_id_o(lru_encode)
  );

  logic invalid_exist;
  logic [lg_dcache_assoc_lp-1:0] invalid_way;
  bsg_priority_encode
    #(.width_p(dcache_assoc_p)
      ,.lo_to_hi_p(1)
      )
    pe_invalid
      (.i(invalid_tv_r)
      ,.v_o(invalid_exist)
      ,.addr_o(invalid_way)
      );

  // if there is invalid way, then it take prioirty over LRU way.
  wire [lg_dcache_assoc_lp-1:0] lru_way_li = invalid_exist ? invalid_way : lru_encode;

  // LCE Packet casting
  //
  bp_dcache_data_mem_pkt_s data_mem_pkt;
  assign data_mem_pkt = data_mem_pkt_i;
  bp_dcache_tag_mem_pkt_s tag_mem_pkt;
  assign tag_mem_pkt = tag_mem_pkt_i;
  bp_dcache_stat_mem_pkt_s stat_mem_pkt;
  assign stat_mem_pkt = stat_mem_pkt_i;

  logic data_mem_pkt_v;
  logic tag_mem_pkt_v;
  logic stat_mem_pkt_v;

  wire wt_req = (wbuf_v_li & (writethrough_p == 1));

  // Assigning message types
  always_comb begin
    cache_req_v_o = 1'b0;

    cache_req_cast_o = '0;

    // Assigning sizes to cache miss packet
    if (uncached_tv_r | wt_req | l2_amo_req) begin
      unique if (decode_tv_r.double_op)
        cache_req_cast_o.size = e_size_8B;
      else if (decode_tv_r.word_op)
        cache_req_cast_o.size = e_size_4B;
      else if (decode_tv_r.half_op)
        cache_req_cast_o.size = e_size_2B;
      else if (decode_tv_r.byte_op)
        cache_req_cast_o.size = e_size_1B;
    end
    else
      cache_req_cast_o.size = e_size_64B;

    if(load_miss_tv) begin
      cache_req_cast_o.msg_type = e_miss_load;
      cache_req_v_o = cache_req_ready_i & ~poison_i;
    end
    else if(store_miss_tv | lr_miss_tv) begin
      cache_req_cast_o.msg_type = e_miss_store;
      cache_req_v_o = cache_req_ready_i & ~poison_i;
    end
    else if(wt_req) begin
      cache_req_cast_o.msg_type = e_wt_store;
      cache_req_v_o = cache_req_ready_i & ~poison_i;
    end
    else if (l2_amo_req & ~uncached_load_data_v_r) begin
      cache_req_v_o = cache_req_ready_i;
      unique if (lr_req)
        cache_req_cast_o.msg_type = e_amo_lr;
      else if (sc_req)
        cache_req_cast_o.msg_type = e_amo_sc;
      else if (amoswap_req)
        cache_req_cast_o.msg_type = e_amo_swap;
      else if (amoadd_req)
        cache_req_cast_o.msg_type = e_amo_add;
      else if (amoxor_req)
        cache_req_cast_o.msg_type = e_amo_xor;
      else if (amoand_req)
        cache_req_cast_o.msg_type = e_amo_and;
      else if (amoor_req)
        cache_req_cast_o.msg_type = e_amo_or;
      else if (amomin_req)
        cache_req_cast_o.msg_type = e_amo_min;
      else if (amomax_req)
        cache_req_cast_o.msg_type = e_amo_max;
      else if (amominu_req)
        cache_req_cast_o.msg_type = e_amo_minu;
      else if (amomaxu_req)
        cache_req_cast_o.msg_type = e_amo_maxu;
    end
    else if(uncached_load_req) begin
      cache_req_cast_o.msg_type = e_uc_load;
      cache_req_v_o = cache_req_ready_i & ~poison_i;
    end
    else if(uncached_store_req) begin
      cache_req_cast_o.msg_type = e_uc_store;
      cache_req_v_o = cache_req_ready_i & ~poison_i;
    end
    else if(fencei_req) begin
      // Don't flush on fencei when coherent
      cache_req_cast_o.msg_type = e_cache_flush;
      cache_req_v_o = cache_req_ready_i & gdirty_r & (l1_coherent_p == 0);
    end

    cache_req_cast_o.addr = paddr_tv_r;
    cache_req_cast_o.data = data_tv_r;
  end

  // Cache metadata is valid after the request goes out
  bsg_dff_reset
   #(.width_p(1))
   cache_req_v_reg
    (.clk_i(clk_i)
     ,.reset_i(reset_i)

     ,.data_i(stat_mem_v_li & ~stat_mem_w_li)
     ,.data_o(cache_req_metadata_v_o)
     );

  assign cache_req_metadata_cast_o.repl_way = lru_way_li;
  assign cache_req_metadata_cast_o.dirty = stat_mem_data_lo.dirty[lru_way_li];

  // output stage
  // Cache Miss Tracking logic
  logic cache_miss_r;
  bsg_dff_reset_set_clear
   #(.width_p(1), .clear_over_set_p(1))
   cache_miss_tracker
    (.clk_i(clk_i)
     ,.reset_i(reset_i)

     // We don't wait for ack on uncached stores or writethrough requests
     ,.set_i(cache_req_v_o & ~uncached_store_req & ~wt_req)
     ,.clear_i(cache_req_complete_i)
     ,.data_o(cache_miss_r)
     );
  assign ready_o = cache_req_ready_i & ~cache_miss_r;
  assign dcache_miss_o = cache_miss_r || (v_tv_r & ~v_o);

  assign v_o = v_tv_r & ((uncached_tv_r & (decode_tv_r.load_op & uncached_load_data_v_r))
                         | (uncached_tv_r & (decode_tv_r.store_op & cache_req_ready_i))
                         | (~uncached_tv_r & ~decode_tv_r.l2_op & ~decode_tv_r.fencei_op & ~miss_tv)
                         // Always send fencei when coherent
                         | (fencei_req & (~gdirty_r | (l1_coherent_p == 1)))
                         );

  // Locking logic - Block processing of new dcache_packets
  logic cache_miss_resolved;
  bsg_edge_detect
   #(.falling_not_rising_p(1))
   cache_miss_detect
    (.clk_i(clk_i)
     ,.reset_i(reset_i)

     ,.sig_i(cache_miss_r)
     ,.detect_o(cache_miss_resolved)
     );

  // Maintain a global dirty bit for the cache. When data is written to the write buffer, we set
  //   it. When we send a flush request to the CE, we clear it.
  // The way this works with fence.i is:
  //   1) If dirty bit is set, we force a miss and send off a flush request to the CE
  //   2) If dirty bit is not set, we do not send a request and simply return valid flush.
  //        The CSR unit is now responsible for sending the clear request to the I$.
  wire flush_req = cache_req_v_o & (cache_req_cast_o.msg_type == e_cache_flush);

  if(writethrough_p == 1) begin : wt
    assign gdirty_r = '0;
  end
  else begin : wb
    bsg_dff_reset_en
     #(.width_p(1))
     gdirty_reg
     (.clk_i(clk_i)
      ,.reset_i(reset_i)

      ,.en_i(wbuf_v_li | flush_req)
      ,.data_i(wbuf_v_li)

      ,.data_o(gdirty_r)
      );
  end

  logic [`BSG_SAFE_CLOG2(lock_max_limit_p+1)-1:0] lock_cnt_r;
  wire lock_clr = v_o || (lock_cnt_r == lock_max_limit_p);
  wire lock_inc = ~lock_clr & (cache_miss_resolved || lr_hit_tv || (lock_cnt_r > 0));

  bsg_counter_clear_up
   #(.max_val_p(lock_max_limit_p)
     ,.init_val_p(0)
     ,.disable_overflow_warning_p(1)
     )
   lock_counter
    (.clk_i(clk_i)
     ,.reset_i(reset_i)

     ,.clear_i(lock_clr)
     ,.up_i(lock_inc)
     ,.count_o(lock_cnt_r)
     );

  wire cache_lock = (lock_cnt_r != '0);

  assign data_mem_pkt_v = data_mem_pkt_v_i & ~cache_lock;
  assign tag_mem_pkt_v = tag_mem_pkt_v_i & ~cache_lock;
  assign stat_mem_pkt_v = stat_mem_pkt_v_i & ~cache_lock;


  logic [bank_width_lp-1:0] ld_data_way_picked;
  logic [dword_width_p-1:0] ld_data_dword_picked;
  logic [dword_width_p-1:0] ld_data_final;
  logic [dword_width_p-1:0] bypass_data_masked;
  logic [dcache_assoc_p-1:0] ld_data_way_select;

  bsg_adder_one_hot
   #(.width_p(dcache_assoc_p))
   select_adder
    (.a_i(load_hit_tv_r)
     ,.b_i(addr_bank_offset_dec_tv_r)
     ,.o(ld_data_way_select)
     );

  bsg_mux_one_hot #(
    .width_p(bank_width_lp)
    ,.els_p(dcache_assoc_p)
  ) ld_data_set_select_mux (
    .data_i(ld_data_tv_r)
    ,.sel_one_hot_i(ld_data_way_select)
    ,.data_o(ld_data_way_picked)
  );

  bsg_mux #(
    .width_p(dword_width_p)
    ,.els_p(num_dwords_per_bank_lp)
  ) dword_mux (
    .data_i(ld_data_way_picked)
    ,.sel_i(paddr_tv_r[3+:`BSG_CDIV(num_dwords_per_bank_lp, 2)])
    ,.data_o(ld_data_dword_picked)
    );

  bsg_mux #(
     .width_p(dword_width_p)
     ,.els_p(2)
   ) uncached_mux (
     .data_i({uncached_load_data_r, ld_data_dword_picked})
     ,.sel_i(uncached_tv_r)
     ,.data_o(ld_data_final)
   );

  bsg_mux_segmented #(
    .segments_p(wbuf_data_mask_width_lp)
    ,.segment_width_p(8)
  ) bypass_mux_segmented (
    .data0_i(ld_data_final)
    ,.data1_i(bypass_data_lo)
    ,.sel_i(bypass_mask_lo)
    ,.data_o(bypass_data_masked)
  );

  logic [dword_width_p-1:0] result_data;
  bsg_mux #(
    .width_p(dword_width_p)
    ,.els_p(2)
  ) final_data_mux (
    .data_i({uncached_load_data_r, bypass_data_masked})
    ,.sel_i(uncached_tv_r)
    ,.data_o(result_data)
  );

  logic [3:0][dword_width_p-1:0] final_data;
  for (genvar i = 0; i < 4; i++)
    begin : alignment
      localparam slice_width_lp = 8*(2**i);

      logic [slice_width_lp-1:0] slice_data;
      bsg_mux #(
        .width_p(slice_width_lp)
        ,.els_p(dword_width_p/slice_width_lp)
      ) align_mux (
        .data_i(result_data)
        ,.sel_i(paddr_tv_r[i+:`BSG_MAX(1, 3-i)])
        ,.data_o(slice_data)
      );

      wire sigext = decode_tv_r.signed_op & slice_data[slice_width_lp-1];
      assign final_data[i] = {{(dword_width_p-slice_width_lp){sigext}}, slice_data};
    end

  logic [dword_width_p-1:0] load_data;
  bsg_mux_one_hot #(
    .width_p(dword_width_p)
    ,.els_p(4)
  ) byte_mux (
    .data_i(final_data)
    ,.sel_one_hot_i({decode_tv_r.double_op, decode_tv_r.word_op, decode_tv_r.half_op, decode_tv_r.byte_op})
    ,.data_o(load_data)
  );

<<<<<<< HEAD
  assign data_o = (decode_tv_r.load_op | (sc_req & decode_tv_r.l2_op))
                  ? load_data
                  : decode_tv_r.sc_op & ~sc_success;
=======
  assign data_o = load_op_tv_r ? load_data : (sc_op_tv_r & ~sc_success);
>>>>>>> 7b5a0bd1

  // ctrl logic
  //

  // data_mem
  //
  logic [dcache_assoc_p-1:0] wbuf_data_mem_v;
  logic [bank_offset_width_lp-1:0] wbuf_data_mem_offset;
  assign wbuf_data_mem_offset = (bank_offset_width_lp'(wbuf_entry_out.way_id) + wbuf_entry_out_bank_offset);
  bsg_decode #(
    .num_out_p(dcache_assoc_p)
  ) wbuf_data_mem_v_decode (
    .i(wbuf_data_mem_offset)
    ,.o(wbuf_data_mem_v)
  );

  wire lce_data_mem_v = (data_mem_pkt.opcode != e_cache_data_mem_uncached)
    & data_mem_pkt_yumi_o;

  assign data_mem_v_li = lce_data_mem_v
    ? {dcache_assoc_p{lce_data_mem_v}}
    : wbuf_yumi_li
      ? wbuf_data_mem_v
      : {dcache_assoc_p{decode_lo.load_op & tl_we}};

  assign data_mem_w_li = wbuf_yumi_li
    | (data_mem_pkt_yumi_o & data_mem_pkt.opcode == e_cache_data_mem_write);

  logic [dcache_assoc_p-1:0][bank_width_lp-1:0]               lce_data_mem_write_data;
  logic [dcache_assoc_p-1:0][bank_width_lp-1:0]               data_mem_pkt_data_expanded;
  logic [block_size_in_fill_lp-1:0][fill_size_in_bank_lp-1:0] data_mem_pkt_fill_mask_expanded;
  logic [dcache_assoc_p-1:0]                                  data_mem_write_bank_mask;

  // use fill_index to generate brank write mask
  for (genvar i = 0; i < block_size_in_fill_lp; i++) begin
    assign data_mem_pkt_fill_mask_expanded[i] = {fill_size_in_bank_lp{data_mem_pkt.fill_index[i]}};
  end

  logic [data_mem_mask_width_lp-1:0] wbuf_mask;
  logic [byte_offset_width_lp-1:0] mask_shift;
  if (num_dwords_per_bank_lp == 1) begin : passthrough_wbuf_mask
    assign mask_shift = '0;
    assign wbuf_mask = wbuf_entry_out.mask;
  end
  else begin : shift_wbuf_mask
    assign mask_shift = wbuf_entry_out.paddr[3+:`BSG_SAFE_CLOG2(num_dwords_per_bank_lp)] << 3;
    assign wbuf_mask = wbuf_entry_out.mask << mask_shift;
  end

  for (genvar i = 0; i < dcache_assoc_p; i++) begin
    wire [bank_offset_width_lp-1:0] data_mem_pkt_offset = (bank_offset_width_lp'(i) - data_mem_pkt.way_id);

    assign data_mem_addr_li[i] = (decode_lo.load_op & tl_we)
      ? {addr_index, addr_bank_offset}
      : wbuf_yumi_li
        ? {wbuf_entry_out_index, wbuf_entry_out_bank_offset}
        : {data_mem_pkt.index, data_mem_pkt_offset};

    assign data_mem_data_li[i] = wbuf_yumi_li
      ? {num_dwords_per_bank_lp{wbuf_entry_out.data}}
      : lce_data_mem_write_data[i];

    // Expand the bank write mask to bank width
    assign data_mem_mask_li[i] = wbuf_yumi_li
      ? wbuf_mask
      : {data_mem_mask_width_lp{data_mem_write_bank_mask[i]}};
  end

  // Expand data_mem_pkt.data (fill width) to cacheline width
  assign data_mem_pkt_data_expanded = {block_size_in_fill_lp{data_mem_pkt.data}};

  wire [`BSG_SAFE_CLOG2(dcache_block_width_p)-1:0] write_data_rot_li = data_mem_pkt.way_id*bank_width_lp;
  bsg_rotate_left #(
    .width_p(dcache_block_width_p)
  ) write_data_rotate (
    .data_i(data_mem_pkt_data_expanded)
    ,.rot_i(write_data_rot_li)
    ,.o(lce_data_mem_write_data)
  );

  wire [`BSG_SAFE_CLOG2(dcache_assoc_p)-1:0] write_mask_rot_li = data_mem_pkt.way_id;
  bsg_rotate_left #(
    .width_p(dcache_assoc_p)
  ) write_mask_rotate (
    .data_i(data_mem_pkt_fill_mask_expanded)
    ,.rot_i(write_mask_rot_li)
    ,.o(data_mem_write_bank_mask)
  );

  // tag_mem
  //
  assign tag_mem_v_li = tl_we | tag_mem_pkt_yumi_o;
  assign tag_mem_w_li = tag_mem_pkt_yumi_o & (tag_mem_pkt.opcode != e_cache_tag_mem_read);
  assign tag_mem_addr_li = tag_mem_pkt_yumi_o
    ? tag_mem_pkt.index
    : addr_index;

  logic [dcache_assoc_p-1:0] lce_tag_mem_way_one_hot;
  bsg_decode
    #(.num_out_p(dcache_assoc_p))
    lce_tag_mem_way_decode
      (.i(tag_mem_pkt.way_id)
      ,.o(lce_tag_mem_way_one_hot)
      );

  always_comb begin
    case (tag_mem_pkt.opcode)
      e_cache_tag_mem_set_clear: begin
        tag_mem_data_li = {(tag_info_width_lp*dcache_assoc_p){1'b0}};
        tag_mem_mask_li = {(tag_info_width_lp*dcache_assoc_p){1'b1}};
      end
      e_cache_tag_mem_set_tag: begin
        tag_mem_data_li = {dcache_assoc_p{tag_mem_pkt.state, tag_mem_pkt.tag}};
        for (integer i = 0; i < dcache_assoc_p; i++) begin
          tag_mem_mask_li[i].coh_state = bp_coh_states_e'({$bits(bp_coh_states_e){lce_tag_mem_way_one_hot[i]}});
          tag_mem_mask_li[i].tag = {ptag_width_lp{lce_tag_mem_way_one_hot[i]}};
        end
      end
      e_cache_tag_mem_set_state: begin
        tag_mem_data_li = {dcache_assoc_p{tag_mem_pkt.state, tag_mem_pkt.tag}};
        for (integer i = 0; i < dcache_assoc_p; i++) begin
          tag_mem_mask_li[i].coh_state = {$bits(bp_coh_states_e){lce_tag_mem_way_one_hot[i]}};
          tag_mem_mask_li[i].tag = {ptag_width_lp{1'b0}};
        end
      end
      default: begin
        tag_mem_data_li = {(tag_info_width_lp*dcache_assoc_p){1'b0}};
        tag_mem_mask_li = {(tag_info_width_lp*dcache_assoc_p){1'b0}};
      end
    endcase
  end

  // stat_mem
  //
  assign stat_mem_v_li = (v_tv_r & ~uncached_tv_r & ~decode_tv_r.fencei_op & ~poison_i & ~decode_tv_r.l2_op) | stat_mem_pkt_yumi_o;
  assign stat_mem_w_li = stat_mem_pkt_yumi_o
    ? (stat_mem_pkt.opcode != e_cache_stat_mem_read)
    : ~miss_tv & ~decode_tv_r.l2_op;
  assign stat_mem_addr_li = stat_mem_pkt_yumi_o
    ? stat_mem_pkt.index
    : addr_index_tv;

  logic [lg_dcache_assoc_lp-1:0] lru_decode_way_li;
  logic [dcache_assoc_p-2:0] lru_decode_data_lo;
  logic [dcache_assoc_p-2:0] lru_decode_mask_lo;

  bsg_lru_pseudo_tree_decode #(
    .ways_p(dcache_assoc_p)
  ) lru_decode (
    .way_id_i(lru_decode_way_li)
    ,.data_o(lru_decode_data_lo)
    ,.mask_o(lru_decode_mask_lo)
  );


  logic [lg_dcache_assoc_lp-1:0] dirty_mask_way_li;
  logic dirty_mask_v_li;
  logic [dcache_assoc_p-1:0] dirty_mask_lo;

  bsg_decode_with_v
    #(.num_out_p(dcache_assoc_p))
    dirty_mask_decode
      (.i(dirty_mask_way_li)
      ,.v_i(dirty_mask_v_li)
      ,.o(dirty_mask_lo)
      );

  always_comb begin
    if (v_tv_r) begin
      lru_decode_way_li = decode_tv_r.store_op ? store_hit_way_tv : load_hit_way_tv;
      dirty_mask_way_li = store_hit_way_tv;
<<<<<<< HEAD
      dirty_mask_v_li = decode_tv_r.store_op & (l1_writethrough_p == 0); // Blocks are never dirty in a writethrough cache
=======
      dirty_mask_v_li = store_op_tv_r & (writethrough_p == 0); // Blocks are never dirty in a writethrough cache
>>>>>>> 7b5a0bd1

      stat_mem_data_li.lru = lru_decode_data_lo;
      stat_mem_data_li.dirty = {dcache_assoc_p{1'b1}};
      stat_mem_mask_li = {lru_decode_mask_lo, dirty_mask_lo};
    end
    else begin
      lru_decode_way_li = stat_mem_pkt.way_id;
      dirty_mask_way_li = stat_mem_pkt.way_id;
      dirty_mask_v_li = 1'b1;
      case (stat_mem_pkt.opcode)
        e_cache_stat_mem_set_clear: begin
          stat_mem_data_li = {(dcache_stat_info_width_lp){1'b0}};
          stat_mem_mask_li = {(dcache_stat_info_width_lp){1'b1}};
        end
        e_cache_stat_mem_clear_dirty: begin
          stat_mem_data_li = {(dcache_stat_info_width_lp){1'b0}};
          stat_mem_mask_li.lru = {(dcache_assoc_p-1){1'b0}};
          stat_mem_mask_li.dirty = dirty_mask_lo;
        end
        default: begin
          stat_mem_data_li = {(dcache_stat_info_width_lp){1'b0}};
          stat_mem_mask_li = {(dcache_stat_info_width_lp){1'b0}};
        end
      endcase
    end
  end


  // write buffer
  //
<<<<<<< HEAD
  if (l1_writethrough_p == 0) begin : wb_wbuf
    assign wbuf_v_li = v_tv_r & decode_tv_r.store_op & store_hit_tv & ~sc_fail & ~uncached_tv_r & ~decode_tv_r.l2_op & ~poison_i;
  end
  else begin : wt_wbuf
    assign wbuf_v_li = v_tv_r & decode_tv_r.store_op & store_hit_tv & ~sc_fail & ~uncached_tv_r & ~decode_tv_r.l2_op & cache_req_ready_i & ~poison_i;
  end
  assign wbuf_yumi_li = wbuf_v_lo & ~(decode_lo.load_op & tl_we) & ~data_mem_pkt_yumi_o;
=======
  // We break out wbuf_sucess from wbuf_v_li to break a critical path from
  //   flush to the data mem address lines. We pessimistically consider the
  //   wbuf to have an incoming entry if there's something going into the
  //   write buffer, regardless of if it's poisoned or not
  if (writethrough_p == 0) begin : wb_wbuf
    assign wbuf_success = v_tv_r & store_op_tv_r & store_hit_tv & ~sc_fail & ~uncached_tv_r;
  end
  else begin : wt_wbuf
    assign wbuf_success = v_tv_r & store_op_tv_r & store_hit_tv & ~sc_fail & ~uncached_tv_r & cache_req_ready_i;
  end
  assign wbuf_v_li = wbuf_success & ~poison_i;
  assign wbuf_yumi_li = wbuf_v_lo & ~(load_op & tl_we) & ~data_mem_pkt_yumi_o;
>>>>>>> 7b5a0bd1

  assign bypass_v_li = tv_we & decode_tl_r.load_op;
  assign lce_snoop_index_li = data_mem_pkt.index;
  assign lce_snoop_way_li = data_mem_pkt.way_id;

  // LCE data_mem
  //
  logic [lg_dcache_assoc_lp-1:0] data_mem_pkt_way_r;

  always_ff @ (negedge clk_i) begin
    if (data_mem_pkt_yumi_o & (data_mem_pkt.opcode == e_cache_data_mem_read)) begin
      data_mem_pkt_way_r <= data_mem_pkt.way_id;
    end
  end

  wire [`BSG_SAFE_CLOG2(dcache_block_width_p)-1:0] read_data_rot_li = data_mem_pkt_way_r*bank_width_lp;
  bsg_rotate_right #(
    .width_p(dcache_block_width_p)
  ) read_data_rotate (
    .data_i(data_mem_data_lo)
    ,.rot_i(read_data_rot_li)
    ,.o(data_mem_o)
  );

  // A similar scheme could be adopted for a non-blocking version, where we snoop the bank
  // As an optimization, we could snoop the data_mem_pkt to see if there are any matching entries
  //   in the write buffer, so that the write buffer will only drain if it is full, or if there is
  //   a snoop match. However, this is a critical path, so we simply drain the write buffer on
  //   invalidations.
  // A similar scheme could be adopted for a non-blocking version, where we snoop the bank
  assign data_mem_pkt_yumi_o = (data_mem_pkt.opcode == e_cache_data_mem_uncached)
                               ? data_mem_pkt_v
<<<<<<< HEAD
                               : data_mem_pkt_v & ~(decode_lo.load_op & tl_we) & wbuf_empty_lo;
=======
                               : data_mem_pkt_v & ~(load_op & tl_we) & wbuf_empty_lo & ~wbuf_success;
>>>>>>> 7b5a0bd1

  if (lr_sc_p == e_l1)
    begin : l1_lrsc
      // Set reservation on successful LR, without a cache miss or upgrade request
      wire set_reservation = decode_tv_r.lr_op & v_o;
      // All SCs clear the reservation (regardless of success)
      // Invalidates from other harts which match the reservation address clear the reservation
      wire clear_reservation = decode_tv_r.sc_op
                               || ((tag_mem_pkt_yumi_o & (tag_mem_pkt.opcode == e_cache_tag_mem_set_state) && (tag_mem_pkt.state == e_COH_I))
                                   & (tag_mem_pkt.tag == load_reserved_tag_r) & (tag_mem_pkt.index == load_reserved_index_r));
      bsg_dff_reset_set_clear
       #(.width_p(1))
       load_reserved_v_reg
        (.clk_i(clk_i)
         ,.reset_i(reset_i)

         ,.set_i(set_reservation)
         ,.clear_i(clear_reservation)
         ,.data_o(load_reserved_v_r)
         );

      bsg_dff_en
       #(.width_p(ptag_width_lp+index_width_lp))
       load_reserved_addr
        (.clk_i(clk_i)
         ,.en_i(set_reservation)
         ,.data_i(paddr_tv_r[paddr_width_p-1:block_offset_width_lp])
         ,.data_o({load_reserved_tag_r, load_reserved_index_r})
         );
    end
  else
    begin : no_l1_lrsc
      assign load_reserved_v_r = '0;
      assign load_reserved_tag_r = '0;
      assign load_reserved_index_r = '0;
    end

  //  uncached load data logic
  //
  wire uncached_load_set = data_mem_pkt_yumi_o & (data_mem_pkt.opcode == e_cache_data_mem_uncached);
  // Invalidate uncached data if the cache is flushed or we successfully complete the request
  // NOTE: This method is not valid for non-idempotent loads, will cause replay
  wire uncached_load_clear = poison_i | v_o;
  bsg_dff_reset_set_clear
   #(.width_p(1))
   uncached_load_data_v_reg
    (.clk_i(clk_i)
     ,.reset_i(reset_i)

     ,.set_i(uncached_load_set)
     ,.clear_i(uncached_load_clear)
     ,.data_o(uncached_load_data_v_r)
     );

  bsg_dff_en
   #(.width_p(dword_width_p))
   uncached_load_data_reg
    (.clk_i(clk_i)
     ,.en_i(uncached_load_set)

     ,.data_i(data_mem_pkt.data[0+:dword_width_p])
     ,.data_o(uncached_load_data_r)
     );

  // LCE tag_mem

  logic [lg_dcache_assoc_lp-1:0] tag_mem_pkt_way_r;

  always_ff @ (negedge clk_i) begin
    if (tag_mem_pkt_yumi_o & (tag_mem_pkt.opcode == e_cache_tag_mem_read)) begin
      tag_mem_pkt_way_r <= tag_mem_pkt.way_id;
    end
  end

  assign tag_mem_o =  tag_mem_data_lo[tag_mem_pkt_way_r].tag;

  assign tag_mem_pkt_yumi_o = ~tl_we & tag_mem_pkt_v;

  // LCE stat_mem
  //
  assign stat_mem_pkt_yumi_o = ~(v_tv_r & ~uncached_tv_r) & stat_mem_pkt_v;

  logic [lg_dcache_assoc_lp-1:0] stat_mem_pkt_way_r;

  always_ff @ (posedge clk_i) begin
    if (stat_mem_pkt_yumi_o & (stat_mem_pkt.opcode == e_cache_stat_mem_read)) begin
      stat_mem_pkt_way_r <= stat_mem_pkt.way_id;
    end
  end

  assign stat_mem_o = stat_mem_data_lo;

  // synopsys translate_off
  if (debug_p) begin: axe
    bp_be_dcache_axe_trace_gen
      #(.addr_width_p(paddr_width_p)
        ,.data_width_p(dword_width_p)
        ,.num_lce_p(num_lce_p)
        )
      axe_trace_gen
        (.clk_i(clk_i)
        ,.id_i(cfg_bus_cast_i.dcache_id)
        ,.v_i(v_o)
        ,.addr_i(paddr_tv_r)
        ,.load_data_i(data_o)
        ,.store_data_i(data_tv_r)
        ,.load_i(decode_tv_r.load_op)
        ,.store_i(decode_tv_r.store_op)
        );
  end

  always_ff @ (posedge clk_i) begin
    if (v_tv_r) begin
      assert($countones(load_hit_tl) <= 1)
        else $error("multiple load hit: %b. id = %0d. addr = %H", load_hit_tl, cfg_bus_cast_i.dcache_id, addr_tag_tl);
      assert($countones(store_hit_tl) <= 1)
        else $error("multiple store hit: %b. id = %0d. addr = %H", store_hit_tl, cfg_bus_cast_i.dcache_id, addr_tag_tl);
    end
  end

  initial begin
    assert(dword_width_p == 64) else $error("dword_width_p has to be 64");
    assert(dcache_assoc_p == 8 | dcache_assoc_p == 4 | dcache_assoc_p == 2) else $error("dcache_assoc_p has to be 8, 4 or 2");
  end
  // synopsys translate_on

endmodule<|MERGE_RESOLUTION|>--- conflicted
+++ resolved
@@ -426,17 +426,10 @@
      ,.v_o(load_hit_tv)
      );
 
-<<<<<<< HEAD
   wire load_miss_tv = ~load_hit_tv & v_tv_r & decode_tv_r.load_op & ~uncached_tv_r & ~decode_tv_r.l2_op;
   wire store_miss_tv = ~store_hit_tv & v_tv_r & decode_tv_r.store_op & ~uncached_tv_r & ~decode_tv_r.sc_op & ~decode_tv_r.l2_op;
-  wire lr_miss_tv = v_tv_r & decode_tv_r.lr_op & ~store_hit_tv & (lr_sc_p == e_l1);
-  wire wt_miss_tv = v_tv_r & decode_tv_r.store_op & store_hit_tv & ~sc_fail & ~uncached_tv_r & ~cache_req_ready_i & (l1_writethrough_p == 1);
-=======
-  wire load_miss_tv = ~load_hit_tv & v_tv_r & load_op_tv_r & ~uncached_tv_r;
-  wire store_miss_tv = ~store_hit_tv & v_tv_r & store_op_tv_r & ~uncached_tv_r & ~sc_op_tv_r;
-  wire lr_miss_tv = v_tv_r & lr_op_tv_r & ~store_hit_tv;
-  wire wt_miss_tv = v_tv_r & store_op_tv_r & store_hit_tv & ~sc_fail & ~uncached_tv_r & ~cache_req_ready_i & (writethrough_p == 1);
->>>>>>> 7b5a0bd1
+  wire lr_miss_tv = v_tv_r & decode_tv_r.lr_op & ~store_hit_tv & ~decode_tv_r.l2_op;
+  wire wt_miss_tv = v_tv_r & decode_tv_r.store_op & store_hit_tv & ~sc_fail & ~uncached_tv_r & ~cache_req_ready_i & (writethrough_p == 1);
 
   wire miss_tv = load_miss_tv | store_miss_tv | lr_miss_tv | wt_miss_tv;
 
@@ -891,13 +884,9 @@
     ,.data_o(load_data)
   );
 
-<<<<<<< HEAD
   assign data_o = (decode_tv_r.load_op | (sc_req & decode_tv_r.l2_op))
                   ? load_data
                   : decode_tv_r.sc_op & ~sc_success;
-=======
-  assign data_o = load_op_tv_r ? load_data : (sc_op_tv_r & ~sc_success);
->>>>>>> 7b5a0bd1
 
   // ctrl logic
   //
@@ -1069,11 +1058,7 @@
     if (v_tv_r) begin
       lru_decode_way_li = decode_tv_r.store_op ? store_hit_way_tv : load_hit_way_tv;
       dirty_mask_way_li = store_hit_way_tv;
-<<<<<<< HEAD
-      dirty_mask_v_li = decode_tv_r.store_op & (l1_writethrough_p == 0); // Blocks are never dirty in a writethrough cache
-=======
-      dirty_mask_v_li = store_op_tv_r & (writethrough_p == 0); // Blocks are never dirty in a writethrough cache
->>>>>>> 7b5a0bd1
+      dirty_mask_v_li = decode_tv_r.store_op & (writethrough_p == 0); // Blocks are never dirty in a writethrough cache
 
       stat_mem_data_li.lru = lru_decode_data_lo;
       stat_mem_data_li.dirty = {dcache_assoc_p{1'b1}};
@@ -1104,28 +1089,18 @@
 
   // write buffer
   //
-<<<<<<< HEAD
-  if (l1_writethrough_p == 0) begin : wb_wbuf
-    assign wbuf_v_li = v_tv_r & decode_tv_r.store_op & store_hit_tv & ~sc_fail & ~uncached_tv_r & ~decode_tv_r.l2_op & ~poison_i;
-  end
-  else begin : wt_wbuf
-    assign wbuf_v_li = v_tv_r & decode_tv_r.store_op & store_hit_tv & ~sc_fail & ~uncached_tv_r & ~decode_tv_r.l2_op & cache_req_ready_i & ~poison_i;
-  end
-  assign wbuf_yumi_li = wbuf_v_lo & ~(decode_lo.load_op & tl_we) & ~data_mem_pkt_yumi_o;
-=======
   // We break out wbuf_sucess from wbuf_v_li to break a critical path from
   //   flush to the data mem address lines. We pessimistically consider the
   //   wbuf to have an incoming entry if there's something going into the
   //   write buffer, regardless of if it's poisoned or not
   if (writethrough_p == 0) begin : wb_wbuf
-    assign wbuf_success = v_tv_r & store_op_tv_r & store_hit_tv & ~sc_fail & ~uncached_tv_r;
+    assign wbuf_success = v_tv_r & decode_tv_r.store_op & store_hit_tv & ~sc_fail & ~uncached_tv_r & ~decode_tv_r.l2_op;
   end
   else begin : wt_wbuf
-    assign wbuf_success = v_tv_r & store_op_tv_r & store_hit_tv & ~sc_fail & ~uncached_tv_r & cache_req_ready_i;
+    assign wbuf_success = v_tv_r & decode_tv_r.store_op & store_hit_tv & ~sc_fail & ~uncached_tv_r & ~decode_tv_r.l2_op & cache_req_ready_i;
   end
   assign wbuf_v_li = wbuf_success & ~poison_i;
-  assign wbuf_yumi_li = wbuf_v_lo & ~(load_op & tl_we) & ~data_mem_pkt_yumi_o;
->>>>>>> 7b5a0bd1
+  assign wbuf_yumi_li = wbuf_v_lo & ~(decode_lo.load_op & tl_we) & ~data_mem_pkt_yumi_o;
 
   assign bypass_v_li = tv_we & decode_tl_r.load_op;
   assign lce_snoop_index_li = data_mem_pkt.index;
@@ -1158,11 +1133,7 @@
   // A similar scheme could be adopted for a non-blocking version, where we snoop the bank
   assign data_mem_pkt_yumi_o = (data_mem_pkt.opcode == e_cache_data_mem_uncached)
                                ? data_mem_pkt_v
-<<<<<<< HEAD
-                               : data_mem_pkt_v & ~(decode_lo.load_op & tl_we) & wbuf_empty_lo;
-=======
-                               : data_mem_pkt_v & ~(load_op & tl_we) & wbuf_empty_lo & ~wbuf_success;
->>>>>>> 7b5a0bd1
+                               : data_mem_pkt_v & ~(decode_lo.load_op & tl_we) & wbuf_empty_lo & ~wbuf_success;
 
   if (lr_sc_p == e_l1)
     begin : l1_lrsc
