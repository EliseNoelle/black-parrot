--- conflicted
+++ resolved
@@ -35,16 +35,6 @@
    // From RISC-V specifications
    , localparam reg_data_width_lp  = rv64_reg_data_width_gp
    )
-<<<<<<< HEAD
-  (input logic                            clk_i
-   , input logic                          reset_i
-
-   // Common pipeline interface
-   , input logic [decode_width_lp-1:0]    decode_i
-   , input logic [reg_data_width_lp-1:0]  rs1_i
-   , input logic [reg_data_width_lp-1:0]  rs2_i
-   , input logic [exception_width_lp-1:0] exc_i
-=======
   (input                            clk_i
    , input                          reset_i
 
@@ -53,7 +43,6 @@
    , input [reg_data_width_lp-1:0]  rs1_i
    , input [reg_data_width_lp-1:0]  rs2_i
    , input [exception_width_lp-1:0] exc_i
->>>>>>> 569ab3e8
 
    // Pipeline result
    , output logic [reg_data_width_lp-1:0] result_o
@@ -80,19 +69,6 @@
 
 // Module instantiations
 
-<<<<<<< HEAD
-always_comb 
-  begin : pipeline
-    result_o = '0;
-  end 
-
-// Runtime assertions
-always_comb 
-  begin : runtime_assertions
-    assert(~decode.pipe_fp_v) 
-      else $warning("RV64FD not currently supported");
-  end
-=======
 always_comb begin
   result_o = '0;
 end 
@@ -102,6 +78,5 @@
   assert (reset_i | ~decode.pipe_fp_v) 
     else $warning("RV64FD not currently supported");
 end
->>>>>>> 569ab3e8
 
 endmodule : bp_be_pipe_fp
