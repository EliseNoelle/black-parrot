--- conflicted
+++ resolved
@@ -122,9 +122,8 @@
     decode.result_sel    = bp_be_result_e'('0);
 
     illegal_instr        = '0;
-<<<<<<< HEAD
     itlb_fill_exc        = '0;
-    
+
     if(~instr_metadata.fe_exception_not_instr)
       begin
         unique casez (instr.opcode) 
@@ -264,59 +263,24 @@
             begin
               decode.pipe_mem_v = 1'b1;
               unique case (instr[31:20])
-                `RV64_MHARTID_CSR_ADDR : 
-                  begin 
-                    decode.csr_instr_v   = 1'b1;
-                    decode.irf_w_v       = 1'b1;
-                    decode.mhartid_r_v   = 1'b1;
-                  end
-                `RV64_MCYCLE_CSR_ADDR:
-                  begin
-                    decode.csr_instr_v   = 1'b1;
-                    decode.irf_w_v       = 1'b1;
-                    decode.mcycle_r_v    = 1'b1;
-                  end
-                `RV64_MTIME_CSR_ADDR:
-                  begin
-                    decode.csr_instr_v   = 1'b1;
-                    decode.irf_w_v       = 1'b1;
-                    decode.mtime_r_v     = 1'b1;
-                  end
-                `RV64_MINSTRET_CSR_ADDR: 
-                  begin
-                    decode.csr_instr_v   = 1'b1;
-                    decode.irf_w_v       = 1'b1;
-                    decode.minstret_r_v  = 1'b1;
-                  end
-                `RV64_MTVEC_CSR_ADDR:
-                  begin
-                    decode.csr_instr_v   = 1'b1;
-                    decode.irf_w_v       = 1'b1;
-                    decode.mtvec_rw_v    = 1'b1;
-                  end
-                `RV64_MTVAL_CSR_ADDR:
-                  begin
-                    decode.csr_instr_v   = 1'b1;
-                    decode.irf_w_v       = 1'b1;
-                    decode.mtval_rw_v    = 1'b1;
-                  end
-                `RV64_MEPC_CSR_ADDR:
-                  begin
-                    decode.csr_instr_v   = 1'b1;
-                    decode.irf_w_v       = 1'b1;
-                    decode.mepc_rw_v     = 1'b1;
-                  end
-                `RV64_MSCRATCH_CSR_ADDR:
-                  begin
-                    decode.csr_instr_v   = 1'b1;
-                    decode.irf_w_v       = 1'b1;
-                    decode.mscratch_rw_v = 1'b1;
-                  end
                 `RV64_FUNCT12_MRET:
                   begin
                     decode.ret_v         = 1'b1;
                   end
-                default : illegal_instr  = 1'b1;
+                default : 
+                  begin
+                    decode.csr_instr_v = 1'b1;
+                    decode.irf_w_v     = 1'b1;
+                    unique casez (instr)
+                      `RV64_CSRRW  : decode.fu_op = e_csrrw;
+                      `RV64_CSRRWI : decode.fu_op = e_csrrwi;
+                      `RV64_CSRRS  : decode.fu_op = e_csrrs;
+                      `RV64_CSRRSI : decode.fu_op = e_csrrsi;
+                      `RV64_CSRRC  : decode.fu_op = e_csrrc;
+                      `RV64_CSRRCI : decode.fu_op = e_csrrci;
+                      default : illegal_instr = 1'b1;
+                    endcase
+                  end 
               endcase
             end
           default : illegal_instr = 1'b1;
@@ -329,168 +293,6 @@
           default: illegal_instr = 1'b1;
         endcase
       end
-=======
-
-    unique casez (instr.opcode) 
-      `RV64_OP_OP, `RV64_OP_32_OP : 
-        begin
-          decode.pipe_int_v = 1'b1;
-          decode.irf_w_v    = 1'b1;
-          decode.opw_v      = (instr.opcode == `RV64_OP_32_OP);
-          unique casez (instr)
-            `RV64_ADD, `RV64_ADDW : decode.fu_op = e_int_op_add;
-            `RV64_SUB, `RV64_SUBW : decode.fu_op = e_int_op_sub;
-            `RV64_SLL, `RV64_SLLW : decode.fu_op = e_int_op_sll; 
-            `RV64_SRL, `RV64_SRLW : decode.fu_op = e_int_op_srl;
-            `RV64_SRA, `RV64_SRAW : decode.fu_op = e_int_op_sra;
-            `RV64_SLT             : decode.fu_op = e_int_op_slt; 
-            `RV64_SLTU            : decode.fu_op = e_int_op_sltu;
-            `RV64_XOR             : decode.fu_op = e_int_op_xor;
-            `RV64_OR              : decode.fu_op = e_int_op_or;
-            `RV64_AND             : decode.fu_op = e_int_op_and;
-            default : illegal_instr = 1'b1;
-          endcase
-
-          decode.src1_sel   = e_src1_is_rs1;
-          decode.src2_sel   = e_src2_is_rs2;
-          decode.result_sel = e_result_from_alu;
-        end
-      `RV64_OP_IMM_OP, `RV64_OP_IMM_32_OP : 
-        begin
-          decode.pipe_int_v = 1'b1;
-          decode.irf_w_v    = 1'b1;
-          decode.opw_v      = (instr.opcode == `RV64_OP_IMM_32_OP);
-          unique casez (instr)
-            `RV64_ADDI, `RV64_ADDIW : decode.fu_op = e_int_op_add;
-            `RV64_SLLI, `RV64_SLLIW : decode.fu_op = e_int_op_sll;
-            `RV64_SRLI, `RV64_SRLIW : decode.fu_op = e_int_op_srl;
-            `RV64_SRAI, `RV64_SRAIW : decode.fu_op = e_int_op_sra;
-            `RV64_SLTI              : decode.fu_op = e_int_op_slt;
-            `RV64_SLTIU             : decode.fu_op = e_int_op_sltu;
-            `RV64_XORI              : decode.fu_op = e_int_op_xor;
-            `RV64_ORI               : decode.fu_op = e_int_op_or;
-            `RV64_ANDI              : decode.fu_op = e_int_op_and;
-            default : illegal_instr = 1'b1;
-          endcase
-
-          decode.src1_sel   = e_src1_is_rs1;
-          decode.src2_sel   = e_src2_is_imm;
-          decode.result_sel = e_result_from_alu;
-        end
-      `RV64_LUI_OP : 
-        begin
-          decode.pipe_int_v = 1'b1;
-          decode.irf_w_v    = 1'b1;
-          decode.fu_op      = e_int_op_pass_src2;
-          decode.src2_sel   = e_src2_is_imm;
-          decode.result_sel = e_result_from_alu;
-        end
-      `RV64_AUIPC_OP : 
-        begin
-          decode.pipe_int_v = 1'b1;
-          decode.irf_w_v    = 1'b1;
-          decode.fu_op      = e_int_op_add;
-          decode.src1_sel   = e_src1_is_pc;
-          decode.src2_sel   = e_src2_is_imm;
-          decode.result_sel = e_result_from_alu;
-        end
-      `RV64_JAL_OP : 
-        begin
-          decode.pipe_int_v = 1'b1;
-          decode.irf_w_v    = 1'b1;
-          decode.jmp_v      = 1'b1;
-          decode.baddr_sel  = e_baddr_is_pc;
-          decode.result_sel = e_result_from_pc_plus4;
-        end
-      `RV64_JALR_OP : 
-        begin
-          decode.pipe_int_v = 1'b1;
-          decode.irf_w_v    = 1'b1;
-          decode.jmp_v      = 1'b1;
-          decode.baddr_sel  = e_baddr_is_rs1;
-          decode.result_sel = e_result_from_pc_plus4;
-        end
-      `RV64_BRANCH_OP : 
-        begin
-          decode.pipe_int_v = 1'b1;
-          decode.br_v       = 1'b1;
-          unique casez (instr)
-            `RV64_BEQ  : decode.fu_op = e_int_op_eq;
-            `RV64_BNE  : decode.fu_op = e_int_op_ne;
-            `RV64_BLT  : decode.fu_op = e_int_op_slt; 
-            `RV64_BGE  : decode.fu_op = e_int_op_sge;
-            `RV64_BLTU : decode.fu_op = e_int_op_sltu;
-            `RV64_BGEU : decode.fu_op = e_int_op_sgeu;
-            default : illegal_instr = 1'b1;
-          endcase
-          decode.src1_sel   = e_src1_is_rs1;
-          decode.src2_sel   = e_src2_is_rs2;
-          decode.baddr_sel  = e_baddr_is_pc;
-          decode.result_sel = e_result_from_alu;
-        end
-      `RV64_LOAD_OP : 
-        begin
-          decode.pipe_mem_v = 1'b1;
-          decode.irf_w_v    = 1'b1;
-          decode.dcache_r_v = 1'b1;
-          unique casez (instr)
-            `RV64_LB : decode.fu_op = e_lb;
-            `RV64_LH : decode.fu_op = e_lh;
-            `RV64_LW : decode.fu_op = e_lw;
-            `RV64_LBU: decode.fu_op = e_lbu;
-            `RV64_LHU: decode.fu_op = e_lhu;
-            `RV64_LWU: decode.fu_op = e_lwu;
-            `RV64_LD : decode.fu_op = e_ld;
-            default : illegal_instr = 1'b1;
-          endcase
-        end
-      `RV64_STORE_OP : 
-        begin
-          decode.pipe_mem_v = 1'b1;
-          decode.dcache_w_v = 1'b1;
-          unique casez (instr)
-            `RV64_SB : decode.fu_op = e_sb;
-            `RV64_SH : decode.fu_op = e_sh;
-            `RV64_SW : decode.fu_op = e_sw;
-            `RV64_SD : decode.fu_op = e_sd;
-            default : illegal_instr = 1'b1;
-          endcase
-        end
-      `RV64_MISC_MEM_OP : 
-        begin
-          // Fences are implemented as nops, since we are fully cache coherent between I$ and D$
-          //   They go through the integer pipe, so that pc still advances
-          decode.pipe_int_v = 1'b1;
-        end
-      `RV64_SYSTEM_OP : 
-        // TODO: CSR support is extremely fragile right now.  We assume that software does exactly
-        //         what we want it to do. e.g. always R/W, always valid bits, etc.
-        begin
-          decode.pipe_mem_v = 1'b1;
-          unique case (instr[31:20])
-            `RV64_FUNCT12_MRET:
-              begin
-                decode.ret_v         = 1'b1;
-              end
-            default : 
-              begin
-                decode.csr_instr_v = 1'b1;
-                decode.irf_w_v     = 1'b1;
-                unique casez (instr)
-                  `RV64_CSRRW  : decode.fu_op = e_csrrw;
-                  `RV64_CSRRWI : decode.fu_op = e_csrrwi;
-                  `RV64_CSRRS  : decode.fu_op = e_csrrs;
-                  `RV64_CSRRSI : decode.fu_op = e_csrrsi;
-                  `RV64_CSRRC  : decode.fu_op = e_csrrc;
-                  `RV64_CSRRCI : decode.fu_op = e_csrrci;
-                  default : illegal_instr = 1'b1;
-                endcase
-              end 
-          endcase
-        end
-      default : illegal_instr = 1'b1;
-    endcase
->>>>>>> bc5d9be5
 
     /* If NOP or illegal instruction, dispatch the instruction directly to the completion pipe */
     if (illegal_instr) 
