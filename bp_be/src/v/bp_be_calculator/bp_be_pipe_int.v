--- conflicted
+++ resolved
@@ -41,21 +41,6 @@
    // From RISC-V specifications
    , localparam reg_data_width_lp = rv64_reg_data_width_gp
    )
-<<<<<<< HEAD
-  (input logic                            clk_i
-   , input logic                          reset_i
-
-   // Common pipeline interface
-   , input logic [decode_width_lp-1:0]    decode_i
-   , input logic [reg_data_width_lp-1:0]  pc_i
-   , input logic [reg_data_width_lp-1:0]  rs1_i
-   , input logic [reg_data_width_lp-1:0]  rs2_i
-   , input logic [reg_data_width_lp-1:0]  imm_i
-   , input logic [exception_width_lp-1:0] exc_i
-
-   // For mhartid CSR
-   , input logic [mhartid_width_lp-1:0]   mhartid_i
-=======
   (input                            clk_i
    , input                          reset_i
 
@@ -69,7 +54,6 @@
 
    // For mhartid CSR
    , input [mhartid_width_lp-1:0]   mhartid_i
->>>>>>> 569ab3e8
 
    // Pipeline results
    , output logic [reg_data_width_lp-1:0] result_o
@@ -88,66 +72,8 @@
 wire unused1 = reset_i;
 
 // Submodule connections
-<<<<<<< HEAD
-logic [reg_data_width_lp-1:0] src1      , src2   , baddr;
-logic [reg_data_width_lp-1:0] alu_result, result;
-
-logic [reg_data_width_lp-1:0] pc_plus4  , mhartid;
-
-// Module instantiations
-bsg_mux 
- #(.width_p(reg_data_width_lp)
-   ,.els_p(2)
-   )
- src1_mux
-  (.data_i({pc_i, rs1_i})
-   ,.sel_i(decode.src1_sel)
-   ,.data_o(src1)
-   );
-
-bsg_mux 
- #(.width_p(reg_data_width_lp)
-   ,.els_p(2)
-   )
- src2_mux
-  (.data_i({imm_i, rs2_i})
-   ,.sel_i(decode.src2_sel)
-   ,.data_o(src2)
-   );
-
-bsg_mux 
- #(.width_p(reg_data_width_lp)
-   ,.els_p(2)
-   )
- baddr_mux
-  (.data_i({src1, pc_i})
-   ,.sel_i(decode.baddr_sel)
-   ,.data_o(baddr)
-   );
-
-bsg_mux 
- #(.width_p(reg_data_width_lp)
-   ,.els_p(2)
-   )
- result_mux
-  (.data_i({pc_plus4, alu_result})
-   ,.sel_i(decode.result_sel)
-   ,.data_o(result)
-   );
-
-bsg_mux 
- #(.width_p(reg_data_width_lp)
-   ,.els_p(2)
-   )
- mhartid_mux
-  (.data_i({mhartid, result})
-   ,.sel_i(decode.mhartid_r_v)
-   ,.data_o(result_o)
-   );
-=======
 logic [reg_data_width_lp-1:0] src1, src2, baddr, alu_result;
 logic [reg_data_width_lp-1:0] pc_plus4, mhartid;
->>>>>>> 569ab3e8
 
 // Perform the actual ALU computation
 bp_be_int_alu 
@@ -161,9 +87,6 @@
    );
 
 always_comb 
-<<<<<<< HEAD
-  begin : aux_computation
-=======
   begin 
     src1  = decode.src1_sel  ? pc_i  : rs1_i;
     src2  = decode.src2_sel  ? imm_i : rs2_i;
@@ -178,7 +101,6 @@
 
 always_comb 
   begin : aux_compute
->>>>>>> 569ab3e8
     mhartid          = reg_data_width_lp'(mhartid_i);
     pc_plus4         = pc_i + reg_data_width_lp'(4);
     br_tgt_o         = baddr + imm_i;
