/**
 *
 * Name:
 *   bp_be_pipe_int.v
 * 
 * Description:
 *   Pipeline for RISC-V integer instructions. Handles integer computation and mhartid requests.
 *
 * Parameters:
 *
 * Inputs:
 *   clk_i            -
 *   reset_i          -
 *
 *   decode_i         - All of the pipeline control information needed for a dispatched instruction
 *   pc_i             - PC of the dispatched instruction
 *   rs1_i            - Source register data for the dispatched instruction
 *   rs2_i            - Source register data for the dispatched instruction
 *   imm_i            - Immediate data for the dispatched instruction
 *   exc_i            - Exception information for a dispatched instruction
 * 
 *   mhartid_i        - The hartid for this core
 *
 * Outputs:
 *   result_o         - The calculated result of the instruction
 *   br_tgt_o         - The calculated branch target from branch instructions
 *   
 * Keywords:
 *   calculator, alu, int, integer, rv64i
 *
 * Notes:
 *   
 */
module bp_be_pipe_int 
 import bp_be_rv64_pkg::*;
 import bp_be_pkg::*;
 #(// Generated parameters
   localparam decode_width_lp      = `bp_be_decode_width
   , localparam exception_width_lp = `bp_be_exception_width
   , localparam mhartid_width_lp   = `bp_mhartid_width
   // From RISC-V specifications
   , localparam reg_data_width_lp = rv64_reg_data_width_gp
   )
  (input                            clk_i
   , input                          reset_i

   // Common pipeline interface
   , input [decode_width_lp-1:0]    decode_i
   , input [reg_data_width_lp-1:0]  pc_i
   , input [reg_data_width_lp-1:0]  rs1_i
   , input [reg_data_width_lp-1:0]  rs2_i
   , input [reg_data_width_lp-1:0]  imm_i
   , input [exception_width_lp-1:0] exc_i

   // For mhartid CSR
   , input [mhartid_width_lp-1:0]   mhartid_i

   // Pipeline results
<<<<<<< HEAD
   , output [reg_data_width_lp-1:0] result_o
   , output [reg_data_width_lp-1:0] br_tgt_o
=======
   , output logic [reg_data_width_lp-1:0] result_o
   , output logic [reg_data_width_lp-1:0] br_tgt_o
>>>>>>> 569ab3e8
   );

// Cast input and output ports 
bp_be_decode_s     decode;
bp_be_exception_s  exc;

assign decode = decode_i;
assign exc    = exc_i;

// Suppress unused signal warnings
wire unused0 = clk_i;
wire unused1 = reset_i;

// Submodule connections
logic [reg_data_width_lp-1:0] src1, src2, baddr, alu_result;
logic [reg_data_width_lp-1:0] pc_plus4, mhartid;

// Perform the actual ALU computation
bp_be_int_alu 
alu
  (.src1_i(src1)
   ,.src2_i(src2)
   ,.op_i(decode.fu_op)
   ,.opw_v_i(decode.opw_v)

   ,.result_o(alu_result)
   );

always_comb 
  begin 
    src1  = decode.src1_sel  ? pc_i  : rs1_i;
    src2  = decode.src2_sel  ? imm_i : rs2_i;
    baddr = decode.baddr_sel ? src1  : pc_i ;

    result_o = decode.mhartid_r_v 
               ? mhartid 
               : decode.result_sel
                 ? pc_plus4
                 : alu_result;
  end

always_comb 
  begin : aux_compute
    mhartid          = reg_data_width_lp'(mhartid_i);
    pc_plus4         = pc_i + reg_data_width_lp'(4);
    br_tgt_o         = baddr + imm_i;
  end

endmodule : bp_be_pipe_int
<|MERGE_RESOLUTION|>--- conflicted
+++ resolved
@@ -56,13 +56,8 @@
    , input [mhartid_width_lp-1:0]   mhartid_i
 
    // Pipeline results
-<<<<<<< HEAD
-   , output [reg_data_width_lp-1:0] result_o
-   , output [reg_data_width_lp-1:0] br_tgt_o
-=======
    , output logic [reg_data_width_lp-1:0] result_o
    , output logic [reg_data_width_lp-1:0] br_tgt_o
->>>>>>> 569ab3e8
    );
 
 // Cast input and output ports 
