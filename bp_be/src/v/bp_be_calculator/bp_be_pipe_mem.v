/**
 *
 * Name:
 *   bp_be_pipe_mem.v
 * 
 * Description:
 *   Pipeline for RISC-V memory instructions. This includes both int + float loads + stores.
 *
 * Parameters:
 *
 * Inputs:
 *   clk_i            -
 *   reset_i          -
 *
 *   decode_i         - All of the pipeline control information needed for a dispatched instruction
 *   pc_i             - PC of the dispatched instruction
 *   rs1_i            - Source register data for the dispatched instruction
 *   rs2_i            - Source register data for the dispatched instruction
 *   imm_i            - Immediate data for the dispatched instruction
 *   exc_i            - Exception information for a dispatched instruction
 *
 *   mmu_resp_i       - Load / store response from the MMU.
 *   mmu_resp_v_i     - 'ready-then-valid' interface
 *   mmu_resp_ready_o   - 

 *
 * Outputs:
 *   mmu_cmd_o        -  Load / store command to the MMU
 *   mmu_cmd_v_o      -  'ready-then-valid' interface
 *   mmu_cmd_ready_i    - 
 * 
 *   result_o         - The calculated result of a load
 *   cache_miss_o     - Goes high when the result of the load is a cache miss 
 *   
 * Keywords:
 *   calculator, mem, mmu, load, store, rv64i, rv64f
 *
 * Notes:
 *   
 */

module bp_be_pipe_mem 
 import bp_be_rv64_pkg::*;
 import bp_be_pkg::*;
 #(// Generated parameters
   localparam decode_width_lp      = `bp_be_decode_width
   , localparam exception_width_lp = `bp_be_exception_width
   , localparam mmu_cmd_width_lp   = `bp_be_mmu_cmd_width
   , localparam mmu_resp_width_lp  = `bp_be_mmu_resp_width

   // From RISC-V specifications
   , localparam reg_data_width_lp = rv64_reg_data_width_gp
   )
<<<<<<< HEAD
  (input logic                                 clk_i
   , input logic                               reset_i

   , input logic [decode_width_lp-1:0]         decode_i
   , input logic [reg_data_width_lp-1:0]       rs1_i
   , input logic [reg_data_width_lp-1:0]       rs2_i
   , input logic [reg_data_width_lp-1:0]       imm_i
   , input logic [exception_width_lp-1:0]      exc_i

   , output logic [mmu_cmd_width_lp-1:0]       mmu_cmd_o
   , output logic                              mmu_cmd_v_o
   , input logic                               mmu_cmd_rdy_i

   , input logic [mmu_resp_width_lp-1:0]       mmu_resp_i
   , input logic                               mmu_resp_v_i
   , output logic                              mmu_resp_rdy_o

   , output logic [reg_data_width_lp-1:0]      result_o
   , output logic                              cache_miss_o
=======
  (input                            clk_i
   , input                          reset_i

   , input [decode_width_lp-1:0]    decode_i
   , input [reg_data_width_lp-1:0]  rs1_i
   , input [reg_data_width_lp-1:0]  rs2_i
   , input [reg_data_width_lp-1:0]  imm_i
   , input [exception_width_lp-1:0] exc_i

   , output logic [mmu_cmd_width_lp-1:0]  mmu_cmd_o
   , output logic                         mmu_cmd_v_o
   , input                                mmu_cmd_ready_i

   , input       [mmu_resp_width_lp-1:0]  mmu_resp_i
   , input                                mmu_resp_v_i
   , output logic                         mmu_resp_ready_o

   , output logic [reg_data_width_lp-1:0] result_o
   , output logic                         cache_miss_o
>>>>>>> 569ab3e8
   );

// Cast input and output ports 
bp_be_decode_s    decode;
bp_be_exception_s exc;
bp_be_mmu_cmd_s   mmu_cmd;
bp_be_mmu_resp_s  mmu_resp;

assign decode    = decode_i;
assign exc       = exc_i;
assign mmu_cmd_o = mmu_cmd;
assign mmu_resp  = mmu_resp_i;

// Suppress unused signal warnings
wire unused0 = clk_i;
wire unused1 = reset_i;
<<<<<<< HEAD
// Unused because pipeline is non-blocking
wire unused2 = mmu_cmd_rdy_i;
=======
wire unused2 = mmu_cmd_ready_i;
>>>>>>> 569ab3e8
wire unused3 = mmu_resp_v_i;

// Module instantiations
always_comb 
<<<<<<< HEAD
  begin : mmu_pkt
=======
  begin
>>>>>>> 569ab3e8
    mmu_cmd.mem_op = decode.fu_op;
    mmu_cmd.data   = rs2_i;
    mmu_cmd.addr   = rs1_i + imm_i;
    mmu_cmd_v_o    = (decode.dcache_r_v | decode.dcache_w_v) & ~|exc;

    mmu_resp_ready_o = 1'b1;
    result_o       = mmu_resp.data;

    cache_miss_o   = mmu_resp.exception.cache_miss_v;
  end 

endmodule : bp_be_pipe_mem
<|MERGE_RESOLUTION|>--- conflicted
+++ resolved
@@ -51,27 +51,6 @@
    // From RISC-V specifications
    , localparam reg_data_width_lp = rv64_reg_data_width_gp
    )
-<<<<<<< HEAD
-  (input logic                                 clk_i
-   , input logic                               reset_i
-
-   , input logic [decode_width_lp-1:0]         decode_i
-   , input logic [reg_data_width_lp-1:0]       rs1_i
-   , input logic [reg_data_width_lp-1:0]       rs2_i
-   , input logic [reg_data_width_lp-1:0]       imm_i
-   , input logic [exception_width_lp-1:0]      exc_i
-
-   , output logic [mmu_cmd_width_lp-1:0]       mmu_cmd_o
-   , output logic                              mmu_cmd_v_o
-   , input logic                               mmu_cmd_rdy_i
-
-   , input logic [mmu_resp_width_lp-1:0]       mmu_resp_i
-   , input logic                               mmu_resp_v_i
-   , output logic                              mmu_resp_rdy_o
-
-   , output logic [reg_data_width_lp-1:0]      result_o
-   , output logic                              cache_miss_o
-=======
   (input                            clk_i
    , input                          reset_i
 
@@ -91,7 +70,6 @@
 
    , output logic [reg_data_width_lp-1:0] result_o
    , output logic                         cache_miss_o
->>>>>>> 569ab3e8
    );
 
 // Cast input and output ports 
@@ -108,21 +86,12 @@
 // Suppress unused signal warnings
 wire unused0 = clk_i;
 wire unused1 = reset_i;
-<<<<<<< HEAD
-// Unused because pipeline is non-blocking
-wire unused2 = mmu_cmd_rdy_i;
-=======
 wire unused2 = mmu_cmd_ready_i;
->>>>>>> 569ab3e8
 wire unused3 = mmu_resp_v_i;
 
 // Module instantiations
 always_comb 
-<<<<<<< HEAD
-  begin : mmu_pkt
-=======
   begin
->>>>>>> 569ab3e8
     mmu_cmd.mem_op = decode.fu_op;
     mmu_cmd.data   = rs2_i;
     mmu_cmd.addr   = rs1_i + imm_i;
