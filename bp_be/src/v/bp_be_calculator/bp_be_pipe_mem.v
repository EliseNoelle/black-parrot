--- conflicted
+++ resolved
@@ -60,18 +60,6 @@
    , input [reg_data_width_lp-1:0]  imm_i
    , input [exception_width_lp-1:0] exc_i
 
-<<<<<<< HEAD
-   , output [mmu_cmd_width_lp-1:0]  mmu_cmd_o
-   , output                         mmu_cmd_v_o
-   , input                          mmu_cmd_ready_i
-
-   , input [mmu_resp_width_lp-1:0]  mmu_resp_i
-   , input                          mmu_resp_v_i
-   , output                         mmu_resp_ready_o
-
-   , output [reg_data_width_lp-1:0] result_o
-   , output                         cache_miss_o
-=======
    , output logic [mmu_cmd_width_lp-1:0]  mmu_cmd_o
    , output logic                         mmu_cmd_v_o
    , input                                mmu_cmd_ready_i
@@ -82,7 +70,6 @@
 
    , output logic [reg_data_width_lp-1:0] result_o
    , output logic                         cache_miss_o
->>>>>>> 569ab3e8
    );
 
 // Cast input and output ports 
