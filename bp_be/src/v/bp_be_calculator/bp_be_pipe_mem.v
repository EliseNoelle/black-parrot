/**
 *
 * Name:
 *   bp_be_pipe_mem.v
 * 
 * Description:
 *   Pipeline for RISC-V memory instructions. This includes both int + float loads + stores.
 *
 * Parameters:
 *   vaddr_width_p    -
 *
 * Inputs:
 *   clk_i            -
 *   reset_i          -
 *
 *   decode_i         - All of the pipeline control information needed for a dispatched instruction
 *   pc_i             - PC of the dispatched instruction
 *   rs1_i            - Source register data for the dispatched instruction
 *   rs2_i            - Source register data for the dispatched instruction
 *   imm_i            - Immediate data for the dispatched instruction
 *   exc_i            - Exception information for a dispatched instruction
 *
<<<<<<< HEAD
 *   mmu_resp_i       - Load / store response from the MMU.
 *   mmu_resp_v_i     - 'ready-then-valid' interface
 *   mmu_resp_ready_o - 
=======
 *   mem_resp_i       - Load / store response from the MMU.
 *   mem_resp_v_i     - 'ready-then-valid' interface
 *   mem_resp_ready_o   - 
>>>>>>> bc5d9be5

 *
 * Outputs:
 *   mmu_cmd_o        -  Load / store command to the MMU
 *   mmu_cmd_v_o      -  'ready-then-valid' interface
 *   mmu_cmd_ready_i  - 
 * 
 *   data_o         - The calculated result of a load 
 *   cache_miss_o     - Goes high when the result of the load or store is a cache miss 
 *   tlb_miss_o       - Goes high when the result of the load or store is a TLB miss 
 *   
 * Keywords:
 *   calculator, mem, mmu, load, store, rv64i, rv64f
 *
 * Notes:
 *   
 */

module bp_be_pipe_mem 
 import bp_be_rv64_pkg::*;
 import bp_be_pkg::*;
 #(parameter vaddr_width_p               = "inv"
   , parameter lce_sets_p                = "inv"
   , parameter cce_block_size_in_bytes_p = "inv"
   // Generated parameters
   , localparam decode_width_lp    = `bp_be_decode_width
   , localparam exception_width_lp = `bp_be_exception_width
   , localparam mmu_cmd_width_lp   = `bp_be_mmu_cmd_width(vaddr_width_p)
   , localparam csr_cmd_width_lp   = `bp_be_csr_cmd_width
   , localparam mem_resp_width_lp  = `bp_be_mem_resp_width

   // From RISC-V specifications
   , localparam reg_data_width_lp = rv64_reg_data_width_gp
   )
  (input                                  clk_i
   , input                                reset_i

   , input                                kill_ex1_i
   , input                                kill_ex2_i
   , input                                kill_ex3_i
   , input [decode_width_lp-1:0]          decode_i
   , input [reg_data_width_lp-1:0]        rs1_i
   , input [reg_data_width_lp-1:0]        rs2_i
   , input [reg_data_width_lp-1:0]        imm_i

   , output [mmu_cmd_width_lp-1:0]        mmu_cmd_o
   , output                               mmu_cmd_v_o
   , input                                mmu_cmd_ready_i

   , output [csr_cmd_width_lp-1:0]        csr_cmd_o
   , output                               csr_cmd_v_o
   , input                                csr_cmd_ready_i

   , input  [mem_resp_width_lp-1:0]       mem_resp_i
   , input                                mem_resp_v_i
   , output                               mem_resp_ready_o

   , output logic [reg_data_width_lp-1:0] data_o
   , output                               cache_miss_o
<<<<<<< HEAD
   , output                               tlb_miss_o

   // CSR interface
   , input [mhartid_width_lp-1:0]   mhartid_i
   , input [reg_data_width_lp-1:0]  mcycle_i
   , input [reg_data_width_lp-1:0]  mtime_i
   , input [reg_data_width_lp-1:0]  minstret_i

   , output [reg_data_width_lp-1:0] mtvec_o
   , output                         mtvec_w_v_o
   , input  [reg_data_width_lp-1:0] mtvec_i

   , output [reg_data_width_lp-1:0] mtval_o
   , output                         mtval_w_v_o
   , input [reg_data_width_lp-1:0]  mtval_i

   , output [reg_data_width_lp-1:0] mepc_o
   , output                         mepc_w_v_o
   , input [reg_data_width_lp-1:0]  mepc_i

   , output [reg_data_width_lp-1:0] mscratch_o
   , output                         mscratch_w_v_o
   , input  [reg_data_width_lp-1:0] mscratch_i
=======
   , output                               illegal_csr_o
>>>>>>> bc5d9be5
   );

// Declare parameterizable structs
`declare_bp_be_mmu_structs(vaddr_width_p, lce_sets_p, cce_block_size_in_bytes_p)

// Cast input and output ports 
bp_be_decode_s    decode;
bp_be_mmu_cmd_s   mmu_cmd;
bp_be_csr_cmd_s   csr_cmd_li, csr_cmd_lo;
bp_be_mem_resp_s  mem_resp;

logic [vaddr_width_p-1:0] addr_li, addr_r;
logic [reg_data_width_lp-1:0] result;

assign decode = decode_i;
assign mmu_cmd_o = mmu_cmd;
assign mem_resp = mem_resp_i;
assign csr_cmd_o = csr_cmd_lo;

// Suppress unused signal warnings
wire unused0 = kill_ex2_i;

logic csr_cmd_v_lo;
bp_be_decode_s                decode_r;
logic [reg_data_width_lp-1:0] rs1_r;

// Suppress unused signal warnings
wire unused1 = mem_resp_v_i;
wire unused2 = mmu_cmd_ready_i;
wire unused3 = csr_cmd_ready_i;

assign data_o = mem_resp.data;

// We only need to save one of: rs1, imm
bsg_shift_reg
 #(.width_p(csr_cmd_width_lp)
   ,.stages_p(2)
   )
 csr_shift_reg
  (.clk(clk_i)
   ,.reset_i(reset_i)

   ,.valid_i(decode.csr_instr_v)
   ,.data_i(csr_cmd_li)

   ,.valid_o(csr_cmd_v_lo)
   ,.data_o(csr_cmd_lo)
   );

// Module instantiations
assign mmu_cmd_v_o = (decode.dcache_r_v | decode.dcache_w_v) & ~kill_ex1_i;
always_comb 
  begin
<<<<<<< HEAD
    mmu_cmd.mem_op = decode.fu_op;
    mmu_cmd.data   = rs2_i;
    mmu_cmd.vaddr  = (rs1_i + imm_i[0+:vaddr_width_p]);
  end 

// Output results of memory op
assign mmu_resp_ready_o = 1'b1;
assign cache_miss_o     = mmu_resp.exception.cache_miss_v;
assign tlb_miss_o       = mmu_resp.exception.tlb_miss_v;
assign mtvec_o          = rs1_r;
assign mtvec_w_v_o      = decode_r.mtvec_rw_v & ~kill_ex3_i;
assign mtval_o          = rs1_r;
assign mtval_w_v_o      = decode_r.mtval_rw_v & ~kill_ex3_i;
assign mepc_o           = rs1_r;
assign mepc_w_v_o       = decode_r.mepc_rw_v & ~kill_ex3_i;
assign mscratch_o       = rs1_r;
assign mscratch_w_v_o   = decode_r.mscratch_rw_v & ~kill_ex3_i;
=======
    mmu_cmd.mem_op      = decode.fu_op;
    mmu_cmd.data        = rs2_i;
    mmu_cmd.vaddr       = (rs1_i + imm_i[0+:vaddr_width_p]);
  end
>>>>>>> bc5d9be5

assign csr_cmd_v_o = csr_cmd_v_lo & ~kill_ex3_i;
wire csr_imm_op = (decode.fu_op == e_csrrwi) 
                  | (decode.fu_op == e_csrrsi) 
                  | (decode.fu_op == e_csrrci);
always_comb
  begin
    csr_cmd_li.csr_op   = decode.fu_op;
    csr_cmd_li.csr_addr = decode.csr_addr;
    csr_cmd_li.data     = csr_imm_op ? imm_i : rs1_i;
  end

// Output results of memory op
assign mem_resp_ready_o = 1'b1;
assign cache_miss_o     = mem_resp.exception.cache_miss_v;
assign illegal_csr_o    = mem_resp_v_i & mem_resp.exception.illegal_instr_v;

endmodule : bp_be_pipe_mem
<|MERGE_RESOLUTION|>--- conflicted
+++ resolved
@@ -20,15 +20,9 @@
  *   imm_i            - Immediate data for the dispatched instruction
  *   exc_i            - Exception information for a dispatched instruction
  *
-<<<<<<< HEAD
- *   mmu_resp_i       - Load / store response from the MMU.
- *   mmu_resp_v_i     - 'ready-then-valid' interface
- *   mmu_resp_ready_o - 
-=======
  *   mem_resp_i       - Load / store response from the MMU.
  *   mem_resp_v_i     - 'ready-then-valid' interface
  *   mem_resp_ready_o   - 
->>>>>>> bc5d9be5
 
  *
  * Outputs:
@@ -88,33 +82,9 @@
 
    , output logic [reg_data_width_lp-1:0] data_o
    , output                               cache_miss_o
-<<<<<<< HEAD
    , output                               tlb_miss_o
 
-   // CSR interface
-   , input [mhartid_width_lp-1:0]   mhartid_i
-   , input [reg_data_width_lp-1:0]  mcycle_i
-   , input [reg_data_width_lp-1:0]  mtime_i
-   , input [reg_data_width_lp-1:0]  minstret_i
-
-   , output [reg_data_width_lp-1:0] mtvec_o
-   , output                         mtvec_w_v_o
-   , input  [reg_data_width_lp-1:0] mtvec_i
-
-   , output [reg_data_width_lp-1:0] mtval_o
-   , output                         mtval_w_v_o
-   , input [reg_data_width_lp-1:0]  mtval_i
-
-   , output [reg_data_width_lp-1:0] mepc_o
-   , output                         mepc_w_v_o
-   , input [reg_data_width_lp-1:0]  mepc_i
-
-   , output [reg_data_width_lp-1:0] mscratch_o
-   , output                         mscratch_w_v_o
-   , input  [reg_data_width_lp-1:0] mscratch_i
-=======
    , output                               illegal_csr_o
->>>>>>> bc5d9be5
    );
 
 // Declare parameterizable structs
@@ -168,30 +138,10 @@
 assign mmu_cmd_v_o = (decode.dcache_r_v | decode.dcache_w_v) & ~kill_ex1_i;
 always_comb 
   begin
-<<<<<<< HEAD
-    mmu_cmd.mem_op = decode.fu_op;
-    mmu_cmd.data   = rs2_i;
-    mmu_cmd.vaddr  = (rs1_i + imm_i[0+:vaddr_width_p]);
-  end 
-
-// Output results of memory op
-assign mmu_resp_ready_o = 1'b1;
-assign cache_miss_o     = mmu_resp.exception.cache_miss_v;
-assign tlb_miss_o       = mmu_resp.exception.tlb_miss_v;
-assign mtvec_o          = rs1_r;
-assign mtvec_w_v_o      = decode_r.mtvec_rw_v & ~kill_ex3_i;
-assign mtval_o          = rs1_r;
-assign mtval_w_v_o      = decode_r.mtval_rw_v & ~kill_ex3_i;
-assign mepc_o           = rs1_r;
-assign mepc_w_v_o       = decode_r.mepc_rw_v & ~kill_ex3_i;
-assign mscratch_o       = rs1_r;
-assign mscratch_w_v_o   = decode_r.mscratch_rw_v & ~kill_ex3_i;
-=======
     mmu_cmd.mem_op      = decode.fu_op;
     mmu_cmd.data        = rs2_i;
     mmu_cmd.vaddr       = (rs1_i + imm_i[0+:vaddr_width_p]);
   end
->>>>>>> bc5d9be5
 
 assign csr_cmd_v_o = csr_cmd_v_lo & ~kill_ex3_i;
 wire csr_imm_op = (decode.fu_op == e_csrrwi) 
