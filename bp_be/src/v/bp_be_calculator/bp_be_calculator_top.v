--- conflicted
+++ resolved
@@ -88,34 +88,6 @@
    , localparam mem_comp_idx_lp = 2
    , localparam fp_comp_idx_lp  = 3
    )
-<<<<<<< HEAD
- (input logic                                  clk_i
-  , input logic                                reset_i
-
-  // Slow inputs
-  , input logic [proc_cfg_width_lp-1:0]        proc_cfg_i
-
-  // Calculator - Checker interface
-  , input logic [issue_pkt_width_lp-1:0]       issue_pkt_i
-  , input logic                                issue_pkt_v_i
-  , output logic                               issue_pkt_rdy_o 
-
-  , input logic                                chk_dispatch_v_i
-
-  , input logic                                chk_roll_i
-  , input logic                                chk_psn_ex_i
-  , input logic                                chk_psn_isd_i
-  , output logic [calc_status_width_lp-1:0]    calc_status_o
-
-  // MMU interface
-  , output logic [mmu_cmd_width_lp-1:0]        mmu_cmd_o
-  , output logic                               mmu_cmd_v_o
-  , input logic                                mmu_cmd_rdy_i
-
-  , input logic [mmu_resp_width_lp-1:0]        mmu_resp_i
-  , input logic                                mmu_resp_v_i
-  , output logic                               mmu_resp_rdy_o
-=======
  (input                                  clk_i
   , input                                reset_i
 
@@ -142,7 +114,6 @@
   , input [mmu_resp_width_lp-1:0]             mmu_resp_i
   , input                                     mmu_resp_v_i
   , output logic                              mmu_resp_ready_o
->>>>>>> 569ab3e8
 
   // Commit tracer
   , output logic [pipe_stage_reg_width_lp-1:0] cmt_trace_stage_reg_o
@@ -183,13 +154,8 @@
 logic [reg_data_width_lp-1:0] bypass_frs1, bypass_frs2;
 logic [reg_data_width_lp-1:0] bypass_rs1 , bypass_rs2;
 
-<<<<<<< HEAD
-// Exceptions generated from pipeline
-logic decode_illegal_instr, mem3_cache_miss;
-=======
 // Exception signals
 logic illegal_instr_isd, cache_miss_mem3;
->>>>>>> 569ab3e8
 
 // Pipeline stage registers
 bp_be_pipe_stage_reg_s [pipe_stage_els_lp-1:0] calc_stage_r, calc_stage_n;
@@ -490,11 +456,7 @@
     dispatch_pkt.instr_operands.rs2 = bypass_rs2;
     dispatch_pkt.instr_operands.imm = issue_pkt_r.imm;
     dispatch_pkt.decode             = decoded;
-<<<<<<< HEAD
-  
-=======
-
->>>>>>> 569ab3e8
+
     // Calculator status ISD stage
     calc_status.isd_v                    = issue_pkt_v_r;
     calc_status.isd_pc                   = issue_pkt_r.instr_metadata.pc;
@@ -504,36 +466,21 @@
     calc_status.isd_irs2_v               = issue_pkt_r.irs2_v;
     calc_status.isd_frs2_v               = issue_pkt_r.frs2_v;
     calc_status.isd_rs2_addr             = issue_pkt_r.rs2_addr;
-<<<<<<< HEAD
-  
-    // Calculator status EX1 information
-    calc_status.int1_v                   = calc_stage_r[0].decode.pipe_int_v & ~|exc_stage_r[0];
-=======
 
     // Calculator status EX1 information
     calc_status.int1_v                   = calc_stage_r[0].decode.pipe_int_v 
                                            & ~|exc_stage_r[0];
->>>>>>> 569ab3e8
     calc_status.int1_br_tgt              = int_calc_result.br_tgt;
     calc_status.int1_branch_metadata_fwd = calc_stage_r[0].instr_metadata.branch_metadata_fwd;
     calc_status.int1_btaken              = (calc_stage_r[0].decode.br_v & int_calc_result.result[0])
                                            | calc_stage_r[0].decode.jmp_v;
     calc_status.int1_br_or_jmp           = calc_stage_r[0].decode.br_v 
                                            | calc_stage_r[0].decode.jmp_v;
-<<<<<<< HEAD
-  
     calc_status.ex1_v                    = calc_stage_r[0].decode.instr_v
                                            & ~|exc_stage_r[0];
-  
-    // Dependency information for pipelines
-    for(integer i = 0; i < pipe_stage_els_lp; i++) 
-=======
-    calc_status.ex1_v                    = calc_stage_r[0].decode.instr_v
-                                           & ~|exc_stage_r[0];
 
     // Dependency information for pipelines
     for (integer i = 0; i < pipe_stage_els_lp; i++) 
->>>>>>> 569ab3e8
       begin : dep_status
         calc_status.dep_status[i].int_iwb_v = calc_stage_r[i].decode.pipe_int_v 
                                               & ~|exc_stage_r[i] 
@@ -556,29 +503,17 @@
     // Additional commit point information
     calc_status.mem3_v            = calc_stage_r[2].decode.pipe_mem_v & ~|exc_stage_r[2];
     calc_status.mem3_pc           = calc_stage_r[2].instr_metadata.pc;
-<<<<<<< HEAD
-    calc_status.mem3_cache_miss_v = mem3_cache_miss
-=======
     calc_status.mem3_cache_miss_v = cache_miss_mem3
->>>>>>> 569ab3e8
                                     & (calc_stage_r[2].decode.dcache_r_v
                                        | calc_stage_r[2].decode.dcache_w_v
                                        )
                                     & ~|exc_stage_r[2];
     calc_status.mem3_exception_v  = 1'b0; 
     calc_status.mem3_ret_v        = calc_stage_r[2].decode.ret_v;
-<<<<<<< HEAD
-  
-    calc_status.instr_ckpt_v      = calc_stage_r[2].decode.instr_v & ~exc_stage_n[3].roll_v;
-          
-    // Slicing the completion pipe for Forwarding information
-    for(integer i = 1; i < pipe_stage_els_lp; i++) 
-=======
     calc_status.instr_cmt_v       = calc_stage_r[2].decode.instr_v & ~exc_stage_n[3].roll_v;
           
     // Slicing the completion pipe for Forwarding information
     for (integer i = 1;i < pipe_stage_els_lp; i++) 
->>>>>>> 569ab3e8
       begin : comp_stage_slice
         comp_stage_n_slice_iwb_v[i]   = calc_stage_r[i-1].decode.irf_w_v & ~|exc_stage_r[i-1]; 
         comp_stage_n_slice_fwb_v[i]   = calc_stage_r[i-1].decode.frf_w_v & ~|exc_stage_r[i-1]; 
@@ -587,22 +522,6 @@
       end
 
     // Exception aggregation
-<<<<<<< HEAD
-    for(integer i = 0; i < pipe_stage_els_lp; i++) 
-      begin : exc_stage
-        exc_stage_n[i] = (i == 0) ? '0 : exc_stage_r[i-1];
-      end
-        exc_stage_n[0].psn_v           =                         chk_psn_isd_i;
-        exc_stage_n[0].roll_v          =                         chk_roll_i;
-        exc_stage_n[0].illegal_instr_v =                         decode_illegal_instr;
-        exc_stage_n[1].psn_v           = exc_stage_r[0].psn_v  | chk_psn_ex_i;
-        exc_stage_n[1].roll_v          = exc_stage_r[0].roll_v | chk_roll_i;
-        exc_stage_n[2].psn_v           = exc_stage_r[1].psn_v  | chk_psn_ex_i;
-        exc_stage_n[2].roll_v          = exc_stage_r[1].roll_v | chk_roll_i;
-        exc_stage_n[3].cache_miss_v    = mem3_cache_miss;
-        exc_stage_n[3].roll_v          = exc_stage_r[2].roll_v | chk_roll_i;
-  
-=======
     for (integer i = 0; i < pipe_stage_els_lp; i++) 
       begin : exc_stage
         // Normally, shift down in the pipe
@@ -619,15 +538,10 @@
         exc_stage_n[3].cache_miss_v    = cache_miss_mem3;
         exc_stage_n[3].roll_v          = exc_stage_r[2].roll_v   | chk_roll_i;
 
->>>>>>> 569ab3e8
     // Commit tracer 
     cmt_trace_stage_reg_o = calc_stage_r[pipe_stage_els_lp-1];
     cmt_trace_result_o    = comp_stage_r[pipe_stage_els_lp-1];
     cmt_trace_exc_o       = exc_stage_r[pipe_stage_els_lp-1];
-<<<<<<< HEAD
-end
-=======
   end
->>>>>>> 569ab3e8
 
 endmodule : bp_be_calculator_top