/**
 *
 * Name:
 *   bp_be_calculator_top.v
 * 
 * Description:
 *
 * Parameters:
 *   vaddr_width_p               - FE-BE structure sizing parameter
 *   paddr_width_p               - ''
 *   asid_width_p                - ''
 *   branch_metadata_fwd_width_p - ''   
 *
 * Inputs:
 *   clk_i                  -
 *   reset_i                -
 *
 *   issue_pkt_i            - An issued instruction, containing predecoded metadata
 *   issue_pkt_v_i          - "ready-then-valid" interface
 *   issue_pkt_ready_o      -
 *
 *   chk_dispatch_v_i       - Checker indicates the last issued instruction may be dispatched
 *   chk_roll_i             - Checker rolls back all uncommitted instructions
 *   chk_poison_ex_i        - Checker poisons all uncommitted instructions
 *   chk_poison_isd_i       - Checker poisons the currently issued instruction as it's dispatched
 *
 *   mem_resp_i             - An MMU response containing load data and exception codes
 *   mem_resp_v_i           - "ready-then-valid" interface
 *   mem_resp_ready_o       -
 *   
 * Outputs:
 *   calc_status_o          - Packet containing execution status of pipeline, including dependency
 *                              information used by the checker to detect hazards
 *
 *   mmu_cmd_o              - An MMU command wrapping a D$ command
 *   mmu_cmd_v_o            - "ready-then-valid" interface
 *   mmu_cmd_ready_i        -
 *
 *   cmt_trace_stage_reg_o  - Commit status data used to monitor execution
 *   cmt_trace_data_o     - Committed calculated results
 *   cmt_trace_exc_o        - Committed exceptions 
 *
 * Keywords:
 *   calculator, pipeline, pipe, execution, registers
 * 
 * Notes:
 *   Should subdivide this module into a few helper modules to reduce complexity. Perhaps
 *     issuer, exe_pipe, completion_pipe, status_gen?
 *   Exception aggregation could be simplified with constants and more thought. Should fix
 *     once code is more stable, fixing in cleanup could cause regressions
 */

module bp_be_calculator_top 
 import bp_common_pkg::*;
 import bp_be_rv64_pkg::*;
 import bp_be_pkg::*;
 #(// Structure sizing parameters
   parameter vaddr_width_p                 = "inv"
   , parameter paddr_width_p               = "inv"
   , parameter asid_width_p                = "inv"
   , parameter branch_metadata_fwd_width_p = "inv"

   , parameter num_core_p                  = "inv"
   , parameter num_lce_p                   = "inv"
   , parameter lce_sets_p                  = "inv"
   , parameter cce_block_size_in_bytes_p   = "inv"

   // Default parameters
   , parameter load_to_use_forwarding_p = 1
   , parameter trace_p                  = 0
   , parameter debug_p                  = 0
   , parameter debug_file_p             = "inv"

   // Generated parameters
   , localparam proc_cfg_width_lp       = `bp_proc_cfg_width(num_core_p, num_lce_p)
   , localparam issue_pkt_width_lp      = `bp_be_issue_pkt_width(vaddr_width_p, branch_metadata_fwd_width_p)
   , localparam calc_status_width_lp    = `bp_be_calc_status_width(vaddr_width_p, branch_metadata_fwd_width_p)
   , localparam exception_width_lp      = `bp_be_exception_width
   , localparam mmu_cmd_width_lp        = `bp_be_mmu_cmd_width(vaddr_width_p)
   , localparam csr_cmd_width_lp        = `bp_be_csr_cmd_width
   , localparam mem_resp_width_lp       = `bp_be_mem_resp_width
   , localparam dispatch_pkt_width_lp   = `bp_be_dispatch_pkt_width(vaddr_width_p, branch_metadata_fwd_width_p)
   , localparam pipe_stage_reg_width_lp = `bp_be_pipe_stage_reg_width(vaddr_width_p)
   , localparam fu_op_width_lp          = `bp_be_fu_op_width
   , localparam decode_width_lp         = `bp_be_decode_width

   // From BP BE specifications
   , localparam pipe_stage_els_lp = bp_be_pipe_stage_els_gp
   , localparam ecode_dec_width_lp = `bp_be_ecode_dec_width

   // From RISC-V specifications
   , localparam instr_width_lp    = rv64_instr_width_gp
   , localparam reg_data_width_lp = rv64_reg_data_width_gp
   , localparam reg_addr_width_lp = rv64_reg_addr_width_gp
   , localparam eaddr_width_lp    = rv64_eaddr_width_gp

   // Local constants
   , localparam dispatch_point_lp   = 0
   , localparam int_commit_point_lp = 3
   , localparam fp_commit_point_lp  = 4

   , localparam int_comp_idx_lp = 0
   , localparam mul_comp_idx_lp = 1
   , localparam mem_comp_idx_lp = 2
   , localparam fp_comp_idx_lp  = 3
   )
 (input                                  clk_i
  , input                                reset_i
   
  // Slow inputs   
  , input [proc_cfg_width_lp-1:0]        proc_cfg_i
   
  // Calculator - Checker interface   
  , input [issue_pkt_width_lp-1:0]       issue_pkt_i
  , input                                issue_pkt_v_i
  , output                               issue_pkt_ready_o
   
  , input                                chk_dispatch_v_i
  , input                                chk_roll_i
  , input                                chk_poison_isd_i
  , input                                chk_poison_ex1_i
  , input                                chk_poison_ex2_i
  , input                                chk_poison_ex3_i
   
  , output [calc_status_width_lp-1:0]    calc_status_o
   
  // Mem interface   
  , output [mmu_cmd_width_lp-1:0]        mmu_cmd_o
  , output                               mmu_cmd_v_o
  , input                                mmu_cmd_ready_i
   
  , output [csr_cmd_width_lp-1:0]        csr_cmd_o
  , output                               csr_cmd_v_o
  , input                                csr_cmd_ready_i

  , input [mem_resp_width_lp-1:0]        mem_resp_i
  , input                                mem_resp_v_i
  , output                               mem_resp_ready_o

  // CSRs
  , output                               instret_o
  , output [vaddr_width_p-1:0]           exception_pc_o
  , output [instr_width_lp-1:0]          exception_instr_o
  , output                               exception_v_o
  , output [ecode_dec_width_lp-1:0]      exception_ecode_dec_o
  , output                               mret_v_o
  , output                               sret_v_o
  , output                               uret_v_o

  // Commit tracer
  , output                               cmt_rd_w_v_o
  , output [reg_addr_width_lp-1:0]       cmt_rd_addr_o
  , output                               cmt_mem_w_v_o
  , output [eaddr_width_lp-1:0]          cmt_mem_addr_o
  , output [fu_op_width_lp-1:0]          cmt_mem_op_o
  , output [reg_data_width_lp-1:0]       cmt_data_o
  );

// Declare parameterizable structs
`declare_bp_be_mmu_structs(vaddr_width_p, lce_sets_p, cce_block_size_in_bytes_p)
`declare_bp_common_proc_cfg_s(num_core_p, num_lce_p)
`declare_bp_be_internal_if_structs(vaddr_width_p
                                   , paddr_width_p
                                   , asid_width_p
                                   , branch_metadata_fwd_width_p
                                   );

// Cast input and output ports 
bp_be_issue_pkt_s   issue_pkt;
bp_be_calc_status_s calc_status;
logic               mmu_cmd_v;
bp_be_mmu_cmd_s     mmu_cmd;
bp_be_mem_resp_s    mem_resp;
bp_proc_cfg_s       proc_cfg;

assign issue_pkt = issue_pkt_i;
assign mem_resp = mem_resp_i;
assign proc_cfg = proc_cfg_i;
assign calc_status_o = calc_status;

// Declare intermediate signals
bp_be_issue_pkt_s       issue_pkt_r;
logic                   issue_pkt_v_r;
bp_be_dispatch_pkt_s    dispatch_pkt, dispatch_pkt_r;
logic                   dispatch_pkt_v_r;
bp_be_decode_s          decoded;

// Register bypass network
logic [reg_data_width_lp-1:0] irf_rs1    , irf_rs2;
logic [reg_data_width_lp-1:0] frf_rs1    , frf_rs2;
logic [reg_data_width_lp-1:0] bypass_irs1, bypass_irs2;
logic [reg_data_width_lp-1:0] bypass_frs1, bypass_frs2;
logic [reg_data_width_lp-1:0] bypass_rs1 , bypass_rs2;

// Exception signals
<<<<<<< HEAD
logic illegal_instr_isd, csr_instr_isd, ret_instr_isd;
logic cache_miss_mem3, tlb_miss_mem2, illegal_csr_mem3;
=======
logic illegal_instr_isd, csr_instr_isd, mret_instr_isd, sret_instr_isd, uret_instr_isd, cache_miss_mem3, illegal_instr_mem3;
>>>>>>> 3a6667f4

// Pipeline stage registers
bp_be_pipe_stage_reg_s [pipe_stage_els_lp-1:0] calc_stage_r;
bp_be_pipe_stage_reg_s                         calc_stage_isd;
bp_be_exception_s      [pipe_stage_els_lp-1:0] exc_stage_r;
bp_be_exception_s      [pipe_stage_els_lp  :0] exc_stage_n;

logic [pipe_stage_els_lp-1:0][reg_data_width_lp-1:0] comp_stage_r, comp_stage_n;

logic [reg_data_width_lp-1:0] pipe_nop_data_lo;
logic [reg_data_width_lp-1:0] pipe_int_data_lo, pipe_mul_data_lo, pipe_mem_data_lo, pipe_fp_data_lo;

logic nop_pipe_result_v;
logic pipe_int_data_lo_v, pipe_mul_data_lo_v, pipe_mem_data_lo_v, pipe_fp_data_lo_v;

logic [eaddr_width_lp-1:0] br_tgt_int1;

// Forwarding information
logic [pipe_stage_els_lp-1:1]                        comp_stage_n_slice_iwb_v;
logic [pipe_stage_els_lp-1:1]                        comp_stage_n_slice_fwb_v;
logic [pipe_stage_els_lp-1:1][reg_addr_width_lp-1:0] comp_stage_n_slice_rd_addr;
logic [pipe_stage_els_lp-1:1][reg_data_width_lp-1:0] comp_stage_n_slice_rd;

// NOPs
bp_be_decode_s fe_nop, be_nop, me_nop, illegal_nop, fe_exc_nop;
logic fe_nop_v, be_nop_v, me_nop_v, illegal_nop_v, fe_exc_nop_v;

// MMU signals
logic           mmu_itlb_fill_cmd_v;
bp_be_mmu_cmd_s mmu_itlb_fill_cmd;

// Handshakes
assign issue_pkt_ready_o = (chk_dispatch_v_i | ~issue_pkt_v_r);

// MMU IO Muliplexing
assign mmu_cmd_o = (mmu_itlb_fill_cmd_v)? mmu_itlb_fill_cmd : mmu_cmd;
assign mmu_cmd_v_o = mmu_cmd_v | mmu_itlb_fill_cmd_v;

assign mmu_itlb_fill_cmd_v = ~exc_stage_r[2].poison_v & exc_stage_r[2].itlb_fill_v;

assign mmu_itlb_fill_cmd.mem_op = e_ptw;
assign mmu_itlb_fill_cmd.vaddr = calc_status.mem3_pc[0+:vaddr_width_p];
assign mmu_itlb_fill_cmd.data = '0;

// Module instantiations
// Register files
bp_be_regfile
 int_regfile
  (.clk_i(clk_i)
   ,.reset_i(reset_i)

   ,.issue_v_i(issue_pkt_v_i)
   ,.dispatch_v_i(chk_dispatch_v_i)

   ,.rd_w_v_i(calc_stage_r[int_commit_point_lp].irf_w_v & ~exc_stage_r[int_commit_point_lp].poison_v)
   ,.rd_addr_i(calc_stage_r[int_commit_point_lp].rd_addr)
   ,.rd_data_i(comp_stage_r[int_commit_point_lp])

   ,.rs1_r_v_i(issue_pkt.irs1_v)
   ,.rs1_addr_i(issue_pkt.rs1_addr)
   ,.rs1_data_o(irf_rs1)

   ,.rs2_r_v_i(issue_pkt.irs2_v)
   ,.rs2_addr_i(issue_pkt.rs2_addr)
   ,.rs2_data_o(irf_rs2)
   );

bp_be_regfile
 float_regfile
  (.clk_i(clk_i)
   ,.reset_i(reset_i)

   ,.issue_v_i(issue_pkt_v_i)
   ,.dispatch_v_i(chk_dispatch_v_i)

   ,.rd_w_v_i(calc_stage_r[fp_commit_point_lp].frf_w_v & ~exc_stage_r[fp_commit_point_lp].poison_v)
   ,.rd_addr_i(calc_stage_r[fp_commit_point_lp].rd_addr)
   ,.rd_data_i(comp_stage_r[fp_commit_point_lp])

   ,.rs1_r_v_i(issue_pkt.frs1_v)
   ,.rs1_addr_i(issue_pkt.rs1_addr)
   ,.rs1_data_o(frf_rs1)

   ,.rs2_r_v_i(issue_pkt.frs2_v)
   ,.rs2_addr_i(issue_pkt.rs2_addr)
   ,.rs2_data_o(frf_rs2)
   );

// Issued instruction registere
bsg_dff_reset_en 
 #(.width_p(1+issue_pkt_width_lp)
   ) 
 issue_reg
  (.clk_i(clk_i)
   ,.reset_i(reset_i | chk_roll_i)
   ,.en_i(issue_pkt_v_i | chk_dispatch_v_i)

   ,.data_i({issue_pkt_v_i, issue_pkt})
   ,.data_o({issue_pkt_v_r, issue_pkt_r})
   );

// Decode the dispatched instruction
bp_be_instr_decoder
 instr_decoder
  (.instr_i(issue_pkt_r.instr)

   ,.decode_o(decoded)
   ,.illegal_instr_o(illegal_instr_isd)
   ,.mret_instr_o(mret_instr_isd)
   ,.sret_instr_o(sret_instr_isd)
   ,.uret_instr_o(uret_instr_isd)
   ,.csr_instr_o(csr_instr_isd)
   );

// Bypass the instruction operands from written registers in the stack
bp_be_bypass 
 // Don't need to forward isd data
 #(.fwd_els_p(pipe_stage_els_lp-1)
   ) 
 int_bypass 
  (.id_rs1_v_i(issue_pkt_r.irs1_v)
   ,.id_rs1_addr_i(decoded.rs1_addr)
   ,.id_rs1_i(irf_rs1)

   ,.id_rs2_v_i(issue_pkt_r.irs2_v)
   ,.id_rs2_addr_i(decoded.rs2_addr)
   ,.id_rs2_i(irf_rs2)

   ,.fwd_rd_v_i(comp_stage_n_slice_iwb_v)
   ,.fwd_rd_addr_i(comp_stage_n_slice_rd_addr)
   ,.fwd_rd_i(comp_stage_n_slice_rd)

   ,.bypass_rs1_o(bypass_irs1)
   ,.bypass_rs2_o(bypass_irs2)
   );

bp_be_bypass 
 // Don't need to forward isd data
 #(.fwd_els_p(pipe_stage_els_lp-1)
   ) 
 fp_bypass
  (.id_rs1_v_i(issue_pkt_r.frs1_v)
   ,.id_rs1_addr_i(decoded.rs1_addr)
   ,.id_rs1_i(frf_rs1)

   ,.id_rs2_v_i(issue_pkt_r.frs2_v)
   ,.id_rs2_addr_i(decoded.rs2_addr)
   ,.id_rs2_i(frf_rs2)

   ,.fwd_rd_v_i(comp_stage_n_slice_fwb_v)
   ,.fwd_rd_addr_i(comp_stage_n_slice_rd_addr)
   ,.fwd_rd_i(comp_stage_n_slice_rd)

   ,.bypass_rs1_o(bypass_frs1)
   ,.bypass_rs2_o(bypass_frs2)
   );

bsg_mux 
 #(.width_p(reg_data_width_lp)
   ,.els_p(2)
   ) 
 bypass_xrs1_mux
  (.data_i({bypass_frs1, bypass_irs1})
   ,.sel_i(issue_pkt_r.frs1_v)
   ,.data_o(bypass_rs1)
   );

bsg_mux 
 #(.width_p(reg_data_width_lp)
   ,.els_p(2)
   ) 
 bypass_xrs2_mux
  (.data_i({bypass_frs2, bypass_irs2})
   ,.sel_i(issue_pkt_r.frs2_v)
   ,.data_o(bypass_rs2)
   );

// Computation pipelines
// Integer pipe: 1 cycle latency
bp_be_pipe_int 
 #(.vaddr_width_p(vaddr_width_p))
 pipe_int
  (.clk_i(clk_i)
   ,.reset_i(reset_i)
 
   ,.kill_ex1_i(|exc_stage_n[1])

   ,.decode_i(dispatch_pkt_r.decode)
   ,.pc_i(dispatch_pkt_r.instr_metadata.pc)
   ,.rs1_i(dispatch_pkt_r.rs1)
   ,.rs2_i(dispatch_pkt_r.rs2)
   ,.imm_i(dispatch_pkt_r.imm)

   ,.data_o(pipe_int_data_lo)
   
   ,.br_tgt_o(br_tgt_int1)
   );

// Multiplication pipe: 2 cycle latency
bp_be_pipe_mul
 pipe_mul
  (.clk_i(clk_i)
   ,.reset_i(reset_i)

   ,.kill_ex1_i(exc_stage_n[1].poison_v)
   ,.kill_ex2_i(exc_stage_n[2].poison_v)

   ,.decode_i(dispatch_pkt_r.decode)
   ,.rs1_i(dispatch_pkt_r.rs1)
   ,.rs2_i(dispatch_pkt_r.rs2)

   ,.data_o(pipe_mul_data_lo)
   );

// Memory pipe: 3 cycle latency
bp_be_pipe_mem
 #(.vaddr_width_p(vaddr_width_p)
   ,.lce_sets_p(lce_sets_p)
   ,.cce_block_size_in_bytes_p(cce_block_size_in_bytes_p)
   )
 pipe_mem
  (.clk_i(clk_i)
   ,.reset_i(reset_i)

   ,.kill_ex1_i(exc_stage_n[1].poison_v)
   ,.kill_ex2_i(exc_stage_n[2].poison_v)
   ,.kill_ex3_i(exc_stage_r[2].poison_v) 

   ,.decode_i(dispatch_pkt_r.decode)
   ,.rs1_i(dispatch_pkt_r.rs1)
   ,.rs2_i(dispatch_pkt_r.rs2)
   ,.imm_i(dispatch_pkt_r.imm)

   ,.mmu_cmd_o(mmu_cmd)
   ,.mmu_cmd_v_o(mmu_cmd_v)
   ,.mmu_cmd_ready_i(mmu_cmd_ready_i)

   ,.csr_cmd_o(csr_cmd_o)
   ,.csr_cmd_v_o(csr_cmd_v_o)
   ,.csr_cmd_ready_i(csr_cmd_ready_i)

   ,.mem_resp_i(mem_resp_i)
   ,.mem_resp_v_i(mem_resp_v_i)
   ,.mem_resp_ready_o(mem_resp_ready_o)

   ,.data_o(pipe_mem_data_lo)

   ,.illegal_instr_o(illegal_instr_mem3)
   ,.cache_miss_o(cache_miss_mem3)
   ,.tlb_miss_o(tlb_miss_mem2)
   );

// Floating point pipe: 4 cycle latency
bp_be_pipe_fp 
 pipe_fp
  (.clk_i(clk_i)
   ,.reset_i(reset_i)

   ,.kill_ex1_i(exc_stage_n[1].poison_v)
   ,.kill_ex2_i(exc_stage_n[2].poison_v)
   ,.kill_ex3_i(exc_stage_n[3].poison_v) 
   ,.kill_ex4_i(exc_stage_n[4].poison_v) 

   ,.decode_i(dispatch_pkt_r.decode)
   ,.rs1_i(dispatch_pkt_r.rs1)
   ,.rs2_i(dispatch_pkt_r.rs2)

   ,.data_o(pipe_fp_data_lo)
   );

// Execution pipelines
// Shift in dispatch pkt and move everything else down the pipe
bsg_dff
 #(.width_p(pipe_stage_reg_width_lp*pipe_stage_els_lp))
 calc_stage_reg
  (.clk_i(clk_i)
   ,.data_i({calc_stage_r[0+:pipe_stage_els_lp-1], calc_stage_isd})
   ,.data_o(calc_stage_r)
   );

bsg_dff
 #(.width_p(1+dispatch_pkt_width_lp))
 dispatch_pkt_reg
  (.clk_i(clk_i)
   ,.data_i({(issue_pkt_v_r & chk_dispatch_v_i), dispatch_pkt})
   ,.data_o({dispatch_pkt_v_r, dispatch_pkt_r})
   );

// If a pipeline has completed an instruction (pipe_xxx_v), then mux in the calculated result.
// Else, mux in the previous stage of the completion pipe. Since we are single issue and have
//   static latencies, we cannot have two pipelines complete at the same time.
assign pipe_fp_data_lo_v  = calc_stage_r[3].pipe_fp_v;
assign pipe_mem_data_lo_v = calc_stage_r[2].pipe_mem_v;
assign pipe_mul_data_lo_v = calc_stage_r[1].pipe_mul_v;
assign pipe_int_data_lo_v = calc_stage_r[0].pipe_int_v;

assign pipe_nop_data_lo = '0;
bsg_mux_segmented 
 #(.segments_p(pipe_stage_els_lp)
   ,.segment_width_p(reg_data_width_lp)
   ) 
 comp_stage_mux
  (.data0_i({comp_stage_r[0+:pipe_stage_els_lp-1], reg_data_width_lp'(0)})
   ,.data1_i({pipe_fp_data_lo, pipe_mem_data_lo, pipe_mul_data_lo, pipe_int_data_lo, pipe_nop_data_lo})
   ,.sel_i({pipe_fp_data_lo_v, pipe_mem_data_lo_v, pipe_mul_data_lo_v, pipe_int_data_lo_v, 1'b1})
   ,.data_o(comp_stage_n)
   );

bsg_dff 
 #(.width_p(reg_data_width_lp*pipe_stage_els_lp)
   ) 
 comp_stage_reg 
  (.clk_i(clk_i)
   ,.data_i(comp_stage_n)
   ,.data_o(comp_stage_r)
   );

// Exception pipeline
bsg_dff 
 #(.width_p(exception_width_lp*pipe_stage_els_lp)
   ) 
 exc_stage_reg
  (.clk_i(clk_i)
   ,.data_i(exc_stage_n[0+:pipe_stage_els_lp])
   ,.data_o(exc_stage_r)
   );

assign fe_nop_v      = ~issue_pkt_v_r & chk_dispatch_v_i;
assign be_nop_v      = ~chk_dispatch_v_i &  mmu_cmd_ready_i;
assign me_nop_v      = ~chk_dispatch_v_i & ~mmu_cmd_ready_i;
assign illegal_nop_v = illegal_instr_isd;
assign fe_exc_nop_v  = issue_pkt_v_r & chk_dispatch_v_i & issue_pkt_r.instr_metadata.fe_exception_not_instr;

always_comb
  begin
    be_nop      = '0;
    fe_nop      = '0;
    me_nop      = '0;
    illegal_nop = '0;
    fe_exc_nop  = '0;

    fe_nop.fe_nop_v       = 1'b1;
    be_nop.be_nop_v       = 1'b1;
    me_nop.me_nop_v       = 1'b1;
    illegal_nop.instr_v   = 1'b1;
  end

always_comb 
  begin
    // Form dispatch packet
    dispatch_pkt.instr_metadata      = issue_pkt_r.instr_metadata;
    dispatch_pkt.branch_metadata_fwd = issue_pkt_r.branch_metadata_fwd;
    dispatch_pkt.instr               = issue_pkt_r.instr;
    dispatch_pkt.rs1                 = bypass_rs1;
    dispatch_pkt.rs2                 = bypass_rs2;
    dispatch_pkt.imm                 = issue_pkt_r.imm;

    unique if (fe_nop_v)     dispatch_pkt.decode = fe_nop;
      else if (be_nop_v)     dispatch_pkt.decode = be_nop;
      else if (me_nop_v)     dispatch_pkt.decode = me_nop;
      else if (fe_exc_nop_v) dispatch_pkt.decode = fe_exc_nop;
      else                   dispatch_pkt.decode = illegal_instr_isd ? illegal_nop : decoded;

    // Strip out elements of the dispatch packet that we want to save for later
    calc_stage_isd.instr_metadata = dispatch_pkt.instr_metadata;
    calc_stage_isd.instr          = dispatch_pkt.instr;
    calc_stage_isd.instr_v        = dispatch_pkt.decode.instr_v;
    calc_stage_isd.pipe_comp_v    = dispatch_pkt.decode.pipe_comp_v;
    calc_stage_isd.pipe_int_v     = dispatch_pkt.decode.pipe_int_v;
    calc_stage_isd.pipe_mul_v     = dispatch_pkt.decode.pipe_mul_v;
    calc_stage_isd.pipe_mem_v     = dispatch_pkt.decode.pipe_mem_v;
    calc_stage_isd.pipe_fp_v      = dispatch_pkt.decode.pipe_fp_v;
    calc_stage_isd.irf_w_v        = dispatch_pkt.decode.irf_w_v;
    calc_stage_isd.frf_w_v        = dispatch_pkt.decode.frf_w_v;
    calc_stage_isd.rd_addr        = dispatch_pkt.decode.rd_addr;

    // Calculator status ISD stage
    calc_status.isd_v        = issue_pkt_v_r;
    calc_status.isd_irs1_v   = issue_pkt_r.irs1_v;
    calc_status.isd_frs1_v   = issue_pkt_r.frs1_v;
    calc_status.isd_rs1_addr = issue_pkt_r.rs1_addr;
    calc_status.isd_irs2_v   = issue_pkt_r.irs2_v;
    calc_status.isd_frs2_v   = issue_pkt_r.frs2_v;
    calc_status.isd_rs2_addr = issue_pkt_r.rs2_addr;

    // Calculator status EX1 information
    calc_status.int1_v                   = dispatch_pkt_r.decode.pipe_int_v;
    calc_status.int1_br_tgt              = br_tgt_int1;
    calc_status.int1_branch_metadata_fwd = dispatch_pkt_r.branch_metadata_fwd;
    calc_status.int1_btaken              = (dispatch_pkt_r.decode.br_v & pipe_int_data_lo[0])
                                           | dispatch_pkt_r.decode.jmp_v;
    calc_status.int1_br_or_jmp           = dispatch_pkt_r.decode.br_v 
                                           | dispatch_pkt_r.decode.jmp_v;
    calc_status.ex1_v                    = dispatch_pkt_v_r;
    calc_status.ex1_pc                   = dispatch_pkt_r.instr_metadata.pc;
    calc_status.ex1_instr_v                  = dispatch_pkt_r.decode.instr_v;
    
    // Dependency information for pipelines
    for (integer i = 0; i < pipe_stage_els_lp; i++) 
      begin : dep_status
        calc_status.dep_status[i].int_iwb_v = calc_stage_r[i].pipe_int_v 
                                              & ~exc_stage_n[i+1].poison_v
                                              & calc_stage_r[i].irf_w_v;
        calc_status.dep_status[i].mul_iwb_v = calc_stage_r[i].pipe_mul_v 
                                              & ~exc_stage_n[i+1].poison_v
                                              & calc_stage_r[i].irf_w_v;
        calc_status.dep_status[i].mem_iwb_v = calc_stage_r[i].pipe_mem_v 
                                              & ~exc_stage_n[i+1].poison_v
                                              & calc_stage_r[i].irf_w_v;
        calc_status.dep_status[i].mem_fwb_v = calc_stage_r[i].pipe_mem_v 
                                              & ~exc_stage_n[i+1].poison_v
                                              & calc_stage_r[i].frf_w_v;
        calc_status.dep_status[i].fp_fwb_v  = calc_stage_r[i].pipe_fp_v  
                                              & ~exc_stage_n[i+1].poison_v
                                              & calc_stage_r[i].frf_w_v;
        calc_status.dep_status[i].rd_addr   = calc_stage_r[i].rd_addr;
<<<<<<< HEAD
        calc_status.dep_status[i].stall_v   = (exc_stage_r[i].csr_instr_v | exc_stage_r[i].ret_instr_v | exc_stage_r[i].itlb_fill_v)
                                              & ~exc_stage_n[i+1].poison_v
                                              & ~exc_stage_n[i+1].roll_v;
=======
        calc_status.dep_status[i].stall_v   = (exc_stage_r[i].csr_instr_v | exc_stage_r[i].mret_instr_v | exc_stage_r[i].sret_instr_v | exc_stage_r[i].uret_instr_v)
                                              & ~exc_stage_n[i+1].poison_v;
>>>>>>> 3a6667f4
      end

    // Additional commit point information
    calc_status.mem3_v            = calc_stage_r[2].pipe_mem_v & ~exc_stage_n[3].poison_v;
    calc_status.mem3_pc           = calc_stage_r[2].instr_metadata.pc;
    // We don't want cache_miss itself to trigger the exception invalidation
    calc_status.mem3_cache_miss_v = cache_miss_mem3 & calc_stage_r[2].pipe_mem_v & ~exc_stage_r[2].poison_v; 
<<<<<<< HEAD
    calc_status.mem3_tlb_miss_v   = exc_stage_r[2].tlb_miss_v & calc_stage_r[2].pipe_mem_v & ~exc_stage_r[2].poison_v;
    calc_status.mem3_exception_v  = (illegal_csr_mem3 | exc_stage_r[2].illegal_instr_v) & calc_stage_r[2].pipe_mem_v & ~exc_stage_r[2].poison_v & ~exc_stage_r[2].roll_v;
    calc_status.mem3_ret_v        = exc_stage_r[2].ret_instr_v & ~exc_stage_r[2].poison_v;
=======
    calc_status.mem3_exception_v  = (illegal_instr_mem3 | exc_stage_r[2].illegal_instr_v) & calc_stage_r[2].pipe_mem_v & ~exc_stage_r[2].poison_v;
    calc_status.mem3_ret_v        = (exc_stage_r[2].mret_instr_v | exc_stage_r[2].sret_instr_v | exc_stage_r[2].uret_instr_v) & ~exc_stage_r[2].poison_v;

    calc_status.interrupt_v       = '0;
>>>>>>> 3a6667f4
    calc_status.instr_cmt_v       = calc_stage_r[2].instr_v & ~exc_stage_r[2].roll_v;
    
    // Slicing the completion pipe for Forwarding information
    for (integer i = 1; i < pipe_stage_els_lp; i++) 
      begin : comp_stage_slice
        comp_stage_n_slice_iwb_v[i]   = calc_stage_r[i-1].irf_w_v & ~exc_stage_n[i].poison_v; 
        comp_stage_n_slice_fwb_v[i]   = calc_stage_r[i-1].frf_w_v & ~exc_stage_n[i].poison_v; 
        comp_stage_n_slice_rd_addr[i] = calc_stage_r[i-1].rd_addr;

          comp_stage_n_slice_rd[i]    = comp_stage_n[i];
        if ((load_to_use_forwarding_p == 0))
          comp_stage_n_slice_rd[3]    = comp_stage_r[2];
      end
  end

always_comb 
  begin
    // Exception aggregation
    for (integer i = 0; i < pipe_stage_els_lp; i++) 
      begin : exc_stage
        // Normally, shift down in the pipe
        exc_stage_n[i] = (i == 0) ? '0 : exc_stage_r[i-1];
      end
        // If there are new exceptions, add them to the list
<<<<<<< HEAD
        exc_stage_n[0].illegal_instr_v = chk_dispatch_v_i 
                                         & illegal_instr_isd
                                         & ~issue_pkt_r.instr_metadata.fe_exception_not_instr;
        exc_stage_n[0].ret_instr_v     = chk_dispatch_v_i & ret_instr_isd;
=======
        exc_stage_n[0].illegal_instr_v = chk_dispatch_v_i & illegal_instr_isd;
        exc_stage_n[3].illegal_instr_v = exc_stage_r[2].illegal_instr_v | illegal_instr_mem3;

        exc_stage_n[0].mret_instr_v    = chk_dispatch_v_i & mret_instr_isd;
        exc_stage_n[0].sret_instr_v    = chk_dispatch_v_i & sret_instr_isd;
        exc_stage_n[0].uret_instr_v    = chk_dispatch_v_i & uret_instr_isd;
>>>>>>> 3a6667f4
        exc_stage_n[0].csr_instr_v     = chk_dispatch_v_i & csr_instr_isd;
        exc_stage_n[0].itlb_fill_v     = chk_dispatch_v_i 
                                         & issue_pkt_r.instr_metadata.fe_exception_not_instr 
                                         & (issue_pkt_r.instr_metadata.fe_exception_code == e_itlb_miss);

        exc_stage_n[0].roll_v          =                           chk_roll_i;
        exc_stage_n[1].roll_v          = exc_stage_r[0].roll_v   | chk_roll_i;
        exc_stage_n[2].roll_v          = exc_stage_r[1].roll_v   | chk_roll_i;
        exc_stage_n[3].roll_v          = exc_stage_r[2].roll_v   | chk_roll_i;

        exc_stage_n[0].poison_v        =                           chk_poison_isd_i;
        exc_stage_n[1].poison_v        = exc_stage_r[0].poison_v | chk_poison_ex1_i;
        exc_stage_n[2].poison_v        = exc_stage_r[1].poison_v | chk_poison_ex2_i;
        exc_stage_n[3].poison_v        = exc_stage_r[2].poison_v | chk_poison_ex3_i;

<<<<<<< HEAD
        exc_stage_n[2].tlb_miss_v      = tlb_miss_mem2; 
        exc_stage_n[3].illegal_csr_v   = illegal_csr_mem3;
=======
>>>>>>> 3a6667f4
        exc_stage_n[3].cache_miss_v    = cache_miss_mem3; 
  end

assign instret_o = calc_stage_r[2].instr_v 
                   & ~exc_stage_n[3].poison_v 
                   & ~cache_miss_mem3;
assign exception_pc_o = calc_stage_r[2].instr_metadata.pc;
assign exception_instr_o = calc_stage_r[2].instr;
assign exception_v_o = (illegal_instr_mem3 | exc_stage_r[2].illegal_instr_v) & calc_stage_r[2].pipe_mem_v & ~exc_stage_r[2].poison_v;
assign exception_ecode_dec_o = '0; // TODO: Fill in
assign mret_v_o = exc_stage_r[2].mret_instr_v & calc_stage_r[2].pipe_mem_v & ~exc_stage_r[2].poison_v;
assign sret_v_o = exc_stage_r[2].sret_instr_v & calc_stage_r[2].pipe_mem_v & ~exc_stage_r[2].poison_v;
assign uret_v_o = exc_stage_r[2].uret_instr_v & calc_stage_r[2].pipe_mem_v & ~exc_stage_r[2].poison_v;

if (trace_p)
  begin
    logic                         cmt_dcache_w_v_r;
    logic [fu_op_width_lp-1:0]    cmt_mem_op_r;
    logic [reg_data_width_lp-1:0] cmt_rs1_r, cmt_rs2_r, cmt_imm_r;

    bsg_shift_reg
     #(.width_p(1+3*reg_data_width_lp+fu_op_width_lp)
       ,.stages_p(pipe_stage_els_lp)
       )
     cmt_shift_reg
      (.clk(clk_i)
       ,.reset_i(reset_i)
       ,.valid_i(1'b1)
       ,.valid_o(/* We don't care */)
       ,.data_i({dispatch_pkt.decode.dcache_w_v
                 , dispatch_pkt.rs1
                 , dispatch_pkt.rs2
                 , dispatch_pkt.imm
                 , dispatch_pkt.decode.fu_op
                 })
       ,.data_o({cmt_dcache_w_v_r, cmt_rs1_r, cmt_rs2_r, cmt_imm_r, cmt_mem_op_r})
       );

    // Commit tracer
    assign cmt_rd_w_v_o   = calc_stage_r[pipe_stage_els_lp-1].irf_w_v
                            & ~exc_stage_r[pipe_stage_els_lp-1].poison_v;
    assign cmt_rd_addr_o  = calc_stage_r[pipe_stage_els_lp-1].rd_addr;
    assign cmt_mem_w_v_o  = cmt_dcache_w_v_r
                            & ~exc_stage_r[pipe_stage_els_lp-1].poison_v;
    assign cmt_mem_addr_o = cmt_rs1_r + cmt_imm_r;
    assign cmt_mem_op_o   = cmt_mem_op_r;
    assign cmt_data_o     = cmt_dcache_w_v_r
                            ? cmt_rs2_r
                            : comp_stage_r[pipe_stage_els_lp-1];
  end
else
  begin
    assign cmt_rd_w_v_o   = '0;
    assign cmt_rd_addr_o  = '0;
    assign cmt_mem_w_v_o  = '0;
    assign cmt_mem_addr_o = '0;
    assign cmt_mem_op_o   = '0;
    assign cmt_data_o     = '0;
  end

// Debug tracing
if (debug_p == 1)
  begin : fi
    bp_be_nonsynth_tracer
     #(.vaddr_width_p(vaddr_width_p)
       ,.paddr_width_p(paddr_width_p)
       ,.asid_width_p(asid_width_p)
       ,.branch_metadata_fwd_width_p(branch_metadata_fwd_width_p)
    
       ,.num_core_p(num_core_p)
       ,.num_lce_p(num_lce_p)
       )
     tracer
      (.clk_i(clk_i)
       ,.reset_i(reset_i)
    
       ,.mhartid_i(proc_cfg.mhartid)

       ,.issue_pkt_i(issue_pkt)
       ,.issue_pkt_v_i(issue_pkt_v_i)

       ,.fe_nop_v_i(fe_nop_v)
       ,.be_nop_v_i(be_nop_v)
       ,.me_nop_v_i(me_nop_v)
       ,.dispatch_pkt_i(dispatch_pkt)

       ,.ex1_br_tgt_i(calc_status.int1_br_tgt)
       ,.ex1_btaken_i(calc_status.int1_btaken)
       ,.iwb_result_i(comp_stage_n[3])
       ,.fwb_result_i(comp_stage_n[4])

       ,.cmt_trace_exc_i(exc_stage_n[1+:pipe_stage_els_lp])
       );
  end // fi

endmodule : bp_be_calculator_top
<|MERGE_RESOLUTION|>--- conflicted
+++ resolved
@@ -193,12 +193,8 @@
 logic [reg_data_width_lp-1:0] bypass_rs1 , bypass_rs2;
 
 // Exception signals
-<<<<<<< HEAD
-logic illegal_instr_isd, csr_instr_isd, ret_instr_isd;
-logic cache_miss_mem3, tlb_miss_mem2, illegal_csr_mem3;
-=======
-logic illegal_instr_isd, csr_instr_isd, mret_instr_isd, sret_instr_isd, uret_instr_isd, cache_miss_mem3, illegal_instr_mem3;
->>>>>>> 3a6667f4
+logic illegal_instr_isd, csr_instr_isd, mret_instr_isd, sret_instr_isd, uret_instr_isd;
+logic tlb_miss_mem2, cache_miss_mem3, illegal_instr_mem3;
 
 // Pipeline stage registers
 bp_be_pipe_stage_reg_s [pipe_stage_els_lp-1:0] calc_stage_r;
@@ -615,14 +611,8 @@
                                               & ~exc_stage_n[i+1].poison_v
                                               & calc_stage_r[i].frf_w_v;
         calc_status.dep_status[i].rd_addr   = calc_stage_r[i].rd_addr;
-<<<<<<< HEAD
-        calc_status.dep_status[i].stall_v   = (exc_stage_r[i].csr_instr_v | exc_stage_r[i].ret_instr_v | exc_stage_r[i].itlb_fill_v)
-                                              & ~exc_stage_n[i+1].poison_v
-                                              & ~exc_stage_n[i+1].roll_v;
-=======
-        calc_status.dep_status[i].stall_v   = (exc_stage_r[i].csr_instr_v | exc_stage_r[i].mret_instr_v | exc_stage_r[i].sret_instr_v | exc_stage_r[i].uret_instr_v)
+        calc_status.dep_status[i].stall_v   = (exc_stage_r[i].csr_instr_v | exc_stage_r[i].mret_instr_v | exc_stage_r[i].sret_instr_v | exc_stage_r[i].uret_instr_v | exc_stage_r[i].itlb_fill_v)
                                               & ~exc_stage_n[i+1].poison_v;
->>>>>>> 3a6667f4
       end
 
     // Additional commit point information
@@ -630,16 +620,10 @@
     calc_status.mem3_pc           = calc_stage_r[2].instr_metadata.pc;
     // We don't want cache_miss itself to trigger the exception invalidation
     calc_status.mem3_cache_miss_v = cache_miss_mem3 & calc_stage_r[2].pipe_mem_v & ~exc_stage_r[2].poison_v; 
-<<<<<<< HEAD
     calc_status.mem3_tlb_miss_v   = exc_stage_r[2].tlb_miss_v & calc_stage_r[2].pipe_mem_v & ~exc_stage_r[2].poison_v;
-    calc_status.mem3_exception_v  = (illegal_csr_mem3 | exc_stage_r[2].illegal_instr_v) & calc_stage_r[2].pipe_mem_v & ~exc_stage_r[2].poison_v & ~exc_stage_r[2].roll_v;
-    calc_status.mem3_ret_v        = exc_stage_r[2].ret_instr_v & ~exc_stage_r[2].poison_v;
-=======
     calc_status.mem3_exception_v  = (illegal_instr_mem3 | exc_stage_r[2].illegal_instr_v) & calc_stage_r[2].pipe_mem_v & ~exc_stage_r[2].poison_v;
     calc_status.mem3_ret_v        = (exc_stage_r[2].mret_instr_v | exc_stage_r[2].sret_instr_v | exc_stage_r[2].uret_instr_v) & ~exc_stage_r[2].poison_v;
-
-    calc_status.interrupt_v       = '0;
->>>>>>> 3a6667f4
+    calc_status.interrupt_v       = '0; // TODO: Re-implement
     calc_status.instr_cmt_v       = calc_stage_r[2].instr_v & ~exc_stage_r[2].roll_v;
     
     // Slicing the completion pipe for Forwarding information
@@ -664,19 +648,14 @@
         exc_stage_n[i] = (i == 0) ? '0 : exc_stage_r[i-1];
       end
         // If there are new exceptions, add them to the list
-<<<<<<< HEAD
         exc_stage_n[0].illegal_instr_v = chk_dispatch_v_i 
-                                         & illegal_instr_isd
+                                         & illegal_instr_isd 
                                          & ~issue_pkt_r.instr_metadata.fe_exception_not_instr;
-        exc_stage_n[0].ret_instr_v     = chk_dispatch_v_i & ret_instr_isd;
-=======
-        exc_stage_n[0].illegal_instr_v = chk_dispatch_v_i & illegal_instr_isd;
         exc_stage_n[3].illegal_instr_v = exc_stage_r[2].illegal_instr_v | illegal_instr_mem3;
 
         exc_stage_n[0].mret_instr_v    = chk_dispatch_v_i & mret_instr_isd;
         exc_stage_n[0].sret_instr_v    = chk_dispatch_v_i & sret_instr_isd;
         exc_stage_n[0].uret_instr_v    = chk_dispatch_v_i & uret_instr_isd;
->>>>>>> 3a6667f4
         exc_stage_n[0].csr_instr_v     = chk_dispatch_v_i & csr_instr_isd;
         exc_stage_n[0].itlb_fill_v     = chk_dispatch_v_i 
                                          & issue_pkt_r.instr_metadata.fe_exception_not_instr 
@@ -692,11 +671,8 @@
         exc_stage_n[2].poison_v        = exc_stage_r[1].poison_v | chk_poison_ex2_i;
         exc_stage_n[3].poison_v        = exc_stage_r[2].poison_v | chk_poison_ex3_i;
 
-<<<<<<< HEAD
         exc_stage_n[2].tlb_miss_v      = tlb_miss_mem2; 
-        exc_stage_n[3].illegal_csr_v   = illegal_csr_mem3;
-=======
->>>>>>> 3a6667f4
+
         exc_stage_n[3].cache_miss_v    = cache_miss_mem3; 
   end
 
