--- conflicted
+++ resolved
@@ -479,29 +479,10 @@
           exc_stage_n[2].poison_v               |= flush_i;
           // We only poison on exception or cache miss, because we also flush
           // on, for instance, fence.i
-<<<<<<< HEAD
-          exc_stage_n[3].poison_v        = exc_stage_r[2].poison_v | pipe_sys_miss_v_lo | pipe_sys_exc_v_lo;
-
-          exc_stage_n[0].exc.itlb_miss          = reservation_n.decode.itlb_miss;
+          exc_stage_n[3].poison_v               |= pipe_sys_miss_v_lo | pipe_sys_exc_v_lo;
+
+          exc_stage_n[0].exc.itlb_miss          |= reservation_n.decode.itlb_miss;
           exc_stage_n[0].exc.icache_miss        = reservation_n.decode.icache_miss;
-          exc_stage_n[0].exc.instr_access_fault = reservation_n.decode.instr_access_fault;
-          exc_stage_n[0].exc.instr_page_fault   = reservation_n.decode.instr_page_fault;
-          exc_stage_n[0].exc.illegal_instr      = reservation_n.decode.illegal_instr;
-
-          exc_stage_n[1].exc.dtlb_miss          = pipe_mem_dtlb_miss_lo;
-
-          exc_stage_n[2].exc.dcache_miss        = pipe_mem_dcache_miss_lo;
-          exc_stage_n[2].exc.fencei_v           = pipe_mem_fencei_lo;
-          exc_stage_n[2].exc.load_misaligned    = pipe_mem_load_misaligned_lo;
-          exc_stage_n[2].exc.load_access_fault  = pipe_mem_load_access_fault_lo;
-          exc_stage_n[2].exc.load_page_fault    = pipe_mem_load_page_fault_lo;
-          exc_stage_n[2].exc.store_misaligned   = pipe_mem_store_misaligned_lo;
-          exc_stage_n[2].exc.store_access_fault = pipe_mem_store_access_fault_lo;
-          exc_stage_n[2].exc.store_page_fault   = pipe_mem_store_page_fault_lo;
-=======
-          exc_stage_n[3].poison_v               |= pipe_sys_miss_v_lo | pipe_sys_exc_v_lo;
-
-          exc_stage_n[0].exc.itlb_miss          |= reservation_n.decode.itlb_miss;
           exc_stage_n[0].exc.instr_access_fault |= reservation_n.decode.instr_access_fault;
           exc_stage_n[0].exc.instr_page_fault   |= reservation_n.decode.instr_page_fault;
           exc_stage_n[0].exc.illegal_instr      |= reservation_n.decode.illegal_instr;
@@ -516,7 +497,6 @@
           exc_stage_n[2].exc.store_misaligned   |= pipe_mem_store_misaligned_lo;
           exc_stage_n[2].exc.store_access_fault |= pipe_mem_store_access_fault_lo;
           exc_stage_n[2].exc.store_page_fault   |= pipe_mem_store_page_fault_lo;
->>>>>>> 8fef0609
     end
 
   // Exception pipeline
