/**
 *
 * Name:
 *   bp_be_bypass.v
 * 
 * Description:
 *   Register bypass network for up to 2 source registers and 1 destination register.
 *
 * Parameters:
 *   fwd_els_p        - Number of potential forwarding candidates. Should be
 *                        equal to # stages in pipeline after dispatch
 *   enable_p         - When disabled, module becomes passthrough. Useful for debugging
 *
 * Inputs:
 *   id_rs1_v_i       - 'Valid' interface
 *   id_rs1_addr_i    - Dispatched source register address
 *   id_rs1_i         - Dispatched source register data (from regfile)
 *
 *   id_rs2_v_i       - 'Valid' interface
 *   id_rs2_addr_i    - Dispatched source register addresss
 *   id_rs2_i         - Dispatched source register data (from regfile)
 *
 *   fwd_rd_v_i       - 'Valid interface'
 *   fwd_rd_addr_i    - Forwarded writeback address
 *   fwd_rd_i         - Forwarded writeback data (from completed instr)
 *
 * Outputs:
 *   bypass_rs1_o     - Most recent register data available in pipeline
 *   bypass_rs2_o     - Most recent register data available in pipeline
 *   
 * Keywords:
 *   calculator, register, bypass, forward 
 * 
 * Notes:
 * 
 */

module bp_be_bypass
 import bp_be_rv64_pkg::*;
 #(parameter fwd_els_p = "inv"

   // Default params
   , parameter enable_p = 1

   // Generated params
   // # Bypasses == Number of forwarded elements + 1 for the dispatched data
   , localparam bypass_els_lp     = fwd_els_p + 1
   , localparam reg_addr_width_lp = rv64_reg_addr_width_gp
   , localparam reg_data_width_lp = rv64_reg_data_width_gp
   )
  (
   // Dispatched instruction operands
<<<<<<< HEAD
   input logic                                          id_rs1_v_i
   , input logic [reg_addr_width_lp-1:0]                id_rs1_addr_i
   , input logic [reg_data_width_lp-1:0]                id_rs1_i

   , input logic                                        id_rs2_v_i
   , input logic [reg_addr_width_lp-1:0]                id_rs2_addr_i
   , input logic [reg_data_width_lp-1:0]                id_rs2_i

   // Completed rd writes in the pipeline
   , input logic [fwd_els_p-1:0]                        fwd_rd_v_i
   , input logic [fwd_els_p-1:0][reg_addr_width_lp-1:0] fwd_rd_addr_i
   , input logic [fwd_els_p-1:0][reg_data_width_lp-1:0] fwd_rd_i

   // The latest valid rs1, rs2 data
   , output logic [reg_data_width_lp-1:0]               bypass_rs1_o
   , output logic [reg_data_width_lp-1:0]               bypass_rs2_o
   );

initial 
  begin : parameter_validation
    assert(fwd_els_p > 0 && fwd_els_p != "inv") 
      else $error("fwd_els_p must be positive, else there is nothing to bypass. " 
                  + "Did you remember to set it?");

    assert(enable_p == 1)
      else $warning("Bypassing disabled.");
  end
=======
   input                                          id_rs1_v_i
   , input [reg_addr_width_lp-1:0]                id_rs1_addr_i
   , input [reg_data_width_lp-1:0]                id_rs1_i

   , input                                        id_rs2_v_i
   , input [reg_addr_width_lp-1:0]                id_rs2_addr_i
   , input [reg_data_width_lp-1:0]                id_rs2_i

   // Completed rd writes in the pipeline
   , input [fwd_els_p-1:0]                        fwd_rd_v_i
   , input [fwd_els_p-1:0][reg_addr_width_lp-1:0] fwd_rd_addr_i
   , input [fwd_els_p-1:0][reg_data_width_lp-1:0] fwd_rd_i

   // The latest valid rs1, rs2 data
   , output [reg_data_width_lp-1:0]               bypass_rs1_o
   , output [reg_data_width_lp-1:0]               bypass_rs2_o
   );

initial begin : parameter_validation
  assert (fwd_els_p > 0 && fwd_els_p != "inv") 
    else $error("fwd_els_p must be positive, else there is nothing to bypass. " 
                + "Did you remember to set it?");

  assert (enable_p == 1)
    else $warning("Bypassing disabled.");
end
>>>>>>> 569ab3e8

// Intermediate connections
logic [bypass_els_lp-1:0]                        rs1_match_vector       , rs2_match_vector;
logic [bypass_els_lp-1:0]                        rs1_match_vector_onehot, rs2_match_vector_onehot;
logic [bypass_els_lp-1:0][reg_data_width_lp-1:0] rs1_data_vector        , rs2_data_vector;

// Datapath
<<<<<<< HEAD
if(enable_p == 1) 
  begin : crossbar
=======
if (enable_p == 1) 
  begin : bypass
>>>>>>> 569ab3e8
    // Find the youngest valid data to forward
    bsg_priority_encode_one_hot_out 
     #(.width_p(bypass_els_lp)
       ,.lo_to_hi_p(1)
       ) 
     match_one_hot_rs1
      (.i(rs1_match_vector)
       ,.o(rs1_match_vector_onehot)
       );
<<<<<<< HEAD
  
=======

>>>>>>> 569ab3e8
    bsg_priority_encode_one_hot_out 
     #(.width_p(bypass_els_lp)
       ,.lo_to_hi_p(1)
       ) 
     match_one_hot_rs2
      (.i(rs2_match_vector)
       ,.o(rs2_match_vector_onehot)
       );
<<<<<<< HEAD
  
=======

>>>>>>> 569ab3e8
    // Bypass data with a simple crossbar
    bsg_crossbar_o_by_i 
     #(.i_els_p(bypass_els_lp)
       ,.o_els_p(1)
       ,.width_p(reg_data_width_lp)
       ) 
     rs1_crossbar
      (.i(rs1_data_vector)
       ,.sel_oi_one_hot_i(rs1_match_vector_onehot)
       ,.o(bypass_rs1_o)
       );
<<<<<<< HEAD
  
=======

>>>>>>> 569ab3e8
    bsg_crossbar_o_by_i 
     #(.i_els_p(bypass_els_lp)
       ,.o_els_p(1)
       ,.width_p(reg_data_width_lp)
       ) 
     rs2_crossbar
      (.i(rs2_data_vector)
       ,.sel_oi_one_hot_i(rs2_match_vector_onehot)
       ,.o(bypass_rs2_o)
       );
<<<<<<< HEAD
  
end else 
  begin : passthrough
    // Passthrough if disabled
    assign bypass_rs1_o = id_rs1_i;
    assign bypass_rs2_o = id_rs2_i;
  end
=======
  end // bypass
else 
  begin : passthrough
    assign bypass_rs1_o = id_rs1_i;
    assign bypass_rs2_o = id_rs2_i;
  end // passthrough
>>>>>>> 569ab3e8

always_comb 
  begin : vector_generation
    // Completion data has priority over dispatched data, so dispatched data goes to MSB
    rs1_data_vector = {id_rs1_i, fwd_rd_i};
    rs2_data_vector = {id_rs2_i, fwd_rd_i};
<<<<<<< HEAD
  
=======

>>>>>>> 569ab3e8
    for (integer i = 0; i < bypass_els_lp; i++) 
      begin : match_vector
        // Dispatched data always matches the dispatched data, otherwise check for:
        //   * Register address match 
        //   * The completing instruction is writing and the dispatched instruction is reading
        //   * Do not forward x0 data, RISC-V defines this as always 0
        rs1_match_vector[i] = ((i == bypass_els_lp-1)
                               || ((id_rs1_addr_i == fwd_rd_addr_i[i])
                                   & (id_rs1_v_i & fwd_rd_v_i[i])
                                   & (id_rs1_addr_i != reg_addr_width_lp'(0))
                                   )
                               );
<<<<<<< HEAD
    
=======

>>>>>>> 569ab3e8
        rs2_match_vector[i] = ((i == bypass_els_lp-1)
                               || ((id_rs2_addr_i == fwd_rd_addr_i[i]) 
                                   & (id_rs2_v_i & fwd_rd_v_i[i]) 
                                   & (id_rs2_addr_i != reg_addr_width_lp'(0))
                                   )
                               );
      end
  end

endmodule : bp_be_bypass<|MERGE_RESOLUTION|>--- conflicted
+++ resolved
@@ -50,35 +50,6 @@
    )
   (
    // Dispatched instruction operands
-<<<<<<< HEAD
-   input logic                                          id_rs1_v_i
-   , input logic [reg_addr_width_lp-1:0]                id_rs1_addr_i
-   , input logic [reg_data_width_lp-1:0]                id_rs1_i
-
-   , input logic                                        id_rs2_v_i
-   , input logic [reg_addr_width_lp-1:0]                id_rs2_addr_i
-   , input logic [reg_data_width_lp-1:0]                id_rs2_i
-
-   // Completed rd writes in the pipeline
-   , input logic [fwd_els_p-1:0]                        fwd_rd_v_i
-   , input logic [fwd_els_p-1:0][reg_addr_width_lp-1:0] fwd_rd_addr_i
-   , input logic [fwd_els_p-1:0][reg_data_width_lp-1:0] fwd_rd_i
-
-   // The latest valid rs1, rs2 data
-   , output logic [reg_data_width_lp-1:0]               bypass_rs1_o
-   , output logic [reg_data_width_lp-1:0]               bypass_rs2_o
-   );
-
-initial 
-  begin : parameter_validation
-    assert(fwd_els_p > 0 && fwd_els_p != "inv") 
-      else $error("fwd_els_p must be positive, else there is nothing to bypass. " 
-                  + "Did you remember to set it?");
-
-    assert(enable_p == 1)
-      else $warning("Bypassing disabled.");
-  end
-=======
    input                                          id_rs1_v_i
    , input [reg_addr_width_lp-1:0]                id_rs1_addr_i
    , input [reg_data_width_lp-1:0]                id_rs1_i
@@ -105,7 +76,6 @@
   assert (enable_p == 1)
     else $warning("Bypassing disabled.");
 end
->>>>>>> 569ab3e8
 
 // Intermediate connections
 logic [bypass_els_lp-1:0]                        rs1_match_vector       , rs2_match_vector;
@@ -113,13 +83,8 @@
 logic [bypass_els_lp-1:0][reg_data_width_lp-1:0] rs1_data_vector        , rs2_data_vector;
 
 // Datapath
-<<<<<<< HEAD
-if(enable_p == 1) 
-  begin : crossbar
-=======
 if (enable_p == 1) 
   begin : bypass
->>>>>>> 569ab3e8
     // Find the youngest valid data to forward
     bsg_priority_encode_one_hot_out 
      #(.width_p(bypass_els_lp)
@@ -129,11 +94,7 @@
       (.i(rs1_match_vector)
        ,.o(rs1_match_vector_onehot)
        );
-<<<<<<< HEAD
-  
-=======
 
->>>>>>> 569ab3e8
     bsg_priority_encode_one_hot_out 
      #(.width_p(bypass_els_lp)
        ,.lo_to_hi_p(1)
@@ -142,11 +103,7 @@
       (.i(rs2_match_vector)
        ,.o(rs2_match_vector_onehot)
        );
-<<<<<<< HEAD
-  
-=======
 
->>>>>>> 569ab3e8
     // Bypass data with a simple crossbar
     bsg_crossbar_o_by_i 
      #(.i_els_p(bypass_els_lp)
@@ -158,11 +115,7 @@
        ,.sel_oi_one_hot_i(rs1_match_vector_onehot)
        ,.o(bypass_rs1_o)
        );
-<<<<<<< HEAD
-  
-=======
 
->>>>>>> 569ab3e8
     bsg_crossbar_o_by_i 
      #(.i_els_p(bypass_els_lp)
        ,.o_els_p(1)
@@ -173,33 +126,19 @@
        ,.sel_oi_one_hot_i(rs2_match_vector_onehot)
        ,.o(bypass_rs2_o)
        );
-<<<<<<< HEAD
-  
-end else 
-  begin : passthrough
-    // Passthrough if disabled
-    assign bypass_rs1_o = id_rs1_i;
-    assign bypass_rs2_o = id_rs2_i;
-  end
-=======
   end // bypass
 else 
   begin : passthrough
     assign bypass_rs1_o = id_rs1_i;
     assign bypass_rs2_o = id_rs2_i;
   end // passthrough
->>>>>>> 569ab3e8
 
 always_comb 
   begin : vector_generation
     // Completion data has priority over dispatched data, so dispatched data goes to MSB
     rs1_data_vector = {id_rs1_i, fwd_rd_i};
     rs2_data_vector = {id_rs2_i, fwd_rd_i};
-<<<<<<< HEAD
-  
-=======
 
->>>>>>> 569ab3e8
     for (integer i = 0; i < bypass_els_lp; i++) 
       begin : match_vector
         // Dispatched data always matches the dispatched data, otherwise check for:
@@ -212,11 +151,7 @@
                                    & (id_rs1_addr_i != reg_addr_width_lp'(0))
                                    )
                                );
-<<<<<<< HEAD
-    
-=======
 
->>>>>>> 569ab3e8
         rs2_match_vector[i] = ((i == bypass_els_lp-1)
                                || ((id_rs2_addr_i == fwd_rd_addr_i[i]) 
                                    & (id_rs2_v_i & fwd_rd_v_i[i]) 
