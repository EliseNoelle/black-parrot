--- conflicted
+++ resolved
@@ -68,16 +68,6 @@
    , input [reg_data_width_lp-1:0]  rd_data_i
 
    // rs1 read bus
-<<<<<<< HEAD
-   , input                          rs1_r_v_i
-   , input [reg_addr_width_lp-1:0]  rs1_addr_i
-   , output [reg_data_width_lp-1:0] rs1_data_o
-   
-   // rs2 read bus
-   , input                          rs2_r_v_i
-   , input [reg_addr_width_lp-1:0]  rs2_addr_i
-   , output [reg_data_width_lp-1:0] rs2_data_o
-=======
    , input                                rs1_r_v_i
    , input        [reg_addr_width_lp-1:0] rs1_addr_i
    , output logic [reg_data_width_lp-1:0] rs1_data_o
@@ -86,7 +76,6 @@
    , input                                rs2_r_v_i
    , input        [reg_addr_width_lp-1:0] rs2_addr_i
    , output logic [reg_data_width_lp-1:0] rs2_data_o
->>>>>>> 569ab3e8
    );
 
 initial 
