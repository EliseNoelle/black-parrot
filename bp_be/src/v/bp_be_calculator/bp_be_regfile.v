--- conflicted
+++ resolved
@@ -14,25 +14,12 @@
  *       down to if writing / reading x0 and then muxing is less power than checking x == 0 on input.
  */
 
-<<<<<<< HEAD
-module bp_be_regfile 
- import bp_common_rv64_pkg::*;
- #(// Default parameters
-   parameter w_to_r_fwd_p = 0
-   
-   // Generated parameters
-   // From RISC-V specifications
-   , localparam rf_els_lp         = rv64_rf_els_gp
-   , localparam reg_addr_width_lp = rv64_reg_addr_width_gp
-   , localparam reg_data_width_lp = rv64_reg_data_width_gp
-=======
 module bp_be_regfile
  import bp_common_pkg::*;
  import bp_common_aviary_pkg::*;
  import bp_be_rv64_pkg::*;
  #(parameter bp_cfg_e cfg_p = e_bp_inv_cfg
     `declare_bp_proc_params(cfg_p)
->>>>>>> c3dc8f83
    )
   (input                           clk_i
    , input                         reset_i
