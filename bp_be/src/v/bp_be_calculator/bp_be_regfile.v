--- conflicted
+++ resolved
@@ -17,20 +17,9 @@
 module bp_be_regfile
  import bp_common_pkg::*;
  import bp_common_aviary_pkg::*;
- import bp_be_rv64_pkg::*;
-<<<<<<< HEAD
+ import bp_common_rv64_pkg::*;
  #(parameter bp_cfg_e cfg_p = e_bp_inv_cfg
     `declare_bp_proc_params(cfg_p)
-=======
- #(// Default parameters
-   parameter w_to_r_fwd_p = 0
-   
-   // Generated parameters
-   // From RISC-V specifications
-   , localparam rf_els_lp         = rv64_rf_els_gp
-   , localparam reg_addr_width_lp = rv64_reg_addr_width_gp
-   , localparam reg_data_width_lp = rv64_reg_data_width_gp
->>>>>>> 34743b94
    )
   (input                           clk_i
    , input                         reset_i
@@ -65,13 +54,7 @@
 
 localparam rf_els_lp = 2**reg_addr_width_p;
 bsg_mem_2r1w_sync 
-<<<<<<< HEAD
  #(.width_p(dword_width_p), .els_p(rf_els_lp))
-=======
- #(.width_p(reg_data_width_lp)
-   ,.els_p(rf_els_lp)
-   )
->>>>>>> 34743b94
  rf
   (.clk_i(clk_i)
    ,.reset_i(reset_i)
