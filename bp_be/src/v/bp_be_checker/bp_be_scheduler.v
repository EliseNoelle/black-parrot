/**
 *
 * Name:
 *   bp_be_scheduler.v
 * 
 * Description:
 *   Schedules instruction issue from the FE queue to the Calculator.
 *
 * Parameters:
 *   vaddr_width_p               - FE-BE structure sizing parameter
 *   paddr_width_p               - ''
 *   asid_width_p                - ''
 *   branch_metadata_fwd_width_p - ''
 * 
 * Inputs:
 *   clk_i                       -
 *   reset_i                     -
 *   
 *   fe_queue_i                  - Instruction / PC pair (or exception) from the Front End
 *   fe_queue_v_i                - "valid-then-ready"
 *   fe_queue_ready_o              - 
 *
 * Outputs:
 *
 *   issue_pkt_o                 - Issuing instruction with pre-decode information
 *   issue_pkt_v_o               - "ready-then-valid"
 *   issue_pkt_ready_i             -
 *   
 * Keywords:
 *   checker, schedule, issue
 * 
 * Notes:
 *   It might make sense to use an enum for RISC-V opcodes rather than `defines.
 *   Floating point instruction decoding is not implemented, so we do not predecode.
 *   It might makes sense to split fe_queue_in into a separate module
 */

module bp_be_scheduler
 import bp_common_pkg::*;
 import bp_be_rv64_pkg::*;
 import bp_be_pkg::*;
 #(parameter vaddr_width_p                 = "inv"
   , parameter paddr_width_p               = "inv"
   , parameter asid_width_p                = "inv"
   , parameter branch_metadata_fwd_width_p = "inv"

   // Generated parameters
   , localparam fe_queue_width_lp  = `bp_fe_queue_width(vaddr_width_p, branch_metadata_fwd_width_p)
   , localparam issue_pkt_width_lp = `bp_be_issue_pkt_width(branch_metadata_fwd_width_p)
   // From BP BE defines
   , localparam itag_width_lp     = bp_be_itag_width_gp
   , localparam reg_data_width_lp = rv64_reg_data_width_gp
   )
  (input                             clk_i
   , input                           reset_i

   // Fetch interface
   , input [fe_queue_width_lp-1:0]   fe_queue_i
   , input                           fe_queue_v_i
   , output                          fe_queue_ready_o

   // Issue interface
   , output [issue_pkt_width_lp-1:0] issue_pkt_o
   , output                          issue_pkt_v_o
   , input                           issue_pkt_ready_i
   );

// Declare parameterizable structures
`declare_bp_common_fe_be_if_structs(vaddr_width_p
                                    , paddr_width_p
                                    , asid_width_p
                                    , branch_metadata_fwd_width_p
                                    );

`declare_bp_be_internal_if_structs(vaddr_width_p
                                   , paddr_width_p
                                   , asid_width_p
                                   , branch_metadata_fwd_width_p
                                   );

// Cast input and output ports 
bp_fe_queue_s     fe_queue;
bp_be_issue_pkt_s issue_pkt;

assign fe_queue    = fe_queue_i;
assign issue_pkt_o = issue_pkt;

bp_fe_fetch_s      fe_fetch;
bp_be_instr_s      fe_fetch_instr;
bp_fe_exception_s  fe_exception;

assign fe_fetch           = fe_queue.msg.fetch;
assign fe_fetch_instr     = fe_fetch.instr;
assign fe_exception       = fe_queue.msg.exception;

// Declare intermediate signals
bp_be_instr_metadata_s           fe_instr_metadata;
bp_fe_cmd_pc_redirect_operands_s fe_cmd_pc_redirect_operands;
logic [itag_width_lp-1:0]        itag_n, itag_r;
logic [reg_data_width_lp-1:0]    exception_eaddr;

assign exception_eaddr = rv64_reg_data_width_gp'($signed(fe_exception.vaddr));

// Interface handshakes
assign fe_queue_ready_o = fe_queue_v_i & issue_pkt_ready_i;
assign issue_pkt_v_o    = fe_queue_v_i & issue_pkt_ready_i;

// Module instantiations
// Each issued instruction should get a new itag
assign itag_n = itag_r + itag_width_lp'(1);
bsg_dff_reset_en 
 #(.width_p(itag_width_lp)
   )
 itag_reg
  (.clk_i(clk_i)
   ,.reset_i(reset_i)
   ,.en_i((issue_pkt_ready_i & issue_pkt_v_o))

   ,.data_i(itag_n)
   ,.data_o(itag_r)
   );

<<<<<<< HEAD

assign issue_pkt.instr_metadata = fe_instr_metadata;
assign issue_pkt.instr          = fe_fetch_instr;
=======
assign issue_pkt.instr_metadata      = fe_instr_metadata;
assign issue_pkt.branch_metadata_fwd = fe_fetch.branch_metadata_fwd;
assign issue_pkt.instr               = fe_fetch_instr;
>>>>>>> dbe4def6
always_comb 
  begin : fe_queue_extract

    // Default value
    fe_instr_metadata = '0;
    issue_pkt.imm = '0;
    issue_pkt.rs1_addr = '0;
    issue_pkt.rs2_addr = '0;
    issue_pkt.irs1_v = 1'b0; 
    issue_pkt.irs2_v = 1'b0;
    issue_pkt.frs1_v = 1'b0;
    issue_pkt.frs2_v = 1'b0;

    case(fe_queue.msg_type)
      // Populate the issue packet with a valid pc/instruction pair.
      e_fe_fetch : 
        begin
          fe_instr_metadata.itag                   = itag_r;
          fe_instr_metadata.pc                     = fe_fetch.pc;
          fe_instr_metadata.fe_exception_not_instr = 1'b0;
<<<<<<< HEAD
          fe_instr_metadata.branch_metadata_fwd    = fe_fetch.branch_metadata_fwd;
=======
>>>>>>> dbe4def6

          // Decide whether to read from integer regfile (saves power)
          casez(fe_fetch_instr.opcode)
            `RV64_LUI_OP, `RV64_AUIPC_OP, `RV64_JAL_OP : 
              begin 
                issue_pkt.irs1_v = '0; 
                issue_pkt.irs2_v = '0;
              end
            `RV64_JALR_OP, `RV64_LOAD_OP, `RV64_OP_IMM_OP, `RV64_OP_IMM_32_OP, `RV64_SYSTEM_OP :
              begin 
                issue_pkt.irs1_v = '1; 
                issue_pkt.irs2_v = '0;
              end
            `RV64_BRANCH_OP, `RV64_STORE_OP, `RV64_OP_OP, `RV64_OP_32_OP : 
              begin 
                issue_pkt.irs1_v = '1; 
                issue_pkt.irs2_v = '1; 
              end
            default : 
              begin
                // Should not reach
                issue_pkt.irs1_v = '0;
                issue_pkt.irs2_v = '0;
              end
          endcase

          // Decide whether to read from floating point regfile (saves power)
          issue_pkt.frs1_v = '0;
          issue_pkt.frs2_v = '0;

          // Register addresses are always in the same place in the instruction
          issue_pkt.rs1_addr = fe_fetch_instr.rs1_addr;
          issue_pkt.rs2_addr = fe_fetch_instr.rs2_addr;

          // Immediate extraction
          casez(fe_fetch_instr.opcode)
            `RV64_LUI_OP, `RV64_AUIPC_OP : issue_pkt.imm = `rv64_signext_u_imm(fe_fetch_instr);
            `RV64_JAL_OP                 : issue_pkt.imm = `rv64_signext_j_imm(fe_fetch_instr);
            `RV64_BRANCH_OP              : issue_pkt.imm = `rv64_signext_b_imm(fe_fetch_instr);
            `RV64_STORE_OP               : issue_pkt.imm = `rv64_signext_s_imm(fe_fetch_instr);
            `RV64_JALR_OP, `RV64_LOAD_OP, `RV64_OP_IMM_OP, `RV64_OP_IMM_32_OP 
                                         : issue_pkt.imm = `rv64_signext_i_imm(fe_fetch_instr);
                                         
            // Should not reach
            default : issue_pkt.imm = '0;
          endcase
        end

      // FE exceptions only have an exception address, code and flag. All of these fields 
      //   are in instr_metadata field of the issue packet.
      e_fe_exception : 
        begin
          fe_instr_metadata.pc                     = exception_eaddr;
          fe_instr_metadata.fe_exception_not_instr = 1'b1;
          fe_instr_metadata.fe_exception_code      = fe_exception.exception_code;
<<<<<<< HEAD
          // branch_metadata is meaningless for a FE exception
          fe_instr_metadata.branch_metadata_fwd    = '0; 
=======
>>>>>>> dbe4def6
        end

      // Should not reach
      default : begin end
    endcase
  end

endmodule : bp_be_scheduler
<|MERGE_RESOLUTION|>--- conflicted
+++ resolved
@@ -120,15 +120,9 @@
    ,.data_o(itag_r)
    );
 
-<<<<<<< HEAD
-
-assign issue_pkt.instr_metadata = fe_instr_metadata;
-assign issue_pkt.instr          = fe_fetch_instr;
-=======
 assign issue_pkt.instr_metadata      = fe_instr_metadata;
 assign issue_pkt.branch_metadata_fwd = fe_fetch.branch_metadata_fwd;
 assign issue_pkt.instr               = fe_fetch_instr;
->>>>>>> dbe4def6
 always_comb 
   begin : fe_queue_extract
 
@@ -149,10 +143,6 @@
           fe_instr_metadata.itag                   = itag_r;
           fe_instr_metadata.pc                     = fe_fetch.pc;
           fe_instr_metadata.fe_exception_not_instr = 1'b0;
-<<<<<<< HEAD
-          fe_instr_metadata.branch_metadata_fwd    = fe_fetch.branch_metadata_fwd;
-=======
->>>>>>> dbe4def6
 
           // Decide whether to read from integer regfile (saves power)
           casez(fe_fetch_instr.opcode)
@@ -208,11 +198,6 @@
           fe_instr_metadata.pc                     = exception_eaddr;
           fe_instr_metadata.fe_exception_not_instr = 1'b1;
           fe_instr_metadata.fe_exception_code      = fe_exception.exception_code;
-<<<<<<< HEAD
-          // branch_metadata is meaningless for a FE exception
-          fe_instr_metadata.branch_metadata_fwd    = '0; 
-=======
->>>>>>> dbe4def6
         end
 
       // Should not reach
