--- conflicted
+++ resolved
@@ -85,39 +85,6 @@
    , localparam reg_addr_width_lp = rv64_reg_addr_width_gp
    , localparam eaddr_width_lp    = rv64_eaddr_width_gp
    )
-<<<<<<< HEAD
-  (input logic                              clk_i
-   , input logic                            reset_i
-
-   // FE cmd interface
-   , output logic [fe_cmd_width_lp-1:0]     fe_cmd_o
-   , output logic                           fe_cmd_v_o
-   , input logic                            fe_cmd_rdy_i
-
-   // FE queue interface
-   , input logic [fe_queue_width_lp-1:0]    fe_queue_i
-   , input logic                            fe_queue_v_i
-   , output logic                           fe_queue_rdy_o
-
-   , output logic                           chk_roll_fe_o
-   , output logic                           chk_flush_fe_o
-   , output logic                           chk_ckpt_fe_o
-
-   // Instruction issue interface
-   , output logic [issue_pkt_width_lp-1:0]  issue_pkt_o
-   , output logic                           issue_pkt_v_o
-   , input logic                            issue_pkt_rdy_i
-
-   // Dependency information
-   , input logic [calc_status_width_lp-1:0] calc_status_i
-   , input logic                            mmu_cmd_rdy_i
-
-   // Checker pipeline control information
-   , output logic                           chk_dispatch_v_o
-   , output logic                           chk_roll_o
-   , output logic                           chk_psn_isd_o
-   , output logic                           chk_psn_ex_o
-=======
   (input                              clk_i
    , input                            reset_i
 
@@ -149,7 +116,6 @@
    , output                           chk_roll_o
    , output                           chk_poison_isd_o
    , output                           chk_poison_ex_o
->>>>>>> 569ab3e8
    );
 
 // Declare parameterizable structures
