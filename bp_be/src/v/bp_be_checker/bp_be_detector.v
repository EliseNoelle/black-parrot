/**
 *
 * Name:
 *   bp_be_detector.v
 * 
 * Description:
 *   Schedules instruction issue from the FE queue to the Calculator.
 *
 * Parameters:
 *   vaddr_width_p               - FE-BE structure sizing parameter
 *   paddr_width_p               - ''
 *   asid_width_p                - ''
 *   branch_metadata_fwd_width_p - ''
 * 
 * Inputs:
 *   clk_i                       -
 *   reset_i                     -
 *   
 *   calc_status_i               - Instruction dependency information from the calculator
 *   expected_npc_i              - The expected next pc, considering branching information
 *   mmu_cmd_ready_i             - MMU ready, used as structural hazard detection for mem instrs
 *
 * Outputs:
 *   chk_dispatch_v_o            - Dispatch signal to the calculator. Since the pipes are 
 *                                   non-blocking, this signal indicates that there will be no
 *                                   hazards from this point on
 *   chk_roll_o                  - Roll back all the instructions in the pipe
 *   chk_poison_isd_o            - Poison the instruction currently in ISD stage
 *   chk_poison_ex_o             - Poison all instructions currently in the pipe
 *   
 * Keywords:
 *   detector, hazard, dependencies, stall
 * 
 * Notes:
 *   We don't need the entirety of the calc_status structure here, but for simplicity 
 *     we pass it all. If the compiler doesn't flatten and optimize, we can do it ourselves.
 *   We should get rid of the magic numbers here and replace with constants based on pipeline
 *     stages. However, like the calculator, this is a high risk change that should be postponed
 */

module bp_be_detector 
 import bp_be_rv64_pkg::*;
 import bp_be_pkg::*;
 #(parameter vaddr_width_p                 = "inv"
   , parameter paddr_width_p               = "inv"
   , parameter asid_width_p                = "inv"
   , parameter branch_metadata_fwd_width_p = "inv"

   // Generated parameters
   , localparam calc_status_width_lp = `bp_be_calc_status_width(branch_metadata_fwd_width_p)
   // From BE specifications
   , localparam pc_entry_point_lp = bp_pc_entry_point_gp
   // From RISC-V specifications
   , localparam reg_data_width_lp = rv64_reg_data_width_gp
   , localparam reg_addr_width_lp = rv64_reg_addr_width_gp
   , localparam eaddr_width_lp    = rv64_eaddr_width_gp
   )
  (input                               clk_i
   , input                             reset_i

   // Dependency information
   , input [calc_status_width_lp-1:0]  calc_status_i
   , input [reg_data_width_lp-1:0]     expected_npc_i
   , input                             mmu_cmd_ready_i

   // Pipeline control signals from the checker to the calculator
<<<<<<< HEAD
   , output                            chk_dispatch_v_o
   , output                            chk_roll_o
   , output                            chk_poison_isd_o
   , output                            chk_poison_ex_o
=======
   , output logic                      chk_dispatch_v_o
   , output logic                      chk_roll_o
   , output logic                      chk_poison_isd_o
   , output logic                      chk_poison_ex_o
>>>>>>> 569ab3e8
  );

`declare_bp_be_internal_if_structs(vaddr_width_p
                                   , paddr_width_p
                                   , asid_width_p
                                   , branch_metadata_fwd_width_p
                                   ); 

// Casting 
bp_be_calc_status_s      calc_status;
bp_be_dep_status_s [4:0] dep_status;

assign calc_status = calc_status_i;
<<<<<<< HEAD
assign dep_status  = dep_status;
=======
assign dep_status  = calc_status.dep_status;
>>>>>>> 569ab3e8

// Suppress unused inputs
wire unused1 = clk_i;
wire unused2 = reset_i;

// Declare intermediate signals
// Integer data hazards
logic [1:0] irs1_data_haz_v , irs2_data_haz_v;
// Floating point data hazards
logic [2:0] frs1_data_haz_v , frs2_data_haz_v;
logic [2:0] rs1_match_vector, rs2_match_vector;

logic data_haz_v, struct_haz_v, mispredict_v;

always_comb 
  begin
    // Generate matches for rs1 and rs2.
    // 3 stages because we only care about ex1, ex2, and iwb dependencies. fwb dependencies
    //   can be handled through forwarding
    for(integer i = 0; i < 3; i++) 
      begin
        rs1_match_vector[i] = (calc_status.isd_rs1_addr != reg_addr_width_lp'(0))
                              & (calc_status.isd_rs1_addr == dep_status[i].rd_addr);

        rs2_match_vector[i] = (calc_status.isd_rs2_addr != reg_addr_width_lp'(0))
                              & (calc_status.isd_rs2_addr == dep_status[i].rd_addr);
      end

    // Detect integer and float data hazards for EX1
    irs1_data_haz_v[0] = (calc_status.isd_irs1_v & rs1_match_vector[0])
                         & (dep_status[0].mul_iwb_v | dep_status[0].mem_iwb_v);

    irs2_data_haz_v[0] = (calc_status.isd_irs2_v & rs2_match_vector[0])
                         & (dep_status[0].mul_iwb_v | dep_status[0].mem_iwb_v);

    frs1_data_haz_v[0] = (calc_status.isd_frs1_v & rs1_match_vector[0])
                         & (dep_status[0].mem_fwb_v | dep_status[0].fp_fwb_v);

    frs2_data_haz_v[0] = (calc_status.isd_frs2_v & rs2_match_vector[0])
                         & (dep_status[0].mem_fwb_v | dep_status[0].fp_fwb_v);

    // Detect integer and float data hazards for EX2
    irs1_data_haz_v[1] = (calc_status.isd_irs1_v & rs1_match_vector[1])
                         & (dep_status[1].mem_iwb_v);

    irs2_data_haz_v[1] = (calc_status.isd_irs2_v & rs2_match_vector[1])
                         & (dep_status[1].mem_iwb_v);

    frs1_data_haz_v[1] = (calc_status.isd_frs1_v & rs1_match_vector[1])
                         & (dep_status[1].mem_fwb_v | dep_status[1].fp_fwb_v);

    frs2_data_haz_v[1] = (calc_status.isd_frs2_v & rs2_match_vector[1])
                         & (dep_status[1].mem_fwb_v | dep_status[1].fp_fwb_v);

    // Detect float data hazards for IWB. Integer dependencies can be handled by forwarding
    frs1_data_haz_v[2] = (calc_status.isd_frs1_v & rs1_match_vector[2])
                         & (dep_status[2].fp_fwb_v);

    frs2_data_haz_v[2] = (calc_status.isd_frs2_v & rs2_match_vector[2])
                         & (dep_status[2].fp_fwb_v);

    // Combine all data hazard information
    data_haz_v = (|irs1_data_haz_v) | (|irs2_data_haz_v) | (|frs1_data_haz_v) | (|frs2_data_haz_v);

    // Combine all structural hazard information
    struct_haz_v = ~mmu_cmd_ready_i;

    // Detect misprediction
    mispredict_v = (calc_status.isd_v & (calc_status.isd_pc != expected_npc_i));

    // Generate calculator control signals
    chk_dispatch_v_o = ~(data_haz_v | struct_haz_v);
    chk_roll_o       = calc_status.mem3_cache_miss_v;
    chk_poison_isd_o = reset_i 
                       | mispredict_v
                       | calc_status.mem3_cache_miss_v 
                       | calc_status.mem3_exception_v 
                       | calc_status.mem3_ret_v;

    chk_poison_ex_o  = reset_i
                       | calc_status.mem3_cache_miss_v 
                       | calc_status.mem3_exception_v 
                       | calc_status.mem3_ret_v;
  end

endmodule : bp_be_detector<|MERGE_RESOLUTION|>--- conflicted
+++ resolved
@@ -64,17 +64,10 @@
    , input                             mmu_cmd_ready_i
 
    // Pipeline control signals from the checker to the calculator
-<<<<<<< HEAD
-   , output                            chk_dispatch_v_o
-   , output                            chk_roll_o
-   , output                            chk_poison_isd_o
-   , output                            chk_poison_ex_o
-=======
    , output logic                      chk_dispatch_v_o
    , output logic                      chk_roll_o
    , output logic                      chk_poison_isd_o
    , output logic                      chk_poison_ex_o
->>>>>>> 569ab3e8
   );
 
 `declare_bp_be_internal_if_structs(vaddr_width_p
@@ -88,11 +81,7 @@
 bp_be_dep_status_s [4:0] dep_status;
 
 assign calc_status = calc_status_i;
-<<<<<<< HEAD
-assign dep_status  = dep_status;
-=======
 assign dep_status  = calc_status.dep_status;
->>>>>>> 569ab3e8
 
 // Suppress unused inputs
 wire unused1 = clk_i;
