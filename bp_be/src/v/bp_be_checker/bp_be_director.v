--- conflicted
+++ resolved
@@ -246,13 +246,9 @@
 // Flush the FE queue if there's a pc redirect
 assign chk_flush_fe_o = fe_cmd_v & (fe_cmd.opcode == e_op_pc_redirection);
 // Rollback the FE queue on a cache miss
-<<<<<<< HEAD
 assign chk_roll_fe_o  = calc_status.mem3_cache_miss_v | calc_status.mem3_tlb_miss_v;
-=======
-assign chk_roll_fe_o  = calc_status.mem3_cache_miss_v;
 // The current PC, used for interrupts
 assign pc_o = pc_r;
->>>>>>> 3a6667f4
 
 // Boot logic 
 always_comb
