/**
 *  Name:
 *    bp_be_dcache_lce_cmd.v
 *
 *  Description:
 *    LCE command handler. On reset, LCE is in reset state, waiting to be
 *    initialized. LCE receives set_clear commands to invalidate all the sets
 *    in the cache. Once LCE has received sync command from all the CCEs, and
 *    has responded with ack, it asserts lce_sync_done_o signal to indicate
 *    that the cache may begin start accepting load/store instructions from
 *    the backend.
 *
 */

module bp_be_dcache_lce_cmd
  import bp_common_pkg::*;
  import bp_be_dcache_pkg::*;
  #(parameter num_cce_p="inv"
    , parameter num_lce_p="inv"
    , parameter paddr_width_p="inv"
    , parameter lce_data_width_p="inv"
    , parameter sets_p="inv"
    , parameter ways_p="inv"
    , parameter data_width_p="inv"

    , localparam block_size_in_words_lp=ways_p
    , localparam data_mask_width_lp=(data_width_p>>3)
    , localparam byte_offset_width_lp=`BSG_SAFE_CLOG2(data_width_p>>3)
    , localparam word_offset_width_lp=`BSG_SAFE_CLOG2(block_size_in_words_lp)
    , localparam block_offset_width_lp=(word_offset_width_lp+byte_offset_width_lp)
    , localparam index_width_lp=`BSG_SAFE_CLOG2(sets_p)
    , localparam tag_width_lp=(paddr_width_p-index_width_lp-block_offset_width_lp)
    , localparam way_id_width_lp=`BSG_SAFE_CLOG2(ways_p)
    , localparam lce_id_width_lp=`BSG_SAFE_CLOG2(num_lce_p)
    , localparam cce_id_width_lp=`BSG_SAFE_CLOG2(num_cce_p)
    
    , localparam cce_lce_cmd_width_lp=
      `bp_cce_lce_cmd_width(num_cce_p, num_lce_p, paddr_width_p, ways_p)
    , localparam lce_cce_resp_width_lp=
      `bp_lce_cce_resp_width(num_cce_p, num_lce_p, paddr_width_p)
    , localparam lce_cce_data_resp_width_lp=
      `bp_lce_cce_data_resp_width(num_cce_p, num_lce_p, paddr_width_p, lce_data_width_p)
    , localparam lce_lce_tr_resp_width_lp=
      `bp_lce_lce_tr_resp_width(num_lce_p, paddr_width_p, lce_data_width_p, ways_p)

    , localparam dcache_lce_data_mem_pkt_width_lp=
      `bp_be_dcache_lce_data_mem_pkt_width(sets_p, ways_p, lce_data_width_p)
    , localparam dcache_lce_tag_mem_pkt_width_lp=
      `bp_be_dcache_lce_tag_mem_pkt_width(sets_p, ways_p, tag_width_lp)
    , localparam dcache_lce_stat_mem_pkt_width_lp=
      `bp_be_dcache_lce_stat_mem_pkt_width(sets_p, ways_p)
  )
  (
    input clk_i
    , input reset_i

    , input [lce_id_width_lp-1:0] lce_id_i

    , output logic lce_sync_done_o
    , output logic tag_set_o
    , output logic tag_set_wakeup_o

    // CCE_LCE_cmd
    , input [cce_lce_cmd_width_lp-1:0] lce_cmd_i
    , input lce_cmd_v_i
    , output logic lce_cmd_yumi_o

    // LCE_CCE_resp
    , output logic [lce_cce_resp_width_lp-1:0] lce_resp_o
    , output logic lce_resp_v_o
    , input lce_resp_yumi_i

    // LCE_CCE_data_resp
    ,output logic [lce_cce_data_resp_width_lp-1:0] lce_data_resp_o
    ,output logic lce_data_resp_v_o
    ,input lce_data_resp_ready_i

    // LCE_LCE_tr_out
    , output logic [lce_lce_tr_resp_width_lp-1:0] lce_tr_resp_o
    , output logic lce_tr_resp_v_o
    , input lce_tr_resp_ready_i 

    // data_mem
    , output logic data_mem_pkt_v_o
    , output logic [dcache_lce_data_mem_pkt_width_lp-1:0] data_mem_pkt_o
    , input [lce_data_width_p-1:0] data_mem_data_i
    , input data_mem_pkt_yumi_i
  
    // tag_mem
    , output logic tag_mem_pkt_v_o
    , output logic [dcache_lce_tag_mem_pkt_width_lp-1:0] tag_mem_pkt_o
    , input tag_mem_pkt_yumi_i
    
    // stat_mem
    , output logic stat_mem_pkt_v_o
    , output logic [dcache_lce_stat_mem_pkt_width_lp-1:0] stat_mem_pkt_o
    , input [ways_p-1:0] dirty_i
    , input stat_mem_pkt_yumi_i
  );

  // casting structs
  //
  `declare_bp_cce_lce_cmd_s(num_cce_p, num_lce_p, paddr_width_p, ways_p);
  `declare_bp_lce_cce_resp_s(num_cce_p, num_lce_p, paddr_width_p);
  `declare_bp_lce_cce_data_resp_s(num_cce_p, num_lce_p, paddr_width_p, lce_data_width_p);
  `declare_bp_lce_lce_tr_resp_s(num_lce_p, paddr_width_p, lce_data_width_p, ways_p);
  `declare_bp_be_dcache_lce_data_mem_pkt_s(sets_p, ways_p, lce_data_width_p);
  `declare_bp_be_dcache_lce_tag_mem_pkt_s(sets_p, ways_p, tag_width_lp);
  `declare_bp_be_dcache_lce_stat_mem_pkt_s(sets_p, ways_p);

  bp_cce_lce_cmd_s lce_cmd;
  bp_lce_cce_resp_s lce_resp;
  bp_lce_cce_data_resp_s lce_data_resp;
  bp_lce_lce_tr_resp_s lce_tr_resp_out;

  assign lce_cmd = lce_cmd_i;
  assign lce_resp_o = lce_resp;
  assign lce_data_resp_o = lce_data_resp;
  assign lce_tr_resp_o = lce_tr_resp_out;

  bp_be_dcache_lce_data_mem_pkt_s data_mem_pkt;
  bp_be_dcache_lce_tag_mem_pkt_s tag_mem_pkt;
  bp_be_dcache_lce_stat_mem_pkt_s stat_mem_pkt;

  assign data_mem_pkt_o = data_mem_pkt;
  assign tag_mem_pkt_o = tag_mem_pkt;
  assign stat_mem_pkt_o = stat_mem_pkt;

  logic [index_width_lp-1:0] lce_cmd_addr_index;
  logic [tag_width_lp-1:0] lce_cmd_addr_tag;

  assign lce_cmd_addr_index = lce_cmd.addr[block_offset_width_lp+:index_width_lp];
  assign lce_cmd_addr_tag = lce_cmd.addr[block_offset_width_lp+index_width_lp+:tag_width_lp];


  // states
  //
  typedef enum logic [2:0] {
    e_lce_cmd_state_sync
    ,e_lce_cmd_state_ready
    ,e_lce_cmd_state_tr
    ,e_lce_cmd_state_wb
    ,e_lce_cmd_state_wb_dirty
    ,e_lce_cmd_state_wb_not_dirty
  } lce_cmd_state_e;

  lce_cmd_state_e state_r, state_n;
  logic [cce_id_width_lp-1:0] sync_ack_count_r, sync_ack_count_n;

  // for invalidate_tag_cmd
  logic invalidated_tag_r, invalidated_tag_n;

  // for transfer_cmd
  logic tr_data_buffered_r, tr_data_buffered_n;
  logic tr_dirty_cleared_r, tr_dirty_cleared_n;

  // for writeback_cmd
  logic wb_data_buffered_r, wb_data_buffered_n;
  logic wb_data_read_r, wb_data_read_n;
  logic wb_dirty_cleared_r, wb_dirty_cleared_n;

  // data buffer
  logic [lce_data_width_p-1:0] data_buf_r, data_buf_n;

  // transaction signals
  //
  logic lce_data_resp_done;
  logic lce_tr_resp_done;
  
  assign lce_tr_resp_done = lce_tr_resp_v_o & lce_tr_resp_ready_i;
  assign lce_data_resp_done = lce_data_resp_ready_i & lce_data_resp_v_o;

  // this gets asserted when LCE finishes its sync with CCE.
  assign lce_sync_done_o = (state_r != e_lce_cmd_state_sync);

  // next state logic
  //
  always_comb begin
    

    state_n = state_r;
    sync_ack_count_n = sync_ack_count_r;
    tr_data_buffered_n = tr_data_buffered_r;
    tr_dirty_cleared_n = tr_dirty_cleared_r;

    wb_data_buffered_n = wb_data_buffered_r;
    wb_data_read_n = wb_data_read_r;
    wb_dirty_cleared_n = wb_dirty_cleared_r;

    invalidated_tag_n = invalidated_tag_r;

    data_buf_n = data_buf_r;

    tag_set_o = 1'b0;
    tag_set_wakeup_o = 1'b0;

    lce_cmd_yumi_o = 1'b0;

    lce_resp ='0;
    lce_resp.src_id = (lce_id_width_lp)'(lce_id_i);
    lce_resp_v_o = 1'b0;

    lce_data_resp = '0;
    lce_data_resp.src_id = (lce_id_width_lp)'(lce_id_i);
    lce_data_resp_v_o = 1'b0;

    lce_tr_resp_out = '0;
    lce_tr_resp_out.src_id = (lce_id_width_lp)'(lce_id_i);
    lce_tr_resp_v_o = 1'b0;

    data_mem_pkt = '0;
    data_mem_pkt_v_o = 1'b0;
    tag_mem_pkt = '0;
    tag_mem_pkt_v_o = 1'b0;
    stat_mem_pkt = '0;
    stat_mem_pkt_v_o = 1'b0;
    
    unique case (state_r)

      // < RESET >
      // LCE is expected to receive SET-CLEAR messages from CCE to invalidate every cache lines.
      // set-clear messages clears the valid bits in tag_mem and the dirty bits in stat_mem.
      // When LCE receives SYNC message, it responds with SYNC-ACK. When LCE received SYNC messages from
      // every CCE in the system, it moves onto READY state.
      e_lce_cmd_state_sync: begin

        unique case (lce_cmd.msg_type)

          e_lce_cmd_sync: begin
            lce_resp.dst_id = lce_cmd.src_id;
            lce_resp.msg_type = e_lce_cce_sync_ack;
            lce_resp_v_o = lce_cmd_v_i;
            lce_cmd_yumi_o = lce_resp_yumi_i;
            sync_ack_count_n = lce_resp_yumi_i
              ? sync_ack_count_r + 1
              : sync_ack_count_r;
            state_n = ((sync_ack_count_r == cce_id_width_lp'(num_cce_p-1)) & lce_resp_yumi_i)
              ? e_lce_cmd_state_ready
              : e_lce_cmd_state_sync;
          end

          e_lce_cmd_set_clear: begin
            tag_mem_pkt.index = lce_cmd_addr_index;
            tag_mem_pkt.opcode = e_dcache_lce_tag_mem_set_clear;
            tag_mem_pkt_v_o = lce_cmd_v_i;

            stat_mem_pkt.index = lce_cmd_addr_index;
            stat_mem_pkt.opcode = e_dcache_lce_stat_mem_set_clear;
            stat_mem_pkt_v_o = lce_cmd_v_i;

            lce_cmd_yumi_o = tag_mem_pkt_yumi_i & stat_mem_pkt_yumi_i;
          end
  
          // for other message types in this state, use default as defined at top.
          default: begin 

<<<<<<< HEAD
          default: begin

=======
>>>>>>> f71a13c8
          end
        endcase 
      end

      // < READY >
      // LCE is ready to process cce_lce_cmd packets. In general, the packets are dequeued, when LCE
      // has finished with the job related to the packet.
      e_lce_cmd_state_ready: begin

        unique case (lce_cmd.msg_type)

          // <transfer packet>
          // LCE first reads the data mem, and moves onto TRANSFER state.
          e_lce_cmd_transfer: begin
            data_mem_pkt.index = lce_cmd_addr_index;
            data_mem_pkt.way_id = lce_cmd.way_id;
            data_mem_pkt.write_not_read = 1'b0;
            data_mem_pkt_v_o = lce_cmd_v_i;

            state_n = data_mem_pkt_yumi_i
              ? e_lce_cmd_state_tr
              : e_lce_cmd_state_ready;
          end

          //  <writeback packet>
          //  LCE is asked to writeback a cache line.
          //  It first reads stat_mem to check if the line is dirty.
          e_lce_cmd_writeback: begin
            stat_mem_pkt.index = lce_cmd_addr_index;
            stat_mem_pkt.way_id = lce_cmd.way_id;
            stat_mem_pkt.opcode = e_dcache_lce_stat_mem_read;
            stat_mem_pkt_v_o = lce_cmd_v_i;

            state_n = stat_mem_pkt_yumi_i
              ? e_lce_cmd_state_wb
              : e_lce_cmd_state_ready;
          end

          //  <set tag>
          //  set the tag and coherency state of given index/way.
          e_lce_cmd_set_tag: begin
            tag_mem_pkt.index = lce_cmd_addr_index;
            tag_mem_pkt.way_id = lce_cmd.way_id;
            tag_mem_pkt.state = lce_cmd.state;
            tag_mem_pkt.tag = lce_cmd_addr_tag;
            tag_mem_pkt.opcode = e_dcache_lce_tag_mem_set_tag;
            tag_mem_pkt_v_o = lce_cmd_v_i;

            lce_cmd_yumi_o = tag_mem_pkt_yumi_i;

            tag_set_o = tag_mem_pkt_yumi_i;
          end

          //  <set tag wakeup>
          //  set the tag and send wake-up signal to lce_cce_req module.
          e_lce_cmd_set_tag_wakeup: begin
            tag_mem_pkt.index = lce_cmd_addr_index;
            tag_mem_pkt.way_id = lce_cmd.way_id;
            tag_mem_pkt.state = lce_cmd.state;
            tag_mem_pkt.tag = lce_cmd_addr_tag;
            tag_mem_pkt.opcode = e_dcache_lce_tag_mem_set_tag;
            tag_mem_pkt_v_o = lce_cmd_v_i;

            lce_cmd_yumi_o = tag_mem_pkt_yumi_i;

            tag_set_wakeup_o = tag_mem_pkt_yumi_i;
          end

          //  <invalidate tag>
          //  invalidate tag. It does not update the LRU. It sends out
          //  invalidate_ack response.
          e_lce_cmd_invalidate_tag: begin
            tag_mem_pkt.index = lce_cmd_addr_index;
            tag_mem_pkt.way_id = lce_cmd.way_id;
            tag_mem_pkt.opcode = e_dcache_lce_tag_mem_invalidate;
            tag_mem_pkt_v_o = invalidated_tag_r
              ? 1'b0
              : lce_cmd_v_i;
            invalidated_tag_n = lce_resp_yumi_i
              ? 1'b0
              : (invalidated_tag_r
                ? 1'b1
                : tag_mem_pkt_yumi_i);

            lce_resp.dst_id = lce_cmd.src_id;
            lce_resp.msg_type = e_lce_cce_inv_ack;
            lce_resp.addr = lce_cmd.addr;
            lce_resp_v_o = invalidated_tag_r | tag_mem_pkt_yumi_i;
            lce_cmd_yumi_o = lce_resp_yumi_i;
          end

<<<<<<< HEAD
=======
          // for other message types in this state, use default as defined at top.
>>>>>>> f71a13c8
          default: begin

          end
        endcase
      end

      // <TRANSFER state>    
      // First, buffer the data read from data_mem, and try to send transfer to another LCE.
      e_lce_cmd_state_tr: begin
        data_buf_n = tr_data_buffered_r
          ? data_buf_r
          : data_mem_data_i;
        tr_data_buffered_n = ~lce_tr_resp_done;

        lce_tr_resp_out.dst_id = lce_cmd.target;
        lce_tr_resp_out.way_id = lce_cmd.target_way_id;
        lce_tr_resp_out.addr = lce_cmd.addr;
        lce_tr_resp_out.data = tr_data_buffered_r
          ? data_buf_r
          : data_mem_data_i;
        lce_tr_resp_v_o = 1'b1;

        lce_cmd_yumi_o = lce_tr_resp_done;
        state_n = lce_tr_resp_done
          ? e_lce_cmd_state_ready
          : e_lce_cmd_state_tr;
      end

      // <WRITEBACK state>
      // Determine if the block is dirty or not.
      e_lce_cmd_state_wb: begin
        state_n = dirty_i[lce_cmd.way_id] 
          ? e_lce_cmd_state_wb_dirty
          : e_lce_cmd_state_wb_not_dirty;
      end

      // <WRITEBACK dirty state>
      // If the block is dirty, read the block, buffers the data, clear the dirty bit on the block.
      // At last, send out the block data to CCE.
      e_lce_cmd_state_wb_dirty: begin
        data_mem_pkt.index = lce_cmd_addr_index;
        data_mem_pkt.way_id = lce_cmd.way_id;
        data_mem_pkt.write_not_read = 1'b0;
        data_mem_pkt_v_o = ~wb_data_read_r;
        data_buf_n = wb_data_buffered_r
          ? data_buf_r
          : (wb_data_read_r
            ? data_mem_data_i
            : data_buf_r);
        wb_data_buffered_n = lce_data_resp_done
          ? 1'b0
          : (wb_data_buffered_r
            ? 1'b1
            : wb_data_read_r);
        wb_data_read_n = lce_data_resp_done
          ? 1'b0
          : (wb_data_read_r
            ? 1'b1
            : data_mem_pkt_yumi_i);

        stat_mem_pkt.index = lce_cmd_addr_index;
        stat_mem_pkt.way_id = lce_cmd.way_id;
        stat_mem_pkt.opcode = e_dcache_lce_stat_mem_clear_dirty;
        stat_mem_pkt_v_o = wb_dirty_cleared_r
          ? 1'b0
          : (wb_data_read_r | data_mem_pkt_yumi_i);
        wb_dirty_cleared_n = lce_data_resp_done
          ? 1'b0
          : (wb_dirty_cleared_r
            ? 1'b1
            : stat_mem_pkt_yumi_i);
        
        lce_data_resp.dst_id = lce_cmd.src_id;
        lce_data_resp.msg_type = e_lce_resp_wb;
        lce_data_resp.addr = lce_cmd.addr;
        lce_data_resp.data = wb_data_buffered_r
          ? data_buf_r
          : data_mem_data_i;
        lce_data_resp_v_o = wb_data_read_r & (wb_dirty_cleared_r | stat_mem_pkt_yumi_i);

        lce_cmd_yumi_o = lce_data_resp_done;

        state_n = lce_data_resp_done
          ? e_lce_cmd_state_ready
          : e_lce_cmd_state_wb_dirty;
      end

      //  <WRITEBACK not-dirty state>
      //  If not dirty, just respond with null writeback data.
      e_lce_cmd_state_wb_not_dirty: begin
        lce_data_resp.dst_id = lce_cmd.src_id;
        lce_data_resp.msg_type = e_lce_resp_null_wb;
        lce_data_resp.addr = lce_cmd.addr;
        lce_data_resp_v_o = 1'b1;

        lce_cmd_yumi_o = lce_data_resp_done;

        state_n = lce_data_resp_done
          ? e_lce_cmd_state_ready
          : e_lce_cmd_state_wb_not_dirty;
      end
<<<<<<< HEAD

      default: begin

=======
      
      // we should never get in this state, but if we do, return to the sync state.
      default: begin 
        state_n = e_lce_cmd_state_sync;
>>>>>>> f71a13c8
      end
    endcase
  end


  // sequential logic
  //
  always_ff @ (posedge clk_i) begin
    if (reset_i) begin
      state_r <= e_lce_cmd_state_sync;
      sync_ack_count_r <= '0;
      tr_data_buffered_r <= 1'b0;
      tr_dirty_cleared_r <= 1'b0;
      wb_data_buffered_r <= 1'b0;
      wb_data_read_r <= 1'b0;
      wb_dirty_cleared_r <= 1'b0;
      invalidated_tag_r <= 1'b0;
    end
    else begin
      state_r <= state_n;
      sync_ack_count_r <= sync_ack_count_n;
      tr_data_buffered_r <= tr_data_buffered_n;
      tr_dirty_cleared_r <= tr_dirty_cleared_n;
      wb_data_buffered_r <= wb_data_buffered_n;
      wb_data_read_r <= wb_data_read_n;
      wb_dirty_cleared_r <= wb_dirty_cleared_n;
      data_buf_r <= data_buf_n;
      invalidated_tag_r <= invalidated_tag_n;
    end
  end

endmodule<|MERGE_RESOLUTION|>--- conflicted
+++ resolved
@@ -254,11 +254,6 @@
           // for other message types in this state, use default as defined at top.
           default: begin 
 
-<<<<<<< HEAD
-          default: begin
-
-=======
->>>>>>> f71a13c8
           end
         endcase 
       end
@@ -350,10 +345,7 @@
             lce_cmd_yumi_o = lce_resp_yumi_i;
           end
 
-<<<<<<< HEAD
-=======
           // for other message types in this state, use default as defined at top.
->>>>>>> f71a13c8
           default: begin
 
           end
@@ -455,16 +447,10 @@
           ? e_lce_cmd_state_ready
           : e_lce_cmd_state_wb_not_dirty;
       end
-<<<<<<< HEAD
-
-      default: begin
-
-=======
       
       // we should never get in this state, but if we do, return to the sync state.
       default: begin 
         state_n = e_lce_cmd_state_sync;
->>>>>>> f71a13c8
       end
     endcase
   end
