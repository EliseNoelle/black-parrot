--- conflicted
+++ resolved
@@ -252,13 +252,8 @@
           end
   
           // for other message types in this state, use default as defined at top.
-          default: begin 
-
-<<<<<<< HEAD
           default: begin
-
-=======
->>>>>>> 32796223
+	     
           end
         endcase 
       end
@@ -350,10 +345,7 @@
             lce_cmd_yumi_o = lce_resp_yumi_i;
           end
 
-<<<<<<< HEAD
-=======
           // for other message types in this state, use default as defined at top.
->>>>>>> 32796223
           default: begin
 
           end
@@ -454,17 +446,10 @@
         state_n = lce_data_resp_done
           ? e_lce_cmd_state_ready
           : e_lce_cmd_state_wb_not_dirty;
-      end
-<<<<<<< HEAD
-
-      default: begin
-
-=======
-      
+      end      
       // we should never get in this state, but if we do, return to the sync state.
       default: begin 
         state_n = e_lce_cmd_state_sync;
->>>>>>> 32796223
       end
     endcase
   end
