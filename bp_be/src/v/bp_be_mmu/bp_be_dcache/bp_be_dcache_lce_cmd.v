/**
 *  Name:
 *    bp_be_dcache_lce_cmd.v
 *
 *  Description:
 *    LCE command handler. On reset, LCE is in reset state, waiting to be
 *    initialized. LCE receives set_clear commands to invalidate all the sets
 *    in the cache. Once LCE has received sync command from all the CCEs, and
 *    has responded with ack, it asserts lce_sync_done_o signal to indicate
 *    that the cache may begin start accepting load/store instructions from
 *    the backend.
 *
 */

module bp_be_dcache_lce_cmd
  import bp_common_pkg::*;
  import bp_be_dcache_pkg::*;
  #(parameter num_cce_p="inv"
    , parameter num_lce_p="inv"
    , parameter paddr_width_p="inv"
    , parameter lce_data_width_p="inv"
    , parameter sets_p="inv"
    , parameter ways_p="inv"
    , parameter data_width_p="inv"

    , localparam block_size_in_words_lp=ways_p
    , localparam data_mask_width_lp=(data_width_p>>3)
    , localparam byte_offset_width_lp=`BSG_SAFE_CLOG2(data_width_p>>3)
    , localparam word_offset_width_lp=`BSG_SAFE_CLOG2(block_size_in_words_lp)
    , localparam block_offset_width_lp=(word_offset_width_lp+byte_offset_width_lp)
    , localparam index_width_lp=`BSG_SAFE_CLOG2(sets_p)
    , localparam tag_width_lp=(paddr_width_p-index_width_lp-block_offset_width_lp)
    , localparam way_id_width_lp=`BSG_SAFE_CLOG2(ways_p)
    , localparam lce_id_width_lp=`BSG_SAFE_CLOG2(num_lce_p)
    , localparam cce_id_width_lp=`BSG_SAFE_CLOG2(num_cce_p)
    
    , localparam cce_lce_cmd_width_lp=
      `bp_cce_lce_cmd_width(num_cce_p, num_lce_p, paddr_width_p, ways_p)
    , localparam lce_cce_resp_width_lp=
      `bp_lce_cce_resp_width(num_cce_p, num_lce_p, paddr_width_p)
    , localparam lce_cce_data_resp_width_lp=
      `bp_lce_cce_data_resp_width(num_cce_p, num_lce_p, paddr_width_p, lce_data_width_p)
    , localparam lce_data_cmd_width_lp=
      `bp_lce_data_cmd_width(num_lce_p, lce_data_width_p, ways_p)

    , localparam dcache_lce_data_mem_pkt_width_lp=
      `bp_be_dcache_lce_data_mem_pkt_width(sets_p, ways_p, lce_data_width_p)
    , localparam dcache_lce_tag_mem_pkt_width_lp=
      `bp_be_dcache_lce_tag_mem_pkt_width(sets_p, ways_p, tag_width_lp)
    , localparam dcache_lce_stat_mem_pkt_width_lp=
      `bp_be_dcache_lce_stat_mem_pkt_width(sets_p, ways_p)
  )
  (
    input clk_i
    , input reset_i

    , input [lce_id_width_lp-1:0] lce_id_i

    , output logic lce_sync_done_o
    , output logic set_tag_received_o
    , output logic set_tag_wakeup_received_o

    // CCE_LCE_cmd
    , input [cce_lce_cmd_width_lp-1:0] lce_cmd_i
    , input lce_cmd_v_i
    , output logic lce_cmd_yumi_o

    // LCE_CCE_resp
    , output logic [lce_cce_resp_width_lp-1:0] lce_resp_o
    , output logic lce_resp_v_o
    , input lce_resp_yumi_i

    // LCE_CCE_data_resp
    ,output logic [lce_cce_data_resp_width_lp-1:0] lce_data_resp_o
    ,output logic lce_data_resp_v_o
    ,input lce_data_resp_ready_i

    // LCE_data_cmd_out
    , output logic [lce_data_cmd_width_lp-1:0] lce_data_cmd_o
    , output logic lce_data_cmd_v_o
    , input lce_data_cmd_ready_i 

    // data_mem
    , output logic data_mem_pkt_v_o
    , output logic [dcache_lce_data_mem_pkt_width_lp-1:0] data_mem_pkt_o
    , input [lce_data_width_p-1:0] data_mem_data_i
    , input data_mem_pkt_yumi_i
  
    // tag_mem
    , output logic tag_mem_pkt_v_o
    , output logic [dcache_lce_tag_mem_pkt_width_lp-1:0] tag_mem_pkt_o
    , input tag_mem_pkt_yumi_i
    
    // stat_mem
    , output logic stat_mem_pkt_v_o
    , output logic [dcache_lce_stat_mem_pkt_width_lp-1:0] stat_mem_pkt_o
    , input [ways_p-1:0] dirty_i
    , input stat_mem_pkt_yumi_i
  );

  // casting structs
  //
  `declare_bp_cce_lce_cmd_s(num_cce_p, num_lce_p, paddr_width_p, ways_p);
  `declare_bp_lce_cce_resp_s(num_cce_p, num_lce_p, paddr_width_p);
  `declare_bp_lce_cce_data_resp_s(num_cce_p, num_lce_p, paddr_width_p, lce_data_width_p);
  `declare_bp_lce_data_cmd_s(num_lce_p, lce_data_width_p, ways_p);
  `declare_bp_be_dcache_lce_data_mem_pkt_s(sets_p, ways_p, lce_data_width_p);
  `declare_bp_be_dcache_lce_tag_mem_pkt_s(sets_p, ways_p, tag_width_lp);
  `declare_bp_be_dcache_lce_stat_mem_pkt_s(sets_p, ways_p);

  bp_cce_lce_cmd_s lce_cmd;
  bp_lce_cce_resp_s lce_resp;
  bp_lce_cce_data_resp_s lce_data_resp;
  bp_lce_data_cmd_s lce_data_cmd_out;

  assign lce_cmd = lce_cmd_i;
  assign lce_resp_o = lce_resp;
  assign lce_data_resp_o = lce_data_resp;
  assign lce_data_cmd_o = lce_data_cmd_out;

  bp_be_dcache_lce_data_mem_pkt_s data_mem_pkt;
  bp_be_dcache_lce_tag_mem_pkt_s tag_mem_pkt;
  bp_be_dcache_lce_stat_mem_pkt_s stat_mem_pkt;

  assign data_mem_pkt_o = data_mem_pkt;
  assign tag_mem_pkt_o = tag_mem_pkt;
  assign stat_mem_pkt_o = stat_mem_pkt;

  logic [index_width_lp-1:0] lce_cmd_addr_index;
  logic [tag_width_lp-1:0] lce_cmd_addr_tag;

  assign lce_cmd_addr_index = lce_cmd.addr[block_offset_width_lp+:index_width_lp];
  assign lce_cmd_addr_tag = lce_cmd.addr[block_offset_width_lp+index_width_lp+:tag_width_lp];


  // states
  //
  typedef enum logic [2:0] {
    e_lce_cmd_state_sync
    ,e_lce_cmd_state_ready
    ,e_lce_cmd_state_tr
    ,e_lce_cmd_state_wb
    ,e_lce_cmd_state_wb_dirty
    ,e_lce_cmd_state_wb_not_dirty
  } lce_cmd_state_e;

  lce_cmd_state_e state_r, state_n;
  logic [cce_id_width_lp-1:0] sync_ack_count_r, sync_ack_count_n;

  // for invalidate_tag_cmd
  logic invalidated_tag_r, invalidated_tag_n;

  // for transfer_cmd
  logic tr_data_buffered_r, tr_data_buffered_n;

  // for writeback_cmd
  logic wb_data_buffered_r, wb_data_buffered_n;
  logic wb_data_read_r, wb_data_read_n;
  logic wb_dirty_cleared_r, wb_dirty_cleared_n;

  // data buffer
  logic [lce_data_width_p-1:0] data_buf_r, data_buf_n;

  // transaction signals
  //
  logic lce_data_resp_done;
  logic lce_tr_done;
  
  assign lce_tr_done = lce_data_cmd_v_o & lce_data_cmd_ready_i;
  assign lce_data_resp_done = lce_data_resp_ready_i & lce_data_resp_v_o;

  // this gets asserted when LCE finishes its sync with CCE.
  assign lce_sync_done_o = (state_r != e_lce_cmd_state_sync);

  // next state logic
  //
  always_comb begin
    
<<<<<<< HEAD

=======
>>>>>>> dbe4def6
    state_n = state_r;
    sync_ack_count_n = sync_ack_count_r;
    tr_data_buffered_n = tr_data_buffered_r;

    wb_data_buffered_n = wb_data_buffered_r;
    wb_data_read_n = wb_data_read_r;
    wb_dirty_cleared_n = wb_dirty_cleared_r;

    invalidated_tag_n = invalidated_tag_r;

    data_buf_n = data_buf_r;

<<<<<<< HEAD
    tag_set_o = 1'b0;
    tag_set_wakeup_o = 1'b0;
=======
    set_tag_received_o = 1'b0;
    set_tag_wakeup_received_o = 1'b0;
>>>>>>> dbe4def6

    lce_cmd_yumi_o = 1'b0;

    lce_resp = '0;
    lce_resp.src_id = lce_id_i;
    lce_resp_v_o = 1'b0;

    lce_data_resp = '0;
    lce_data_resp.src_id = lce_id_i;
    lce_data_resp_v_o = 1'b0;

    lce_data_cmd_out = '0;
    lce_data_cmd_v_o = 1'b0;

    data_mem_pkt = '0;
    data_mem_pkt_v_o = 1'b0;
    tag_mem_pkt = '0;
    tag_mem_pkt_v_o = 1'b0;
    stat_mem_pkt = '0;
    stat_mem_pkt_v_o = 1'b0;
    
    unique case (state_r)

      // < RESET >
      // LCE is expected to receive SET-CLEAR messages from CCE to invalidate every cache lines.
      // set-clear messages clears the valid bits in tag_mem and the dirty bits in stat_mem.
      // When LCE receives SYNC message, it responds with SYNC-ACK. When LCE received SYNC messages from
      // every CCE in the system, it moves onto READY state.
      e_lce_cmd_state_sync: begin

        unique case (lce_cmd.msg_type)

          e_lce_cmd_sync: begin
            lce_resp.dst_id = lce_cmd.src_id;
            lce_resp.msg_type = e_lce_cce_sync_ack;
            lce_resp_v_o = lce_cmd_v_i;
            lce_cmd_yumi_o = lce_resp_yumi_i;
            sync_ack_count_n = lce_resp_yumi_i
              ? sync_ack_count_r + 1
              : sync_ack_count_r;
            state_n = ((sync_ack_count_r == cce_id_width_lp'(num_cce_p-1)) & lce_resp_yumi_i)
              ? e_lce_cmd_state_ready
              : e_lce_cmd_state_sync;
          end

          e_lce_cmd_set_clear: begin
            tag_mem_pkt.index = lce_cmd_addr_index;
            tag_mem_pkt.opcode = e_dcache_lce_tag_mem_set_clear;
            tag_mem_pkt_v_o = lce_cmd_v_i;

            stat_mem_pkt.index = lce_cmd_addr_index;
            stat_mem_pkt.opcode = e_dcache_lce_stat_mem_set_clear;
            stat_mem_pkt_v_o = lce_cmd_v_i;

            lce_cmd_yumi_o = tag_mem_pkt_yumi_i & stat_mem_pkt_yumi_i;
          end
  
          // for other message types in this state, use default as defined at top.
          default: begin
	     
          end
        endcase 
      end

      // < READY >
      // LCE is ready to process cce_lce_cmd packets. In general, the packets are dequeued, when LCE
      // has finished with the job related to the packet.
      e_lce_cmd_state_ready: begin

        unique case (lce_cmd.msg_type)

          // <transfer packet>
          // LCE first reads the data mem, and moves onto TRANSFER state.
          e_lce_cmd_transfer: begin
            data_mem_pkt.index = lce_cmd_addr_index;
            data_mem_pkt.way_id = lce_cmd.way_id;
            data_mem_pkt.opcode = e_dcache_lce_data_mem_read;
            data_mem_pkt_v_o = lce_cmd_v_i;

            state_n = data_mem_pkt_yumi_i
              ? e_lce_cmd_state_tr
              : e_lce_cmd_state_ready;
          end

          //  <writeback packet>
          //  LCE is asked to writeback a cache line.
          //  It first reads stat_mem to check if the line is dirty.
          e_lce_cmd_writeback: begin
            stat_mem_pkt.index = lce_cmd_addr_index;
            stat_mem_pkt.way_id = lce_cmd.way_id;
            stat_mem_pkt.opcode = e_dcache_lce_stat_mem_read;
            stat_mem_pkt_v_o = lce_cmd_v_i;

            state_n = stat_mem_pkt_yumi_i
              ? e_lce_cmd_state_wb
              : e_lce_cmd_state_ready;
          end

          //  <set tag>
          //  set the tag and coherency state of given index/way.
          e_lce_cmd_set_tag: begin
            tag_mem_pkt.index = lce_cmd_addr_index;
            tag_mem_pkt.way_id = lce_cmd.way_id;
            tag_mem_pkt.state = lce_cmd.state;
            tag_mem_pkt.tag = lce_cmd_addr_tag;
            tag_mem_pkt.opcode = e_dcache_lce_tag_mem_set_tag;
            tag_mem_pkt_v_o = lce_cmd_v_i;

            lce_cmd_yumi_o = tag_mem_pkt_yumi_i;

            set_tag_received_o = tag_mem_pkt_yumi_i;
          end

          //  <set tag wakeup>
          //  set the tag and send wake-up signal to lce_cce_req module.
          e_lce_cmd_set_tag_wakeup: begin
            tag_mem_pkt.index = lce_cmd_addr_index;
            tag_mem_pkt.way_id = lce_cmd.way_id;
            tag_mem_pkt.state = lce_cmd.state;
            tag_mem_pkt.tag = lce_cmd_addr_tag;
            tag_mem_pkt.opcode = e_dcache_lce_tag_mem_set_tag;
            tag_mem_pkt_v_o = lce_cmd_v_i;

            lce_cmd_yumi_o = tag_mem_pkt_yumi_i;

            set_tag_wakeup_received_o = tag_mem_pkt_yumi_i;
          end

          //  <invalidate tag>
          //  invalidate tag. It does not update the LRU. It sends out
          //  invalidate_ack response.
          e_lce_cmd_invalidate_tag: begin
            tag_mem_pkt.index = lce_cmd_addr_index;
            tag_mem_pkt.way_id = lce_cmd.way_id;
            tag_mem_pkt.opcode = e_dcache_lce_tag_mem_invalidate;
            tag_mem_pkt_v_o = invalidated_tag_r
              ? 1'b0
              : lce_cmd_v_i;
            invalidated_tag_n = lce_resp_yumi_i
              ? 1'b0
              : (invalidated_tag_r
                ? 1'b1
                : tag_mem_pkt_yumi_i);

            lce_resp.dst_id = lce_cmd.src_id;
            lce_resp.msg_type = e_lce_cce_inv_ack;
            lce_resp.addr = lce_cmd.addr;
            lce_resp_v_o = invalidated_tag_r | tag_mem_pkt_yumi_i;
            lce_cmd_yumi_o = lce_resp_yumi_i;
          end

          // for other message types in this state, use default as defined at top.
          default: begin

          end
        endcase
      end

      // <TRANSFER state>    
      // First, buffer the data read from data_mem, and try to send transfer to another LCE.
      e_lce_cmd_state_tr: begin
        data_buf_n = tr_data_buffered_r
          ? data_buf_r
          : data_mem_data_i;
        tr_data_buffered_n = ~lce_tr_done;

        lce_data_cmd_out.dst_id = lce_cmd.target;
        lce_data_cmd_out.way_id = lce_cmd.target_way_id;
        lce_data_cmd_out.data = tr_data_buffered_r
          ? data_buf_r
          : data_mem_data_i;
        lce_data_cmd_v_o = 1'b1;

        lce_cmd_yumi_o = lce_tr_done;
        state_n = lce_tr_done
          ? e_lce_cmd_state_ready
          : e_lce_cmd_state_tr;
      end

      // <WRITEBACK state>
      // Determine if the block is dirty or not.
      e_lce_cmd_state_wb: begin
        state_n = dirty_i[lce_cmd.way_id] 
          ? e_lce_cmd_state_wb_dirty
          : e_lce_cmd_state_wb_not_dirty;
      end

      // <WRITEBACK dirty state>
      // If the block is dirty, read the block, buffers the data, clear the dirty bit on the block.
      // At last, send out the block data to CCE.
      e_lce_cmd_state_wb_dirty: begin
        data_mem_pkt.index = lce_cmd_addr_index;
        data_mem_pkt.way_id = lce_cmd.way_id;
        data_mem_pkt.opcode = e_dcache_lce_data_mem_read;
        data_mem_pkt_v_o = ~wb_data_read_r;
        data_buf_n = wb_data_buffered_r
          ? data_buf_r
          : (wb_data_read_r
            ? data_mem_data_i
            : data_buf_r);
        wb_data_buffered_n = lce_data_resp_done
          ? 1'b0
          : (wb_data_buffered_r
            ? 1'b1
            : wb_data_read_r);
        wb_data_read_n = lce_data_resp_done
          ? 1'b0
          : (wb_data_read_r
            ? 1'b1
            : data_mem_pkt_yumi_i);

        stat_mem_pkt.index = lce_cmd_addr_index;
        stat_mem_pkt.way_id = lce_cmd.way_id;
        stat_mem_pkt.opcode = e_dcache_lce_stat_mem_clear_dirty;
        stat_mem_pkt_v_o = wb_dirty_cleared_r
          ? 1'b0
          : (wb_data_read_r | data_mem_pkt_yumi_i);
        wb_dirty_cleared_n = lce_data_resp_done
          ? 1'b0
          : (wb_dirty_cleared_r
            ? 1'b1
            : stat_mem_pkt_yumi_i);
        
        lce_data_resp.dst_id = lce_cmd.src_id;
        lce_data_resp.msg_type = e_lce_resp_wb;
        lce_data_resp.addr = lce_cmd.addr;
        lce_data_resp.data = wb_data_buffered_r
          ? data_buf_r
          : data_mem_data_i;
        lce_data_resp_v_o = wb_data_read_r & (wb_dirty_cleared_r | stat_mem_pkt_yumi_i);

        lce_cmd_yumi_o = lce_data_resp_done;

        state_n = lce_data_resp_done
          ? e_lce_cmd_state_ready
          : e_lce_cmd_state_wb_dirty;
      end

      //  <WRITEBACK not-dirty state>
      //  If not dirty, just respond with null writeback data.
      e_lce_cmd_state_wb_not_dirty: begin
        lce_data_resp.dst_id = lce_cmd.src_id;
        lce_data_resp.msg_type = e_lce_resp_null_wb;
        lce_data_resp.addr = lce_cmd.addr;
        lce_data_resp_v_o = 1'b1;

        lce_cmd_yumi_o = lce_data_resp_done;

        state_n = lce_data_resp_done
          ? e_lce_cmd_state_ready
          : e_lce_cmd_state_wb_not_dirty;
      end      
<<<<<<< HEAD
=======

>>>>>>> dbe4def6
      // we should never get in this state, but if we do, return to the sync state.
      default: begin 
        state_n = e_lce_cmd_state_sync;
      end
    endcase
  end


  // sequential logic
  //
  always_ff @ (posedge clk_i) begin
    if (reset_i) begin
      state_r <= e_lce_cmd_state_sync;
      sync_ack_count_r <= '0;
      tr_data_buffered_r <= 1'b0;
      wb_data_buffered_r <= 1'b0;
      wb_data_read_r <= 1'b0;
      wb_dirty_cleared_r <= 1'b0;
      invalidated_tag_r <= 1'b0;
    end
    else begin
      state_r <= state_n;
      sync_ack_count_r <= sync_ack_count_n;
      tr_data_buffered_r <= tr_data_buffered_n;
      wb_data_buffered_r <= wb_data_buffered_n;
      wb_data_read_r <= wb_data_read_n;
      wb_dirty_cleared_r <= wb_dirty_cleared_n;
      data_buf_r <= data_buf_n;
      invalidated_tag_r <= invalidated_tag_n;
    end
  end

endmodule<|MERGE_RESOLUTION|>--- conflicted
+++ resolved
@@ -176,10 +176,6 @@
   //
   always_comb begin
     
-<<<<<<< HEAD
-
-=======
->>>>>>> dbe4def6
     state_n = state_r;
     sync_ack_count_n = sync_ack_count_r;
     tr_data_buffered_n = tr_data_buffered_r;
@@ -192,13 +188,8 @@
 
     data_buf_n = data_buf_r;
 
-<<<<<<< HEAD
-    tag_set_o = 1'b0;
-    tag_set_wakeup_o = 1'b0;
-=======
     set_tag_received_o = 1'b0;
     set_tag_wakeup_received_o = 1'b0;
->>>>>>> dbe4def6
 
     lce_cmd_yumi_o = 1'b0;
 
@@ -451,10 +442,7 @@
           ? e_lce_cmd_state_ready
           : e_lce_cmd_state_wb_not_dirty;
       end      
-<<<<<<< HEAD
-=======
-
->>>>>>> dbe4def6
+
       // we should never get in this state, but if we do, return to the sync state.
       default: begin 
         state_n = e_lce_cmd_state_sync;
