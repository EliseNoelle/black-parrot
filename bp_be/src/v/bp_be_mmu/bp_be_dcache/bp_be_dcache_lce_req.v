--- conflicted
+++ resolved
@@ -122,12 +122,6 @@
     assign lce_req.dst_id = miss_addr_r[block_offset_width_lp+:cce_id_width_lp];
   end
 
-<<<<<<< HEAD
-  assign missed = load_miss_i | store_miss_i;
-  assign tr_received = tr_received_r | tr_received_i;
-  assign cce_data_received = cce_data_received_r | cce_data_received_i;
-  assign tag_set = tag_set_r | tag_set_i;
-=======
   assign tr_data_received = tr_data_received_r | tr_data_received_i;
   assign cce_data_received = cce_data_received_r | cce_data_received_i;
   assign set_tag_received = set_tag_received_r | set_tag_received_i;
@@ -144,9 +138,6 @@
 
   assign lce_resp.src_id = (lce_id_width_lp)'(lce_id_i);
   assign lce_resp.addr = miss_addr_r;
-
-  always_comb begin
->>>>>>> dbe4def6
 
   always_comb begin
     cache_miss_o = 1'b0;
@@ -161,11 +152,7 @@
     
     tr_data_received_n = tr_data_received_r;
     cce_data_received_n = cce_data_received_r;
-<<<<<<< HEAD
-    tag_set_n = tag_set_r;
-=======
     set_tag_received_n = set_tag_received_r;
->>>>>>> dbe4def6
 
     lce_req_v_o = 1'b0;
     lce_req.addr = miss_addr_r;
@@ -178,10 +165,7 @@
     lce_resp.msg_type = e_lce_cce_tr_ack;
 
     unique case (state_r)
-<<<<<<< HEAD
-=======
-
->>>>>>> dbe4def6
+
       // READY
       // wait for the cache miss.
       e_READY: begin
@@ -311,11 +295,6 @@
       // we should never get in this state, but if we do, return to ready.
       default: begin
         state_n = e_READY;
-      end
-      
-      // we should never get in this state, but if we do, return to ready.
-      default: begin
-        state_n = e_lce_req_state_ready;
       end
     endcase
   end
