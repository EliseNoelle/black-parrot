/**
 *  Name:
 *    bp_be_dcache_lce_req.v
 *
 *  Description:
 *    LCE request handler.
 *
 *    When the miss occurs in dcache, either load_miss_i or store_miss_i is
 *    raised. Also, the address that caused miss (miss_addr_i), and lru_way
 *    and dirty bits are provided.
 *
 *    cache_miss_o is raised immediately, when the miss arrives. It is
 *    asserted until the miss is resolved.
 *
 *    There are multiple ways that a miss can be resolved.
 *    - set_tag_wakeup
 *    - set_tag and data_cmd
 *    - set_tag and transfer
 *
 *    This modules sends out ack to lce_resp channel, depending on how the miss is
 *    resolved.
 */

module bp_be_dcache_lce_req
  import bp_common_pkg::*;
  #(parameter data_width_p="inv"
    , parameter paddr_width_p="inv"
    , parameter num_cce_p="inv"
    , parameter num_lce_p="inv"
    , parameter ways_p="inv"
    , parameter sets_p="inv"
  
    , localparam block_size_in_words_lp=ways_p
    , localparam data_mask_width_lp=(data_width_p>>3)
    , localparam byte_offset_width_lp=`BSG_SAFE_CLOG2(data_width_p>>3)
    , localparam word_offset_width_lp=`BSG_SAFE_CLOG2(block_size_in_words_lp)
    , localparam block_offset_width_lp=(word_offset_width_lp+byte_offset_width_lp)
    , localparam index_width_lp=`BSG_SAFE_CLOG2(sets_p)
    , localparam page_offset_width_lp=(block_offset_width_lp+index_width_lp)
    , localparam ptag_width_lp=(paddr_width_p-page_offset_width_lp)
    , localparam way_id_width_lp=`BSG_SAFE_CLOG2(ways_p)
    , localparam lce_id_width_lp=`BSG_SAFE_CLOG2(num_lce_p)
    , localparam cce_id_width_lp=`BSG_SAFE_CLOG2(num_cce_p)
  
    , localparam lce_cce_req_width_lp=`bp_lce_cce_req_width(num_cce_p, num_lce_p, paddr_width_p, ways_p)
    , localparam lce_cce_resp_width_lp=`bp_lce_cce_resp_width(num_cce_p, num_lce_p, paddr_width_p)
  )
  (
    input clk_i
    , input reset_i

    , input [lce_id_width_lp-1:0] lce_id_i

    , input load_miss_i
    , input store_miss_i
    , input [paddr_width_p-1:0] miss_addr_i
    , input [way_id_width_lp-1:0] lru_way_i
    , input [ways_p-1:0] dirty_i
    , output logic cache_miss_o

    , input tr_received_i
    , input cce_data_received_i
    , input tag_set_i
    , input tag_set_wakeup_i

    , output logic [lce_cce_req_width_lp-1:0] lce_req_o
    , output logic lce_req_v_o
    , input lce_req_ready_i

    , output logic [lce_cce_resp_width_lp-1:0] lce_resp_o
    , output logic lce_resp_v_o
    , input lce_resp_yumi_i
  );

  // casting struct
  //
  `declare_bp_lce_cce_req_s(num_cce_p, num_lce_p, paddr_width_p, ways_p);
  `declare_bp_lce_cce_resp_s(num_cce_p, num_lce_p, paddr_width_p);

  bp_lce_cce_req_s lce_req;
  bp_lce_cce_resp_s lce_resp;

  assign lce_req_o = lce_req;
  assign lce_resp_o = lce_resp;

  // states
  //
  typedef enum logic [2:0] {
    e_lce_req_state_ready
    ,e_lce_req_state_send
    ,e_lce_req_state_send_tr_ack
    ,e_lce_req_state_send_coh_ack
    ,e_lce_req_state_sleep
  } lce_req_state_e; 

  lce_req_state_e state_r, state_n;
  logic load_not_store_r, load_not_store_n;
  logic [way_id_width_lp-1:0] lru_way_r, lru_way_n;
  logic dirty_r, dirty_n;
  logic [paddr_width_p-1:0] miss_addr_r, miss_addr_n;
  logic dirty_lru_flopped_r, dirty_lru_flopped_n;
  logic missed;

  logic tr_received_r, tr_received_n, tr_received;
  logic cce_data_received_r, cce_data_received_n, cce_data_received;
  logic tag_set_r, tag_set_n, tag_set;

  // comb logic
  //
  if (num_cce_p == 1) begin
    assign lce_resp.dst_id = 1'b0;
    assign lce_req.dst_id = 1'b0;
  end
  else begin
    assign lce_resp.dst_id = miss_addr_r[block_offset_width_lp+:cce_id_width_lp];
    assign lce_req.dst_id = miss_addr_r[block_offset_width_lp+:cce_id_width_lp];
  end

  assign missed = load_miss_i | store_miss_i;
  assign tr_received = tr_received_r | tr_received_i;
  assign cce_data_received = cce_data_received_r | cce_data_received_i;
  assign tag_set = tag_set_r | tag_set_i;

<<<<<<< HEAD
  always_comb begin
    cache_miss_o = 1'b0;
=======
    cache_miss_o = 1'b0;

    missed = load_miss_i | store_miss_i;
>>>>>>> 92e888dd

    state_n = state_r;
    load_not_store_n = load_not_store_r;
    lru_way_n = lru_way_r;
    dirty_n = dirty_r;
    miss_addr_n = miss_addr_r;
    dirty_lru_flopped_n = dirty_lru_flopped_r;
    
    tr_received_n = tr_received_r;
    cce_data_received_n = cce_data_received_r;
    tag_set_n = tag_set_r;

    lce_req_v_o = 1'b0;
    lce_req.src_id = (lce_id_width_lp)'(lce_id_i);
    lce_req.non_exclusive = e_lce_req_excl;
    lce_req.msg_type = load_not_store_r ? e_lce_req_type_rd : e_lce_req_type_wr;
    lce_req.addr = miss_addr_r;
    lce_req.lru_way_id = dirty_lru_flopped_r ? lru_way_r : lru_way_i;
    lce_req.lru_dirty = dirty_lru_flopped_r
      ? bp_lce_cce_lru_dirty_e'(dirty_r)
      : bp_lce_cce_lru_dirty_e'(dirty_i[lru_way_i]);

    lce_resp_v_o = 1'b0;
    lce_resp.src_id = (lce_id_width_lp)'(lce_id_i);
    lce_resp.addr = miss_addr_r;
    lce_resp.msg_type = e_lce_cce_tr_ack;

    unique case (state_r)
      // READY
      // wait for the cache miss.
      e_lce_req_state_ready: begin
        cache_miss_o = missed;
        if (missed) begin
          miss_addr_n = miss_addr_i;
          dirty_lru_flopped_n = 1'b0;
          load_not_store_n = load_miss_i;
          tr_received_n = 1'b0;
          cce_data_received_n = 1'b0;
          tag_set_n = 1'b0;
          state_n = e_lce_req_state_send;
        end
      end

      // SEND REQ
      // send out cache miss request to CCE.
      e_lce_req_state_send: begin
        cache_miss_o = 1'b1;

        dirty_lru_flopped_n = 1'b1;
        lru_way_n = dirty_lru_flopped_r ? lru_way_r : lru_way_i;
        dirty_n = dirty_lru_flopped_r ? dirty_r : dirty_i[lru_way_i];

        lce_req_v_o = 1'b1;

        state_n = lce_req_ready_i
          ? e_lce_req_state_sleep
          : e_lce_req_state_send;
      end

      // SLEEP 
      // wait for signals from other modules to wake up.
      e_lce_req_state_sleep: begin
        cache_miss_o = 1'b1;
        tr_received_n = tr_received_i ? 1'b1 : tr_received_r;
        cce_data_received_n = cce_data_received_i ? 1'b1 : cce_data_received_r;
        tag_set_n = tag_set_i ? 1'b1 : tag_set_r;

        state_n = tag_set_wakeup_i
          ? e_lce_req_state_ready
          : (tag_set
            ? (tr_received
              ? e_lce_req_state_send_tr_ack
              : (cce_data_received ? e_lce_req_state_send_coh_ack : e_lce_req_state_sleep))
            : e_lce_req_state_sleep
          );
      end

      // TRANSFER ACK
      // send out transfer ack to CCE.
      e_lce_req_state_send_tr_ack: begin
        cache_miss_o = 1'b1;
        lce_resp_v_o = 1'b1;
        state_n = lce_resp_yumi_i
          ? e_lce_req_state_ready
          : e_lce_req_state_send_tr_ack;
      end

      // COH ACK
      // send out coh ack to CCE.
      e_lce_req_state_send_coh_ack: begin
        cache_miss_o = 1'b1;
        lce_resp_v_o = 1'b1;
        lce_resp.msg_type = e_lce_cce_coh_ack;
        state_n = lce_resp_yumi_i
          ? e_lce_req_state_ready
          : e_lce_req_state_send_coh_ack;
      end
      
      // we should never get in this state, but if we do, return to ready.
      default: begin
        state_n = e_lce_req_state_ready;
      end
    endcase
  end


  // sequential
  //
<<<<<<< HEAD
=======

>>>>>>> 92e888dd
  // synopsys sync_set_reset "reset_i"
  always_ff @ (posedge clk_i) begin
    if (reset_i) begin
      state_r <= e_lce_req_state_ready;
      dirty_lru_flopped_r <= 1'b0;
      tr_received_r <= 1'b0;
      cce_data_received_r <= 1'b0;
      tag_set_r <= 1'b0;
    end
    else begin
      state_r <= state_n;
      load_not_store_r <= load_not_store_n;
      lru_way_r <= lru_way_n;
      dirty_r <= dirty_n;
      miss_addr_r <= miss_addr_n;
      dirty_lru_flopped_r <= dirty_lru_flopped_n;
      tr_received_r <= tr_received_n;
      cce_data_received_r <= cce_data_received_n;
      tag_set_r <= tag_set_n;
    end
  end

  // synopsys translate_off
  always_ff @ (negedge clk_i) begin
    if (state_r == e_lce_req_state_ready) begin
      assert(~tr_received_i)
        else $error("id: %0d, transfer received while no cache miss.", lce_id_i);
      assert(~cce_data_received_i)
        else $error("id: %0d, data_cmd received while no cache miss.", lce_id_i);
      assert(~tag_set_i)
        else $error("id: %0d, set_tag_cmd received while no cache miss.", lce_id_i);
      assert(~tag_set_wakeup_i)
        else $error("id: %0d, set_tag_wakeup_cmd received while no cache miss.", lce_id_i);
    end
  end
  // synopsys translate_on

endmodule<|MERGE_RESOLUTION|>--- conflicted
+++ resolved
@@ -121,14 +121,8 @@
   assign cce_data_received = cce_data_received_r | cce_data_received_i;
   assign tag_set = tag_set_r | tag_set_i;
 
-<<<<<<< HEAD
   always_comb begin
     cache_miss_o = 1'b0;
-=======
-    cache_miss_o = 1'b0;
-
-    missed = load_miss_i | store_miss_i;
->>>>>>> 92e888dd
 
     state_n = state_r;
     load_not_store_n = load_not_store_r;
@@ -237,10 +231,7 @@
 
   // sequential
   //
-<<<<<<< HEAD
-=======
-
->>>>>>> 92e888dd
+
   // synopsys sync_set_reset "reset_i"
   always_ff @ (posedge clk_i) begin
     if (reset_i) begin
