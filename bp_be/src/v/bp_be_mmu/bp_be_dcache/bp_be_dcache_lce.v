/**
 *  Name: 
 *    bp_be_dcache_lce.v
 *
 *
 *  Description:
 *    Local coherence engine.
 *
 *      This module handles coherency protocols with CCE, acting as LCE.
 *    This involves reading or writing data_mem, tag_mem, and stat_mem,
 *    sending back responses to CCE or another LCE. These responses could
 *    include data or could simply be an ack. LCE also sends miss requests
 *    to CCE, when data cache has ran into store or load miss.
 *
 *      LCE receives commands from CCE through cce_lce_cmd. Some CCE
 *    commands could be arriving unsolicited. For example, LCE could be
 *    commanded to invalidate a tag for another LCE's store miss.
 *
 *      LCE sends miss request to CCE through lce_cce_req. load_miss_i and
 *    store_miss_i indicates that miss occured in the fast path of data
 *    cache. cache_miss_o is raised immediately once load_miss_i or
 *    store_miss_i is raised. cache_miss_o remains asserted until the miss
 *    is resolved.
 *     
 *      LCE sends responses back to CCE through lce_cce_resp. Both
 *    lce_cce_req or cce_lce_cmd could send response back, and when both
 *    modules want to send the response, lce_cce_req always get the higher
 *    priority in arbitration. We want to prioritize the types of acknowledge 
 *    that are sent later in the chain of coherence messages which resolves
 *    coherence transaction, otherwise it could create back-pressure in
 *    network and cause a deadlock.
 *
 *      LCE could be asked to writeback locally-cached data via lce_cce_data_resp.
 *    Only lce_cmd modules uses this channel.
 *
 *      LCE could be asked by CCE to write data to data_mem. When data_cmd
 *    is processed, it raises cce_data_received signal to lce_req module.
 *
 *      LCE could receive data transfer from another LCE or could be commanded
 *    to transfer data to another LCE. When transfer is received, tr module
 *    raises tr_data_received signal to lce_req module.
 */

module bp_be_dcache_lce
  import bp_common_pkg::*;
  import bp_be_dcache_pkg::*;
  #(parameter data_width_p="inv"
    , parameter paddr_width_p="inv"
    , parameter lce_data_width_p="inv"
    , parameter sets_p="inv"
    , parameter ways_p="inv"
    , parameter num_cce_p="inv"
    , parameter num_lce_p="inv"
    
    , parameter timeout_max_limit_p=4
   
    , localparam block_size_in_words_lp=ways_p
    , localparam data_mask_width_lp=(data_width_p>>3)
    , localparam byte_offset_width_lp=`BSG_SAFE_CLOG2(data_width_p>>3)
    , localparam word_offset_width_lp=`BSG_SAFE_CLOG2(block_size_in_words_lp)
    , localparam block_offset_width_lp=(word_offset_width_lp+byte_offset_width_lp)
    , localparam index_width_lp=`BSG_SAFE_CLOG2(sets_p)
    , localparam tag_width_lp=(paddr_width_p-index_width_lp-block_offset_width_lp)
    , localparam way_id_width_lp=`BSG_SAFE_CLOG2(ways_p)
    , localparam lce_id_width_lp=`BSG_SAFE_CLOG2(num_lce_p)
  
    , localparam dcache_lce_data_mem_pkt_width_lp=
      `bp_be_dcache_lce_data_mem_pkt_width(sets_p, ways_p, lce_data_width_p)
    , localparam dcache_lce_tag_mem_pkt_width_lp=
      `bp_be_dcache_lce_tag_mem_pkt_width(sets_p, ways_p, tag_width_lp)
    , localparam dcache_lce_stat_mem_pkt_width_lp=
      `bp_be_dcache_lce_stat_mem_pkt_width(sets_p, ways_p)
    
    , localparam lce_cce_req_width_lp=
      `bp_lce_cce_req_width(num_cce_p, num_lce_p, paddr_width_p, ways_p, data_width_p)
    , localparam lce_cce_resp_width_lp=
      `bp_lce_cce_resp_width(num_cce_p, num_lce_p, paddr_width_p)
    , localparam lce_cce_data_resp_width_lp=
      `bp_lce_cce_data_resp_width(num_cce_p, num_lce_p, paddr_width_p, lce_data_width_p)
    , localparam cce_lce_cmd_width_lp=
      `bp_cce_lce_cmd_width(num_cce_p, num_lce_p, paddr_width_p, ways_p)
    , localparam lce_data_cmd_width_lp=
      `bp_lce_data_cmd_width(num_lce_p, lce_data_width_p, ways_p)
  )
  (
    input clk_i
    , input reset_i

    , input [lce_id_width_lp-1:0] lce_id_i

    , output logic ready_o
    , output logic cache_miss_o

    , input load_miss_i
    , input store_miss_i
    , input uncached_load_req_i
    , input uncached_store_req_i

    , input [paddr_width_p-1:0] miss_addr_i
    , input [data_width_p-1:0] store_data_i
    , input [1:0] size_op_i

    // data_mem
    , output logic data_mem_pkt_v_o
    , output logic [dcache_lce_data_mem_pkt_width_lp-1:0] data_mem_pkt_o
    , input [lce_data_width_p-1:0] data_mem_data_i
    , input data_mem_pkt_yumi_i
  
    // tag_mem
    , output logic tag_mem_pkt_v_o
    , output logic [dcache_lce_tag_mem_pkt_width_lp-1:0] tag_mem_pkt_o
    , input tag_mem_pkt_yumi_i
    
    // stat_mem
    , output logic stat_mem_pkt_v_o
    , output logic [dcache_lce_stat_mem_pkt_width_lp-1:0] stat_mem_pkt_o
    , input [way_id_width_lp-1:0] lru_way_i
    , input [ways_p-1:0] dirty_i
    , input stat_mem_pkt_yumi_i

    // LCE-CCE interface
    , output logic [lce_cce_req_width_lp-1:0] lce_req_o
    , output logic lce_req_v_o
    , input lce_req_ready_i

    , output logic [lce_cce_resp_width_lp-1:0] lce_resp_o
    , output logic lce_resp_v_o
    , input lce_resp_ready_i

    , output logic [lce_cce_data_resp_width_lp-1:0] lce_data_resp_o
    , output logic lce_data_resp_v_o
    , input lce_data_resp_ready_i

    // CCE-LCE interface
    , input [cce_lce_cmd_width_lp-1:0] lce_cmd_i
    , input lce_cmd_v_i
    , output logic lce_cmd_ready_o

    , input [lce_data_cmd_width_lp-1:0] lce_data_cmd_i
    , input lce_data_cmd_v_i
    , output logic lce_data_cmd_ready_o

    // LCE-LCE interface
    , output logic [lce_data_cmd_width_lp-1:0] lce_data_cmd_o
    , output logic lce_data_cmd_v_o
    , input lce_data_cmd_ready_i
  );

  // casting structs
  //
  `declare_bp_lce_cce_req_s(num_cce_p, num_lce_p, paddr_width_p, ways_p, data_width_p);
  `declare_bp_lce_cce_resp_s(num_cce_p, num_lce_p, paddr_width_p);
  `declare_bp_lce_cce_data_resp_s(num_cce_p, num_lce_p, paddr_width_p, lce_data_width_p);
  `declare_bp_cce_lce_cmd_s(num_cce_p, num_lce_p, paddr_width_p, ways_p);
  `declare_bp_lce_data_cmd_s(num_lce_p, lce_data_width_p, ways_p);

  `declare_bp_be_dcache_lce_data_mem_pkt_s(sets_p, ways_p, lce_data_width_p);
  `declare_bp_be_dcache_lce_tag_mem_pkt_s(sets_p, ways_p, tag_width_lp);
  `declare_bp_be_dcache_lce_stat_mem_pkt_s(sets_p, ways_p);
 
  bp_lce_cce_req_s lce_req;
  bp_lce_cce_resp_s lce_resp;
  bp_lce_cce_data_resp_s lce_data_resp;
  bp_cce_lce_cmd_s lce_cmd;
  bp_lce_data_cmd_s lce_data_cmd_out;
  bp_lce_data_cmd_s lce_data_cmd_in;

  bp_be_dcache_lce_data_mem_pkt_s data_mem_pkt;
  bp_be_dcache_lce_tag_mem_pkt_s tag_mem_pkt;
  bp_be_dcache_lce_stat_mem_pkt_s stat_mem_pkt;

  assign lce_req_o = lce_req;
  assign lce_resp_o = lce_resp;
  assign lce_data_resp_o = lce_data_resp;
  assign lce_cmd = lce_cmd_i;
  assign lce_data_cmd_o = lce_data_cmd_out;
  assign lce_data_cmd_in = lce_data_cmd_i;

  assign data_mem_pkt_o = data_mem_pkt;
  assign tag_mem_pkt_o = tag_mem_pkt;
  assign stat_mem_pkt_o = stat_mem_pkt;


  // LCE_CCE_req
  //
  logic tr_data_received;
  logic cce_data_received;
<<<<<<< HEAD
  logic tag_set_li;
  logic tag_set_wakeup_li;
=======
  logic uncached_data_received;
  logic set_tag_received;
  logic set_tag_wakeup_received;
>>>>>>> 854dee42

  bp_lce_cce_resp_s lce_req_to_lce_resp_lo;
  logic lce_req_to_lce_resp_v_lo;
  logic lce_req_to_lce_resp_yumi_li;

  logic [paddr_width_p-1:0] miss_addr_lo;

  bp_be_dcache_lce_req
    #(.data_width_p(data_width_p)
      ,.paddr_width_p(paddr_width_p)
      ,.num_cce_p(num_cce_p)
      ,.num_lce_p(num_lce_p)
      ,.ways_p(ways_p)
      )
    lce_req_inst
      (.clk_i(clk_i)
      ,.reset_i(reset_i)

      ,.lce_id_i(lce_id_i)
  
      ,.load_miss_i(load_miss_i)
      ,.store_miss_i(store_miss_i)
      ,.uncached_load_req_i(uncached_load_req_i)
      ,.uncached_store_req_i(uncached_store_req_i)

      ,.miss_addr_i(miss_addr_i)
      ,.lru_way_i(lru_way_i)
      ,.dirty_i(dirty_i)
      ,.store_data_i(store_data_i)
      ,.size_op_i(size_op_i)

      ,.cache_miss_o(cache_miss_o)
      ,.miss_addr_o(miss_addr_lo)

      ,.tr_data_received_i(tr_data_received)
      ,.cce_data_received_i(cce_data_received)
<<<<<<< HEAD
      ,.tag_set_i(tag_set_li)
      ,.tag_set_wakeup_i(tag_set_wakeup_li)
=======
      ,.uncached_data_received_i(uncached_data_received)
      ,.set_tag_received_i(set_tag_received)
      ,.set_tag_wakeup_received_i(set_tag_wakeup_received)
>>>>>>> 854dee42

      ,.lce_req_o(lce_req)
      ,.lce_req_v_o(lce_req_v_o)
      ,.lce_req_ready_i(lce_req_ready_i)

      ,.lce_resp_o(lce_req_to_lce_resp_lo)
      ,.lce_resp_v_o(lce_req_to_lce_resp_v_lo)
      ,.lce_resp_yumi_i(lce_req_to_lce_resp_yumi_li)
      );

  // LCE cmd
  //
  logic lce_sync_done_lo;

  bp_be_dcache_lce_data_mem_pkt_s lce_cmd_data_mem_pkt_lo;
  logic lce_cmd_data_mem_pkt_v_lo;
  logic lce_cmd_data_mem_pkt_yumi_li;

  bp_lce_cce_resp_s lce_cmd_to_lce_resp_lo;
  logic lce_cmd_to_lce_resp_v_lo;
  logic lce_cmd_to_lce_resp_yumi_li;

  bp_be_dcache_lce_cmd
    #(.num_cce_p(num_cce_p)
      ,.num_lce_p(num_lce_p)
      ,.paddr_width_p(paddr_width_p)
      ,.lce_data_width_p(lce_data_width_p)
      ,.ways_p(ways_p)
      ,.sets_p(sets_p)
      ,.data_width_p(data_width_p)
      )
    lce_cmd_inst
      (.clk_i(clk_i)
      ,.reset_i(reset_i)

      ,.lce_id_i(lce_id_i)

      ,.lce_sync_done_o(lce_sync_done_lo)
      ,.set_tag_received_o(set_tag_received)
      ,.set_tag_wakeup_received_o(set_tag_wakeup_received)

      ,.lce_cmd_i(lce_cmd)
      ,.lce_cmd_v_i(lce_cmd_v_i)
      ,.lce_cmd_yumi_o(lce_cmd_ready_o)

      ,.lce_resp_o(lce_cmd_to_lce_resp_lo)
      ,.lce_resp_v_o(lce_cmd_to_lce_resp_v_lo)
      ,.lce_resp_yumi_i(lce_cmd_to_lce_resp_yumi_li)

      ,.lce_data_resp_o(lce_data_resp)
      ,.lce_data_resp_v_o(lce_data_resp_v_o)
      ,.lce_data_resp_ready_i(lce_data_resp_ready_i)

      ,.lce_data_cmd_o(lce_data_cmd_out)
      ,.lce_data_cmd_v_o(lce_data_cmd_v_o)
      ,.lce_data_cmd_ready_i(lce_data_cmd_ready_i)

      ,.data_mem_pkt_o(lce_cmd_data_mem_pkt_lo)
      ,.data_mem_pkt_v_o(lce_cmd_data_mem_pkt_v_lo)
      ,.data_mem_pkt_yumi_i(lce_cmd_data_mem_pkt_yumi_li)
      ,.data_mem_data_i(data_mem_data_i)

      ,.tag_mem_pkt_o(tag_mem_pkt)
      ,.tag_mem_pkt_v_o(tag_mem_pkt_v_o)
      ,.tag_mem_pkt_yumi_i(tag_mem_pkt_yumi_i)

      ,.stat_mem_pkt_o(stat_mem_pkt)
      ,.stat_mem_pkt_v_o(stat_mem_pkt_v_o)
      ,.stat_mem_pkt_yumi_i(stat_mem_pkt_yumi_i)
      ,.dirty_i(dirty_i)
      );


  // LCE_DATA_CMD
  //
  bp_be_dcache_lce_data_mem_pkt_s lce_data_cmd_data_mem_pkt_lo;
  logic lce_data_cmd_data_mem_pkt_v_lo;
  logic lce_data_cmd_data_mem_pkt_yumi_li;

<<<<<<< HEAD
  bp_lce_data_cmd_s lce_data_cmd_fifo_data_lo;
  logic lce_data_cmd_fifo_v_lo;
  logic lce_data_cmd_fifo_yumi_li;

  // this two_fifo is needed to convert from valid-yumi to valid-ready interface.
  bsg_two_fifo
    #(.width_p(lce_data_cmd_width_lp))
    lce_data_cmd_fifo
      (.clk_i(clk_i)
      ,.reset_i(reset_i)
    
      ,.ready_o(lce_data_cmd_ready_o)
      ,.data_i(lce_data_cmd_in)
      ,.v_i(lce_data_cmd_v_i)
  
      ,.v_o(lce_data_cmd_fifo_v_lo)
      ,.data_o(lce_data_cmd_fifo_data_lo)
      ,.yumi_i(lce_data_cmd_fifo_yumi_li)
      );

=======
>>>>>>> 854dee42
  bp_be_dcache_lce_data_cmd
    #(.num_cce_p(num_cce_p)
      ,.num_lce_p(num_lce_p)
      ,.data_width_p(data_width_p)
      ,.paddr_width_p(paddr_width_p)
      ,.lce_data_width_p(lce_data_width_p)
      ,.ways_p(ways_p)
      ,.sets_p(sets_p)
      )
    lce_data_cmd_inst
      (.cce_data_received_o(cce_data_received)
      ,.tr_data_received_o(tr_data_received)
<<<<<<< HEAD
=======
      ,.uncached_data_received_o(uncached_data_received)
>>>>>>> 854dee42

      ,.miss_addr_i(miss_addr_lo)
     
      ,.lce_data_cmd_i(lce_data_cmd_in)
      ,.lce_data_cmd_v_i(lce_data_cmd_v_i)
      ,.lce_data_cmd_yumi_o(lce_data_cmd_ready_o)
     
      ,.data_mem_pkt_o(lce_data_cmd_data_mem_pkt_lo)
      ,.data_mem_pkt_v_o(lce_data_cmd_data_mem_pkt_v_lo)
      ,.data_mem_pkt_yumi_i(lce_data_cmd_data_mem_pkt_yumi_li)
      );

  // data_mem arbiter
  // lce_data_cmd have higher priority over cce_lce_cmd.
  always_comb begin
    lce_data_cmd_data_mem_pkt_yumi_li = 1'b0;
    lce_cmd_data_mem_pkt_yumi_li = 1'b0;

    if (lce_data_cmd_data_mem_pkt_v_lo) begin
      data_mem_pkt_v_o = 1'b1;
      data_mem_pkt = lce_data_cmd_data_mem_pkt_lo;
      lce_data_cmd_data_mem_pkt_yumi_li = data_mem_pkt_yumi_i;
    end
    else begin
      data_mem_pkt_v_o = lce_cmd_data_mem_pkt_v_lo;
      data_mem_pkt = lce_cmd_data_mem_pkt_lo;
      lce_cmd_data_mem_pkt_yumi_li = data_mem_pkt_yumi_i;
    end
  end  

  // LCE_CCE_resp arbiter
  // lce_cce_req has higher priority over cce_lce_cmd.
  always_comb begin
    lce_req_to_lce_resp_yumi_li = 1'b0;
    lce_cmd_to_lce_resp_yumi_li = 1'b0;

    if (lce_req_to_lce_resp_v_lo) begin
      lce_resp_v_o = 1'b1;
      lce_resp = lce_req_to_lce_resp_lo;
      lce_req_to_lce_resp_yumi_li = lce_resp_ready_i;
    end
    else begin
      lce_resp_v_o = lce_cmd_to_lce_resp_v_lo;
      lce_resp = lce_cmd_to_lce_resp_lo;
      lce_cmd_to_lce_resp_yumi_li = lce_cmd_to_lce_resp_v_lo & lce_resp_ready_i;
    end
  end

  //  timeout logic
  //  LCE can read/write to data_mem, tag_mem, and stat_mem, when they are free (e.g. tl stage in dcache is not accessing them).
  //  In order to prevent LCE taking too much time to process incoming coherency requests,
  //  there is a timer, which counts up whenever LCE needs to access mem, but have not been able to.
  //  when the timer reaches max, it deasserts ready_o of dcache for one cycle, allowing it to access mem
  //  by creating a free slot.
  logic [`BSG_SAFE_CLOG2(timeout_max_limit_p+1)-1:0] timeout_count_r, timeout_count_n;
  logic timeout;

  // synopsys sync_set_reset "reset_i"
  always_comb begin
    if (timeout_count_r == timeout_max_limit_p) begin
      timeout = 1'b1;
      timeout_count_n = '0;
    end
    else begin
      timeout = 1'b0;
      if (data_mem_pkt_v_o | tag_mem_pkt_v_o | stat_mem_pkt_v_o) begin
        timeout_count_n = (~data_mem_pkt_yumi_i & ~tag_mem_pkt_yumi_i & ~stat_mem_pkt_yumi_i)
          ? timeout_count_r + 1
          : '0;
      end
      else begin
        timeout_count_n = '0;
      end 
    end
  end

  // synopsys sync_set_reset "reset_i"
  always_ff @ (posedge clk_i) begin
    if (reset_i) begin
      timeout_count_r <= '0;
    end
    else begin
      timeout_count_r <= timeout_count_n;
    end
  end

  assign ready_o = lce_sync_done_lo & ~timeout & ~cache_miss_o; 

endmodule<|MERGE_RESOLUTION|>--- conflicted
+++ resolved
@@ -185,14 +185,9 @@
   //
   logic tr_data_received;
   logic cce_data_received;
-<<<<<<< HEAD
-  logic tag_set_li;
-  logic tag_set_wakeup_li;
-=======
   logic uncached_data_received;
   logic set_tag_received;
   logic set_tag_wakeup_received;
->>>>>>> 854dee42
 
   bp_lce_cce_resp_s lce_req_to_lce_resp_lo;
   logic lce_req_to_lce_resp_v_lo;
@@ -229,14 +224,9 @@
 
       ,.tr_data_received_i(tr_data_received)
       ,.cce_data_received_i(cce_data_received)
-<<<<<<< HEAD
-      ,.tag_set_i(tag_set_li)
-      ,.tag_set_wakeup_i(tag_set_wakeup_li)
-=======
       ,.uncached_data_received_i(uncached_data_received)
       ,.set_tag_received_i(set_tag_received)
       ,.set_tag_wakeup_received_i(set_tag_wakeup_received)
->>>>>>> 854dee42
 
       ,.lce_req_o(lce_req)
       ,.lce_req_v_o(lce_req_v_o)
@@ -316,29 +306,6 @@
   logic lce_data_cmd_data_mem_pkt_v_lo;
   logic lce_data_cmd_data_mem_pkt_yumi_li;
 
-<<<<<<< HEAD
-  bp_lce_data_cmd_s lce_data_cmd_fifo_data_lo;
-  logic lce_data_cmd_fifo_v_lo;
-  logic lce_data_cmd_fifo_yumi_li;
-
-  // this two_fifo is needed to convert from valid-yumi to valid-ready interface.
-  bsg_two_fifo
-    #(.width_p(lce_data_cmd_width_lp))
-    lce_data_cmd_fifo
-      (.clk_i(clk_i)
-      ,.reset_i(reset_i)
-    
-      ,.ready_o(lce_data_cmd_ready_o)
-      ,.data_i(lce_data_cmd_in)
-      ,.v_i(lce_data_cmd_v_i)
-  
-      ,.v_o(lce_data_cmd_fifo_v_lo)
-      ,.data_o(lce_data_cmd_fifo_data_lo)
-      ,.yumi_i(lce_data_cmd_fifo_yumi_li)
-      );
-
-=======
->>>>>>> 854dee42
   bp_be_dcache_lce_data_cmd
     #(.num_cce_p(num_cce_p)
       ,.num_lce_p(num_lce_p)
@@ -351,10 +318,7 @@
     lce_data_cmd_inst
       (.cce_data_received_o(cce_data_received)
       ,.tr_data_received_o(tr_data_received)
-<<<<<<< HEAD
-=======
       ,.uncached_data_received_o(uncached_data_received)
->>>>>>> 854dee42
 
       ,.miss_addr_i(miss_addr_lo)
      
