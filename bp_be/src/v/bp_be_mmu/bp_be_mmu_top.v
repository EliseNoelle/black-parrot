--- conflicted
+++ resolved
@@ -1,81 +1,11 @@
 /**
  *
-<<<<<<< HEAD
- * Name:
- *   bp_be_mmu_top.v
-=======
  *  Name:
  *    bp_be_mmu_top.v
->>>>>>> dbe4def6
  * 
  *  Description:
  *    memory management unit.
  *
-<<<<<<< HEAD
- * Parameters:
- *   vaddr_width_p               - FE-BE structure sizing parameter
- *   paddr_width_p               - ''
- *   asid_width_p                - ''
- *   branch_metadata_fwd_width_p - ''
- *
- *   num_cce_p                   - 
- *   num_lce_p                   - 
- *   lce_assoc_p                 - 
- *   lce_sets_p                  - 
- *   cce_block_size_in_bytes_p   - 
- * 
- * Inputs:
- *   clk_i                       -
- *   reset_i                     -
- *
- *   mmu_resp_i                  -
- *   mmu_resp_v_i                -
- *   mmu_resp_ready_o            -
- *
- *   lce_cmd_i               -
- *   lce_cmd_v_i             -
- *   lce_cmd_ready_o         -
- *
- *   lce_data_cmd_i          -
- *   lce_data_cmd_v_i        -
- *   lce_data_cmd_ready_o    -
- * 
- *   lce_tr_resp_i           - 
- *   lce_tr_resp_v_i         -
- *   lce_tr_resp_ready_o     -
- * 
- *   proc_cfg_i                  -
- *
- * Outputs:
- *   mmu_cmd_o                   -
- *   mmu_cmd_v_o                 -
- *   mmu_cmd_ready_i             -
- *
- *   lce_req_o               -
- *   lce_req_v_o             -
- *   lce_req_ready_i         -
- *
- *   lce_resp_o              -
- *   lce_resp_v_o            -
- *   lce_resp_ready_i        -
- *
- *   lce_data_resp_o         -
- *   lce_data_resp_v_o       -
- *   lce_data_resp_ready_i   -
- *
- *   lce_tr_resp_o           -
- *   lce_tr_resp_v_o         -
- *   lce_tr_resp_ready_i     -
- *
- *   dcache_id_i                 -
- *
- * Keywords:
- *   mmu, top, dcache, d$, mem
- * 
- * Notes:
- *   Does not currently support virtual memory translation
-=======
->>>>>>> dbe4def6
  */
 
 module bp_be_mmu_top 
