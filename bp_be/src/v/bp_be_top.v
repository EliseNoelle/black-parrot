--- conflicted
+++ resolved
@@ -45,14 +45,11 @@
   (input                                     clk_i
    , input                                   reset_i
    , input                                   freeze_i
-<<<<<<< HEAD
-=======
 
    // Config channel
    , input                                   cfg_w_v_i
    , input [cfg_addr_width_p-1:0]            cfg_addr_i
    , input [cfg_data_width_p-1:0]            cfg_data_i
->>>>>>> 83615bf8
 
    // FE queue interface
    , input [fe_queue_width_lp-1:0]           fe_queue_i
@@ -99,12 +96,6 @@
    , input                                   timer_int_i
    , input                                   software_int_i
    , input                                   external_int_i
-
-   // config link
-   , input [bp_cfg_link_addr_width_gp-2:0]           config_addr_i
-   , input [bp_cfg_link_data_width_gp-1:0]           config_data_i
-   , input                                           config_v_i
-   , input                                           config_w_i
    );
 
 // Declare parameterized structures
@@ -256,6 +247,10 @@
     ,.reset_i(reset_i)
     ,.freeze_i(freeze_i)
 
+    ,.cfg_w_v_i(cfg_w_v_i)
+    ,.cfg_addr_i(cfg_addr_i)
+    ,.cfg_data_i(cfg_data_i)
+
     ,.chk_poison_ex_i(chk_poison_ex2)
 
     ,.mmu_cmd_i(mmu_cmd)
@@ -320,11 +315,6 @@
     ,.mepc_o(chk_mepc_li)
     ,.mtvec_o(chk_mtvec_li)
     ,.tlb_fence_o(chk_tlb_fence_li)
-
-    ,.config_addr_i(config_addr_i)
-    ,.config_data_i(config_data_i)
-    ,.config_v_i(config_v_i)
-    ,.config_w_i(config_w_i)
     );
 
 endmodule : bp_be_top
