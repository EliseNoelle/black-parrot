/**
 *
 *  Name:
 *    bp_be_top.v
 * 
 */


module bp_be_top
 import bp_common_pkg::*;
 import bp_common_aviary_pkg::*;
 import bp_common_rv64_pkg::*;
 import bp_be_pkg::*;
 import bp_common_cfg_link_pkg::*;
 import bp_be_dcache_pkg::*;
 #(parameter bp_params_e bp_params_p = e_bp_inv_cfg
   `declare_bp_proc_params(bp_params_p)
   `declare_bp_fe_be_if_widths(vaddr_width_p, paddr_width_p, asid_width_p, branch_metadata_fwd_width_p)
   `declare_bp_lce_cce_if_widths(cce_id_width_p, lce_id_width_p, paddr_width_p, lce_assoc_p, dword_width_p, cce_block_width_p)

   `declare_bp_cache_req_widths(cce_block_width_p, lce_assoc_p, paddr_width_p)

   // Default parameters 
   , localparam cfg_bus_width_lp = `bp_cfg_bus_width(vaddr_width_p, core_id_width_p, cce_id_width_p, lce_id_width_p, cce_pc_width_p, cce_instr_width_p)
   
   // VM parameters
   , localparam tlb_entry_width_lp = `bp_pte_entry_leaf_width(paddr_width_p)

   , localparam stat_info_width_lp=
     `bp_be_dcache_stat_info_width(lce_assoc_p)

   // derived parameters
   , localparam way_id_width_lp=`BSG_SAFE_CLOG2(lce_assoc_p)
   , localparam dcache_data_mem_pkt_width_lp=
     `bp_cache_data_mem_pkt_width(lce_sets_p, lce_assoc_p, cce_block_width_p)
   , localparam dcache_tag_mem_pkt_width_lp=
     `bp_cache_tag_mem_pkt_width(lce_sets_p, lce_assoc_p, ptag_width_p)
   , localparam dcache_stat_mem_pkt_width_lp=
     `bp_cache_stat_mem_pkt_width(lce_sets_p, lce_assoc_p)
  )
  (input                                     clk_i
   , input                                   reset_i

   // Processor configuration
   , input [cfg_bus_width_lp-1:0]            cfg_bus_i
   , output [dword_width_p-1:0]              cfg_irf_data_o
   , output [vaddr_width_p-1:0]              cfg_npc_data_o
   , output [dword_width_p-1:0]              cfg_csr_data_o
   , output [1:0]                            cfg_priv_data_o

   // FE queue interface
   , input [fe_queue_width_lp-1:0]           fe_queue_i
   , input                                   fe_queue_v_i
   , output                                  fe_queue_yumi_o
   , output                                  fe_queue_clr_o
   , output                                  fe_queue_deq_o
   , output                                  fe_queue_roll_o

   // FE cmd interface
   , output [fe_cmd_width_lp-1:0]            fe_cmd_o
   , output                                  fe_cmd_v_o
   , input                                   fe_cmd_ready_i
   , input                                   fe_cmd_fence_i

   // D$-LCE Interface
   // signals to LCE
   , input cache_req_complete_i
   
   , output logic [bp_cache_req_width_lp-1:0]    cache_req_o
   , output logic                                cache_req_v_o
   , input                                       cache_req_ready_i

   // data_mem
   , input data_mem_pkt_v_i
   , input [dcache_data_mem_pkt_width_lp-1:0] data_mem_pkt_i
   , output logic [cce_block_width_p-1:0] lce_data_mem_o
   , output logic data_mem_pkt_ready_o

   // tag_mem
   , input tag_mem_pkt_v_i
   , input [dcache_tag_mem_pkt_width_lp-1:0] tag_mem_pkt_i
   , output logic [ptag_width_p-1:0] lce_tag_mem_o
   , output logic tag_mem_pkt_ready_o

   // stat_mem
   , input stat_mem_pkt_v_i
   , input [dcache_stat_mem_pkt_width_lp-1:0] stat_mem_pkt_i
   , output logic [stat_info_width_lp-1:0] lce_stat_mem_o
   , output logic  stat_mem_pkt_ready_o

   , input                                   credits_full_i
   , input                                   credits_empty_i

   , input                                   timer_irq_i
   , input                                   software_irq_i
   , input                                   external_irq_i
   );

// Declare parameterized structures
`declare_bp_be_mmu_structs(vaddr_width_p, ptag_width_p, lce_sets_p, cce_block_width_p)
`declare_bp_cfg_bus_s(vaddr_width_p, core_id_width_p, cce_id_width_p, lce_id_width_p, cce_pc_width_p, cce_instr_width_p);
`declare_bp_be_internal_if_structs(vaddr_width_p, paddr_width_p, asid_width_p, branch_metadata_fwd_width_p);

// Casting
bp_cfg_bus_s cfg_bus;

assign cfg_bus = cfg_bus_i;

// Top-level interface connections
bp_be_dispatch_pkt_s dispatch_pkt;
logic dispatch_pkt_v;

bp_be_mmu_cmd_s mmu_cmd;
logic mmu_cmd_v, mmu_cmd_rdy;

bp_be_csr_cmd_s csr_cmd;
logic csr_cmd_v, csr_cmd_rdy;

bp_be_mem_resp_s mem_resp;
logic mem_resp_v, mem_resp_rdy;

logic [tlb_entry_width_lp-1:0]  itlb_fill_entry;
logic [vaddr_width_p-1:0]       itlb_fill_vaddr;
logic                           itlb_fill_v;

bp_be_calc_status_s    calc_status;

logic chk_dispatch_v;

logic [vaddr_width_p-1:0] chk_tvec_li;
logic [vaddr_width_p-1:0] chk_epc_li;

<<<<<<< HEAD
logic chk_trap_v_li, chk_ret_v_li, chk_tlb_fence_li, chk_fencei_li;

=======
logic credits_full_lo, credits_empty_lo;
>>>>>>> 991fe6ec
logic debug_mode_lo;
logic single_step_lo;
logic accept_irq_lo;

logic                     instret_mem3;
logic                     pc_v_mem3;
logic [vaddr_width_p-1:0] pc_mem3;
logic [instr_width_p-1:0] instr_mem3;

bp_be_commit_pkt_s commit_pkt;
bp_be_trap_pkt_s trap_pkt;
bp_be_wb_pkt_s wb_pkt;
logic wb_pkt_v;

logic flush;
// Module instantiations
bp_be_checker_top 
 #(.bp_params_p(bp_params_p))
 be_checker
  (.clk_i(clk_i)
   ,.reset_i(reset_i)

   ,.cfg_bus_i(cfg_bus_i)
   ,.cfg_npc_data_o(cfg_npc_data_o)
   ,.cfg_irf_data_o(cfg_irf_data_o)

   ,.chk_dispatch_v_o(chk_dispatch_v)
   ,.flush_o(flush)

   ,.calc_status_i(calc_status)
   ,.mmu_cmd_ready_i(mmu_cmd_rdy)
   ,.credits_full_i(credits_full_i)
   ,.credits_empty_i(credits_empty_i)
   ,.debug_mode_i(debug_mode_lo)
   ,.single_step_i(single_step_lo)
   ,.accept_irq_i(accept_irq_lo)

   ,.fe_cmd_o(fe_cmd_o)
   ,.fe_cmd_v_o(fe_cmd_v_o)
   ,.fe_cmd_ready_i(fe_cmd_ready_i)
   ,.fe_cmd_fence_i(fe_cmd_fence_i)

   ,.fe_queue_i(fe_queue_i)
   ,.fe_queue_v_i(fe_queue_v_i)
   ,.fe_queue_yumi_o(fe_queue_yumi_o)
   ,.fe_queue_clr_o(fe_queue_clr_o)
   ,.fe_queue_roll_o(fe_queue_roll_o)
   ,.fe_queue_deq_o(fe_queue_deq_o)

   ,.dispatch_pkt_o(dispatch_pkt)

   ,.itlb_fill_v_i(itlb_fill_v)
   ,.itlb_fill_vaddr_i(itlb_fill_vaddr)
   ,.itlb_fill_entry_i(itlb_fill_entry)

   ,.commit_pkt_i(commit_pkt)
   ,.trap_pkt_i(trap_pkt)
   ,.wb_pkt_i(wb_pkt)
   );

bp_be_calculator_top 
 #(.bp_params_p(bp_params_p))
 be_calculator
  (.clk_i(clk_i)
   ,.reset_i(reset_i)

   ,.dispatch_pkt_i(dispatch_pkt)

   ,.flush_i(flush)

   ,.calc_status_o(calc_status)

   ,.mmu_cmd_o(mmu_cmd)
   ,.mmu_cmd_v_o(mmu_cmd_v)
   ,.mmu_cmd_ready_i(mmu_cmd_rdy)

   ,.csr_cmd_o(csr_cmd)
   ,.csr_cmd_v_o(csr_cmd_v)
   ,.csr_cmd_ready_i(csr_cmd_rdy)

   ,.mem_resp_i(mem_resp) 
   ,.mem_resp_v_i(mem_resp_v)
   ,.mem_resp_ready_o(mem_resp_rdy)   

   ,.commit_pkt_o(commit_pkt)
   ,.wb_pkt_o(wb_pkt)
   );

bp_be_mem_top
 #(.bp_params_p(bp_params_p))
 be_mem
   (.clk_i(clk_i)
    ,.reset_i(reset_i)

    ,.cfg_bus_i(cfg_bus_i)
    ,.cfg_csr_data_o(cfg_csr_data_o)
    ,.cfg_priv_data_o(cfg_priv_data_o)

    ,.chk_poison_ex_i(flush)

    ,.mmu_cmd_i(mmu_cmd)
    ,.mmu_cmd_v_i(mmu_cmd_v)
    ,.mmu_cmd_ready_o(mmu_cmd_rdy)

    ,.csr_cmd_i(csr_cmd)
    ,.csr_cmd_v_i(csr_cmd_v)
    ,.csr_cmd_ready_o(csr_cmd_rdy)

    ,.mem_resp_o(mem_resp)
    ,.mem_resp_v_o(mem_resp_v)
    ,.mem_resp_ready_i(mem_resp_rdy)
    
    ,.itlb_fill_v_o(itlb_fill_v)
    ,.itlb_fill_vaddr_o(itlb_fill_vaddr)
    ,.itlb_fill_entry_o(itlb_fill_entry)

    ,.cache_req_complete_i(cache_req_complete_i)   
 
    ,.cache_req_o(cache_req_o)
    ,.cache_req_v_o(cache_req_v_o)
    ,.cache_req_ready_i(cache_req_ready_i)
    
    ,.data_mem_pkt_v_i(data_mem_pkt_v_i)
    ,.data_mem_pkt_i(data_mem_pkt_i)
    ,.lce_data_mem_o(lce_data_mem_o)
    ,.data_mem_pkt_ready_o(data_mem_pkt_ready_o)
    ,.tag_mem_pkt_v_i(tag_mem_pkt_v_i)
    ,.tag_mem_pkt_i(tag_mem_pkt_i)
    ,.lce_tag_mem_o(lce_tag_mem_o)
    ,.tag_mem_pkt_ready_o(tag_mem_pkt_ready_o)
    ,.stat_mem_pkt_v_i(stat_mem_pkt_v_i)
    ,.stat_mem_pkt_i(stat_mem_pkt_i)
    ,.lce_stat_mem_o(lce_stat_mem_o)
    ,.stat_mem_pkt_ready_o(stat_mem_pkt_ready_o)

    ,.commit_pkt_i(commit_pkt)

    //,.credits_full_o(credits_full_lo)
    //,.credits_empty_o(credits_empty_lo)
    ,.debug_mode_o(debug_mode_lo)
    ,.single_step_o(single_step_lo)

    ,.timer_irq_i(timer_irq_i)
    ,.software_irq_i(software_irq_i)
    ,.external_irq_i(external_irq_i)
    ,.accept_irq_o(accept_irq_lo)

    ,.trap_pkt_o(trap_pkt)
    );

endmodule
<|MERGE_RESOLUTION|>--- conflicted
+++ resolved
@@ -130,12 +130,8 @@
 logic [vaddr_width_p-1:0] chk_tvec_li;
 logic [vaddr_width_p-1:0] chk_epc_li;
 
-<<<<<<< HEAD
 logic chk_trap_v_li, chk_ret_v_li, chk_tlb_fence_li, chk_fencei_li;
 
-=======
-logic credits_full_lo, credits_empty_lo;
->>>>>>> 991fe6ec
 logic debug_mode_lo;
 logic single_step_lo;
 logic accept_irq_lo;
@@ -273,8 +269,6 @@
 
     ,.commit_pkt_i(commit_pkt)
 
-    //,.credits_full_o(credits_full_lo)
-    //,.credits_empty_o(credits_empty_lo)
     ,.debug_mode_o(debug_mode_lo)
     ,.single_step_o(single_step_lo)
 
