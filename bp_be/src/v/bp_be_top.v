--- conflicted
+++ resolved
@@ -33,15 +33,12 @@
    , parameter calc_debug_file_p           = "calc_debug.log"
 
    , localparam proc_cfg_width_lp          = `bp_proc_cfg_width(num_core_p, num_lce_p)
-<<<<<<< HEAD
+   , localparam ecode_dec_width_lp         = `bp_be_ecode_dec_width
    
    // VM parameters
    , localparam vtag_width_lp     = (vaddr_width_p-bp_page_offset_width_gp)
    , localparam ptag_width_lp     = (paddr_width_p-bp_page_offset_width_gp)
    , localparam tlb_entry_width_lp = `bp_be_tlb_entry_width(ptag_width_lp)
-=======
-   , localparam ecode_dec_width_lp         = `bp_be_ecode_dec_width
->>>>>>> 3a6667f4
    )
   (input                                     clk_i
    , input                                   reset_i
