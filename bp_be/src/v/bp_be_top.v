/**
 *
 *  Name:
 *    bp_be_top.v
 * 
<<<<<<< HEAD
 * Description:
 *
 * Parameters:
 *   vaddr_width_p               - FE-BE structure sizing parameter
 *   paddr_width_p               - ''
 *   asid_width_p                - ''
 *   branch_metadata_fwd_width_p - ''
 *
 *   num_cce_p                   - 
 *   num_lce_p                   - 
 *   lce_assoc_p                 - 
 *   lce_sets_p                  - 
 *   cce_block_size_in_bytes_p   - 
 * 
 * Inputs:
 *   clk_i                       -
 *   reset_i                     -
 *
 *   fe_queue_i                  -
 *   fe_queue_v_i                -
 *   fe_queue_ready_o              -
 *
 *   lce_cmd_i               -
 *   lce_cmd_v_i             -
 *   lce_cmd_ready_o           -
 *
 *   lce_data_cmd_i          -
 *   lce_data_cmd_v_i        -
 *   lce_data_cmd_ready_o      -
 * 
 *   lce_tr_resp_i           - 
 *   lce_tr_resp_v_i         -
 *   lce_tr_resp_ready_o       -
 * 
 *   proc_cfg_i
 *
 * Outputs:
 *   fe_cmd_o
 *   fe_cmd_v_o
 *   fe_cmd_ready_i
 *
 *   fe_queue_clr_o
 *   fe_queue_dequeue_inc_o
 *   fe_queue_rollback_o
 *
 *   lce_req_o
 *   lce_req_v_o
 *   lce_req_ready_i
 *
 *   lce_resp_o
 *   lce_resp_v_o
 *   lce_resp_ready_i
 *
 *   lce_data_resp_o
 *   lce_data_resp_v_o
 *   lce_data_resp_ready_i
 *
 *   lce_tr_resp_o
 *   lce_tr_resp_v_o
 *   lce_tr_resp_ready_i
 *
 *   cmt_trace_stage_reg_o
 *   cmt_trace_result_o
 *   cmt_trace_exc_o
 *
 *  Keywords:
 *   be, top
 * 
 *  Notes:
 *
=======
>>>>>>> dbe4def6
 */


module bp_be_top
 import bp_common_pkg::*;
 import bp_be_rv64_pkg::*;
 import bp_be_pkg::*;
 #(parameter vaddr_width_p                 = "inv"
   , parameter paddr_width_p               = "inv"
   , parameter asid_width_p                = "inv"
   , parameter branch_metadata_fwd_width_p = "inv"

   , parameter core_els_p                  = "inv"

   , parameter load_to_use_forwarding_p    = 1
   , parameter trace_p                     = 0
   , parameter calc_debug_p                = 0
   , parameter calc_debug_file_p           = "inv"

   // MMU parameters
   , parameter num_cce_p                   = "inv"
   , parameter num_lce_p                   = "inv"
   , parameter lce_assoc_p                 = "inv"
   , parameter lce_sets_p                  = "inv"
   , parameter cce_block_size_in_bytes_p   = "inv"
 
   // Generated parameters
   , localparam lce_data_width_lp = cce_block_size_in_bytes_p * 8
   , localparam fe_queue_width_lp          = `bp_fe_queue_width(vaddr_width_p
                                                                , branch_metadata_fwd_width_p)
   , localparam fe_cmd_width_lp            = `bp_fe_cmd_width(vaddr_width_p
                                                              , paddr_width_p
                                                              , asid_width_p
                                                              , branch_metadata_fwd_width_p
                                                              )
  , parameter data_width_p = rv64_reg_data_width_gp

    , localparam lce_cce_req_width_lp=
      `bp_lce_cce_req_width(num_cce_p, num_lce_p, paddr_width_p,lce_assoc_p, data_width_p)
    , localparam lce_cce_resp_width_lp=
      `bp_lce_cce_resp_width(num_cce_p, num_lce_p, paddr_width_p)
    , localparam lce_cce_data_resp_width_lp=
      `bp_lce_cce_data_resp_width(num_cce_p, num_lce_p, paddr_width_p, lce_data_width_lp)
    , localparam cce_lce_cmd_width_lp=
      `bp_cce_lce_cmd_width(num_cce_p, num_lce_p, paddr_width_p, lce_assoc_p)
    , localparam lce_data_cmd_width_lp=
      `bp_lce_data_cmd_width(num_lce_p, lce_data_width_lp, lce_assoc_p)


   , localparam proc_cfg_width_lp          = `bp_proc_cfg_width(core_els_p, num_lce_p)

   , localparam fu_op_width_lp             = `bp_be_fu_op_width

   // From RISC-V specifications
   , localparam reg_data_width_lp = rv64_reg_data_width_gp
   , localparam reg_addr_width_lp = rv64_reg_addr_width_gp
   , localparam eaddr_width_lp    = rv64_eaddr_width_gp
   )
  (input                                     clk_i
   , input                                   reset_i

   // FE queue interface
   , input [fe_queue_width_lp-1:0]           fe_queue_i
   , input                                   fe_queue_v_i
   , output                                  fe_queue_ready_o

   , output                                  fe_queue_clr_o
   , output                                  fe_queue_dequeue_o
   , output                                  fe_queue_rollback_o
 
   // FE cmd interface
   , output [fe_cmd_width_lp-1:0]            fe_cmd_o
   , output                                  fe_cmd_v_o
   , input                                   fe_cmd_ready_i

   // LCE-CCE interface
   , output [lce_cce_req_width_lp-1:0]       lce_req_o
   , output                                  lce_req_v_o
   , input                                   lce_req_ready_i
<<<<<<< HEAD

   , output [lce_cce_resp_width_lp-1:0]      lce_resp_o
   , output                                  lce_resp_v_o
   , input                                   lce_resp_ready_i                                 

   , output [lce_cce_data_resp_width_lp-1:0] lce_data_resp_o
   , output                                  lce_data_resp_v_o
   , input                                   lce_data_resp_ready_i

   , input [cce_lce_cmd_width_lp-1:0]        lce_cmd_i
   , input                                   lce_cmd_v_i
   , output                                  lce_cmd_ready_o

   , input [cce_lce_data_cmd_width_lp-1:0]   lce_data_cmd_i
   , input                                   lce_data_cmd_v_i
   , output                                  lce_data_cmd_ready_o

   , input [lce_lce_tr_resp_width_lp-1:0]    lce_tr_resp_i
   , input                                   lce_tr_resp_v_i
   , output                                  lce_tr_resp_ready_o

   , output [lce_lce_tr_resp_width_lp-1:0]   lce_tr_resp_o
   , output                                  lce_tr_resp_v_o
   , input                                   lce_tr_resp_ready_i
=======

   , output [lce_cce_resp_width_lp-1:0]      lce_resp_o
   , output                                  lce_resp_v_o
   , input                                   lce_resp_ready_i                                 

   , output [lce_cce_data_resp_width_lp-1:0] lce_data_resp_o
   , output                                  lce_data_resp_v_o
   , input                                   lce_data_resp_ready_i

   , input [cce_lce_cmd_width_lp-1:0]        lce_cmd_i
   , input                                   lce_cmd_v_i
   , output                                  lce_cmd_ready_o

   , input [lce_data_cmd_width_lp-1:0]   lce_data_cmd_i
   , input                                   lce_data_cmd_v_i
   , output                                  lce_data_cmd_ready_o

   , output [lce_data_cmd_width_lp-1:0]   lce_data_cmd_o
   , output                                   lce_data_cmd_v_o
   , input                                  lce_data_cmd_ready_i
>>>>>>> dbe4def6

   // Processor configuration
   , input [proc_cfg_width_lp-1:0]           proc_cfg_i

   // Commit tracer for trace replay
   , output                                  cmt_rd_w_v_o
   , output [reg_addr_width_lp-1:0]          cmt_rd_addr_o
   , output                                  cmt_mem_w_v_o
   , output [eaddr_width_lp-1:0]             cmt_mem_addr_o
   , output [fu_op_width_lp-1:0]             cmt_mem_op_o
   , output [reg_data_width_lp-1:0]          cmt_data_o
   );

// Declare parameterized structures
`declare_bp_be_mmu_structs(vaddr_width_p, lce_sets_p, cce_block_size_in_bytes_p)
`declare_bp_common_proc_cfg_s(core_els_p, num_lce_p)
`declare_bp_be_internal_if_structs(vaddr_width_p
                                   , paddr_width_p
                                   , asid_width_p
                                   , branch_metadata_fwd_width_p
                                   );

// Casting
bp_proc_cfg_s proc_cfg;

assign proc_cfg = proc_cfg_i;

// Top-level interface connections
bp_be_issue_pkt_s issue_pkt;
logic issue_pkt_v, issue_pkt_rdy;

bp_be_mmu_cmd_s mmu_cmd;
logic mmu_cmd_v, mmu_cmd_rdy;

bp_be_mmu_resp_s mmu_resp;
logic mmu_resp_v, mmu_resp_rdy;

bp_be_calc_status_s    calc_status;

logic chk_dispatch_v, chk_poison_isd;
logic chk_poison_ex1, chk_poison_ex2, chk_poison_ex3, chk_roll, chk_instr_dequeue_v;

logic [reg_data_width_lp-1:0] chk_mtvec_li, chk_mtvec_lo;
logic                         chk_mtvec_w_v_li;

logic [reg_data_width_lp-1:0] chk_mepc_li, chk_mepc_lo;
logic                         chk_mepc_w_v_li;

// Module instantiations
bp_be_checker_top 
 #(.vaddr_width_p(vaddr_width_p)
   ,.paddr_width_p(paddr_width_p)
   ,.asid_width_p(asid_width_p)
   ,.branch_metadata_fwd_width_p(branch_metadata_fwd_width_p)

   ,.load_to_use_forwarding_p(load_to_use_forwarding_p)
   )
 be_checker
  (.clk_i(clk_i)
   ,.reset_i(reset_i)

   ,.chk_dispatch_v_o(chk_dispatch_v)
   ,.chk_roll_o(chk_roll)
   ,.chk_poison_isd_o(chk_poison_isd)
   ,.chk_poison_ex1_o(chk_poison_ex1)
   ,.chk_poison_ex2_o(chk_poison_ex2)
   ,.chk_poison_ex3_o(chk_poison_ex3)

   ,.calc_status_i(calc_status)
   ,.mmu_cmd_ready_i(mmu_cmd_rdy)

   ,.fe_cmd_o(fe_cmd_o)
   ,.fe_cmd_v_o(fe_cmd_v_o)
   ,.fe_cmd_ready_i(fe_cmd_ready_i)

   ,.chk_roll_fe_o(fe_queue_rollback_o)
   ,.chk_flush_fe_o(fe_queue_clr_o)
   ,.chk_dequeue_fe_o(fe_queue_dequeue_o)

   ,.fe_queue_i(fe_queue_i)
   ,.fe_queue_v_i(fe_queue_v_i)
   ,.fe_queue_ready_o(fe_queue_ready_o)

   ,.issue_pkt_o(issue_pkt)
   ,.issue_pkt_v_o(issue_pkt_v)
   ,.issue_pkt_ready_i(issue_pkt_rdy)

   ,.mtvec_i(chk_mtvec_li)
   ,.mtvec_w_v_i(chk_mtvec_w_v_li)
   ,.mtvec_o(chk_mtvec_lo)

   ,.mepc_i(chk_mepc_li)
   ,.mepc_w_v_i(chk_mepc_w_v_li)
   ,.mepc_o(chk_mepc_lo)
   );

bp_be_calculator_top 
 #(.vaddr_width_p(vaddr_width_p)
   ,.paddr_width_p(paddr_width_p)
   ,.asid_width_p(asid_width_p)
   ,.branch_metadata_fwd_width_p(branch_metadata_fwd_width_p)
   
   ,.load_to_use_forwarding_p(load_to_use_forwarding_p)
   ,.trace_p(trace_p)
   ,.debug_p(calc_debug_p)
   ,.debug_file_p(calc_debug_file_p)

   ,.core_els_p(core_els_p)
   ,.num_lce_p(num_lce_p)
   ,.lce_sets_p(lce_sets_p)
   ,.cce_block_size_in_bytes_p(cce_block_size_in_bytes_p)
   )
 be_calculator
  (.clk_i(clk_i)
   ,.reset_i(reset_i)

   ,.issue_pkt_i(issue_pkt)
   ,.issue_pkt_v_i(issue_pkt_v)
   ,.issue_pkt_ready_o(issue_pkt_rdy)
   
   ,.chk_dispatch_v_i(chk_dispatch_v)

   ,.chk_roll_i(chk_roll)
   ,.chk_poison_isd_i(chk_poison_isd)
   ,.chk_poison_ex1_i(chk_poison_ex1)
   ,.chk_poison_ex2_i(chk_poison_ex2)
   ,.chk_poison_ex3_i(chk_poison_ex3)

   ,.calc_status_o(calc_status)

   ,.mmu_cmd_o(mmu_cmd)
   ,.mmu_cmd_v_o(mmu_cmd_v)
   ,.mmu_cmd_ready_i(mmu_cmd_rdy)

   ,.mmu_resp_i(mmu_resp) 
   ,.mmu_resp_v_i(mmu_resp_v)
   ,.mmu_resp_ready_o(mmu_resp_rdy)   

   ,.proc_cfg_i(proc_cfg_i)     

   ,.cmt_rd_w_v_o(cmt_rd_w_v_o)
   ,.cmt_rd_addr_o(cmt_rd_addr_o)
   ,.cmt_mem_w_v_o(cmt_mem_w_v_o)
   ,.cmt_mem_addr_o(cmt_mem_addr_o)
   ,.cmt_mem_op_o(cmt_mem_op_o)
   ,.cmt_data_o(cmt_data_o)

   ,.mtvec_o(chk_mtvec_li)
   ,.mtvec_w_v_o(chk_mtvec_w_v_li)
   ,.mtvec_i(chk_mtvec_lo)

   ,.mepc_o(chk_mepc_li)
   ,.mepc_w_v_o(chk_mepc_w_v_li)
   ,.mepc_i(chk_mepc_lo)
   );

bp_be_mmu_top
 #(.vaddr_width_p(vaddr_width_p)
   ,.paddr_width_p(paddr_width_p)
   ,.asid_width_p(asid_width_p)
   ,.branch_metadata_fwd_width_p(branch_metadata_fwd_width_p)

   ,.num_cce_p(num_cce_p)
   ,.num_lce_p(num_lce_p)
   ,.cce_block_size_in_bytes_p(cce_block_size_in_bytes_p)
   ,.lce_assoc_p(lce_assoc_p)
   ,.lce_sets_p(lce_sets_p)
   )
 be_mmu
   (.clk_i(clk_i)
    ,.reset_i(reset_i)

    ,.mmu_cmd_i(mmu_cmd)
    ,.mmu_cmd_v_i(mmu_cmd_v)
    ,.mmu_cmd_ready_o(mmu_cmd_rdy)

    ,.chk_poison_ex_i(chk_poison_ex2)

    ,.mmu_resp_o(mmu_resp)
    ,.mmu_resp_v_o(mmu_resp_v)
<<<<<<< HEAD
    ,.mmu_resp_ready_i(mmu_resp_rdy)      

    ,.lce_req_o(lce_req_o)
    ,.lce_req_v_o(lce_req_v_o)
    ,.lce_req_ready_i(lce_req_ready_i)

    ,.lce_resp_o(lce_resp_o)
    ,.lce_resp_v_o(lce_resp_v_o)
    ,.lce_resp_ready_i(lce_resp_ready_i)        

    ,.lce_data_resp_o(lce_data_resp_o)
    ,.lce_data_resp_v_o(lce_data_resp_v_o)
    ,.lce_data_resp_ready_i(lce_data_resp_ready_i)

    ,.lce_cmd_i(lce_cmd_i)
    ,.lce_cmd_v_i(lce_cmd_v_i)
    ,.lce_cmd_ready_o(lce_cmd_ready_o)

    ,.lce_data_cmd_i(lce_data_cmd_i)
    ,.lce_data_cmd_v_i(lce_data_cmd_v_i)
    ,.lce_data_cmd_ready_o(lce_data_cmd_ready_o)

    ,.lce_tr_resp_i(lce_tr_resp_i)
    ,.lce_tr_resp_v_i(lce_tr_resp_v_i)
    ,.lce_tr_resp_ready_o(lce_tr_resp_ready_o)

    ,.lce_tr_resp_o(lce_tr_resp_o)
    ,.lce_tr_resp_v_o(lce_tr_resp_v_o)
    ,.lce_tr_resp_ready_i(lce_tr_resp_ready_i)
=======

    ,.lce_req_o(lce_req_o)
    ,.lce_req_v_o(lce_req_v_o)
    ,.lce_req_ready_i(lce_req_ready_i)

    ,.lce_resp_o(lce_resp_o)
    ,.lce_resp_v_o(lce_resp_v_o)
    ,.lce_resp_ready_i(lce_resp_ready_i)        

    ,.lce_data_resp_o(lce_data_resp_o)
    ,.lce_data_resp_v_o(lce_data_resp_v_o)
    ,.lce_data_resp_ready_i(lce_data_resp_ready_i)

    ,.lce_cmd_i(lce_cmd_i)
    ,.lce_cmd_v_i(lce_cmd_v_i)
    ,.lce_cmd_ready_o(lce_cmd_ready_o)

    ,.lce_data_cmd_i(lce_data_cmd_i)
    ,.lce_data_cmd_v_i(lce_data_cmd_v_i)
    ,.lce_data_cmd_ready_o(lce_data_cmd_ready_o)

    ,.lce_data_cmd_o(lce_data_cmd_o)
    ,.lce_data_cmd_v_o(lce_data_cmd_v_o)
    ,.lce_data_cmd_ready_i(lce_data_cmd_ready_i)
>>>>>>> dbe4def6

    ,.dcache_id_i(proc_cfg.dcache_id)
    );

endmodule : bp_be_top
<|MERGE_RESOLUTION|>--- conflicted
+++ resolved
@@ -3,79 +3,6 @@
  *  Name:
  *    bp_be_top.v
  * 
-<<<<<<< HEAD
- * Description:
- *
- * Parameters:
- *   vaddr_width_p               - FE-BE structure sizing parameter
- *   paddr_width_p               - ''
- *   asid_width_p                - ''
- *   branch_metadata_fwd_width_p - ''
- *
- *   num_cce_p                   - 
- *   num_lce_p                   - 
- *   lce_assoc_p                 - 
- *   lce_sets_p                  - 
- *   cce_block_size_in_bytes_p   - 
- * 
- * Inputs:
- *   clk_i                       -
- *   reset_i                     -
- *
- *   fe_queue_i                  -
- *   fe_queue_v_i                -
- *   fe_queue_ready_o              -
- *
- *   lce_cmd_i               -
- *   lce_cmd_v_i             -
- *   lce_cmd_ready_o           -
- *
- *   lce_data_cmd_i          -
- *   lce_data_cmd_v_i        -
- *   lce_data_cmd_ready_o      -
- * 
- *   lce_tr_resp_i           - 
- *   lce_tr_resp_v_i         -
- *   lce_tr_resp_ready_o       -
- * 
- *   proc_cfg_i
- *
- * Outputs:
- *   fe_cmd_o
- *   fe_cmd_v_o
- *   fe_cmd_ready_i
- *
- *   fe_queue_clr_o
- *   fe_queue_dequeue_inc_o
- *   fe_queue_rollback_o
- *
- *   lce_req_o
- *   lce_req_v_o
- *   lce_req_ready_i
- *
- *   lce_resp_o
- *   lce_resp_v_o
- *   lce_resp_ready_i
- *
- *   lce_data_resp_o
- *   lce_data_resp_v_o
- *   lce_data_resp_ready_i
- *
- *   lce_tr_resp_o
- *   lce_tr_resp_v_o
- *   lce_tr_resp_ready_i
- *
- *   cmt_trace_stage_reg_o
- *   cmt_trace_result_o
- *   cmt_trace_exc_o
- *
- *  Keywords:
- *   be, top
- * 
- *  Notes:
- *
-=======
->>>>>>> dbe4def6
  */
 
 
@@ -155,7 +82,6 @@
    , output [lce_cce_req_width_lp-1:0]       lce_req_o
    , output                                  lce_req_v_o
    , input                                   lce_req_ready_i
-<<<<<<< HEAD
 
    , output [lce_cce_resp_width_lp-1:0]      lce_resp_o
    , output                                  lce_resp_v_o
@@ -169,31 +95,6 @@
    , input                                   lce_cmd_v_i
    , output                                  lce_cmd_ready_o
 
-   , input [cce_lce_data_cmd_width_lp-1:0]   lce_data_cmd_i
-   , input                                   lce_data_cmd_v_i
-   , output                                  lce_data_cmd_ready_o
-
-   , input [lce_lce_tr_resp_width_lp-1:0]    lce_tr_resp_i
-   , input                                   lce_tr_resp_v_i
-   , output                                  lce_tr_resp_ready_o
-
-   , output [lce_lce_tr_resp_width_lp-1:0]   lce_tr_resp_o
-   , output                                  lce_tr_resp_v_o
-   , input                                   lce_tr_resp_ready_i
-=======
-
-   , output [lce_cce_resp_width_lp-1:0]      lce_resp_o
-   , output                                  lce_resp_v_o
-   , input                                   lce_resp_ready_i                                 
-
-   , output [lce_cce_data_resp_width_lp-1:0] lce_data_resp_o
-   , output                                  lce_data_resp_v_o
-   , input                                   lce_data_resp_ready_i
-
-   , input [cce_lce_cmd_width_lp-1:0]        lce_cmd_i
-   , input                                   lce_cmd_v_i
-   , output                                  lce_cmd_ready_o
-
    , input [lce_data_cmd_width_lp-1:0]   lce_data_cmd_i
    , input                                   lce_data_cmd_v_i
    , output                                  lce_data_cmd_ready_o
@@ -201,7 +102,6 @@
    , output [lce_data_cmd_width_lp-1:0]   lce_data_cmd_o
    , output                                   lce_data_cmd_v_o
    , input                                  lce_data_cmd_ready_i
->>>>>>> dbe4def6
 
    // Processor configuration
    , input [proc_cfg_width_lp-1:0]           proc_cfg_i
@@ -382,8 +282,6 @@
 
     ,.mmu_resp_o(mmu_resp)
     ,.mmu_resp_v_o(mmu_resp_v)
-<<<<<<< HEAD
-    ,.mmu_resp_ready_i(mmu_resp_rdy)      
 
     ,.lce_req_o(lce_req_o)
     ,.lce_req_v_o(lce_req_v_o)
@@ -405,39 +303,9 @@
     ,.lce_data_cmd_v_i(lce_data_cmd_v_i)
     ,.lce_data_cmd_ready_o(lce_data_cmd_ready_o)
 
-    ,.lce_tr_resp_i(lce_tr_resp_i)
-    ,.lce_tr_resp_v_i(lce_tr_resp_v_i)
-    ,.lce_tr_resp_ready_o(lce_tr_resp_ready_o)
-
-    ,.lce_tr_resp_o(lce_tr_resp_o)
-    ,.lce_tr_resp_v_o(lce_tr_resp_v_o)
-    ,.lce_tr_resp_ready_i(lce_tr_resp_ready_i)
-=======
-
-    ,.lce_req_o(lce_req_o)
-    ,.lce_req_v_o(lce_req_v_o)
-    ,.lce_req_ready_i(lce_req_ready_i)
-
-    ,.lce_resp_o(lce_resp_o)
-    ,.lce_resp_v_o(lce_resp_v_o)
-    ,.lce_resp_ready_i(lce_resp_ready_i)        
-
-    ,.lce_data_resp_o(lce_data_resp_o)
-    ,.lce_data_resp_v_o(lce_data_resp_v_o)
-    ,.lce_data_resp_ready_i(lce_data_resp_ready_i)
-
-    ,.lce_cmd_i(lce_cmd_i)
-    ,.lce_cmd_v_i(lce_cmd_v_i)
-    ,.lce_cmd_ready_o(lce_cmd_ready_o)
-
-    ,.lce_data_cmd_i(lce_data_cmd_i)
-    ,.lce_data_cmd_v_i(lce_data_cmd_v_i)
-    ,.lce_data_cmd_ready_o(lce_data_cmd_ready_o)
-
     ,.lce_data_cmd_o(lce_data_cmd_o)
     ,.lce_data_cmd_v_o(lce_data_cmd_v_o)
     ,.lce_data_cmd_ready_i(lce_data_cmd_ready_i)
->>>>>>> dbe4def6
 
     ,.dcache_id_i(proc_cfg.dcache_id)
     );
