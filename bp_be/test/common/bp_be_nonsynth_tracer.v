module bp_be_nonsynth_tracer
 import bp_common_pkg::*;
 import bp_common_aviary_pkg::*;
 import bp_be_pkg::*;
 import bp_common_rv64_pkg::*;
 #(parameter bp_cfg_e cfg_p = e_bp_inv_cfg
   `declare_bp_proc_params(cfg_p)

   // Default parameters
   , parameter calc_trace_file_p = "debug"

   // Calculated parameters
   , localparam mhartid_width_lp      = `BSG_SAFE_CLOG2(num_core_p)
   , localparam proc_cfg_width_lp     = `bp_proc_cfg_width(num_core_p, num_cce_p, num_lce_p)
   , localparam issue_pkt_width_lp    = `bp_be_issue_pkt_width(vaddr_width_p, branch_metadata_fwd_width_p)
   , localparam dispatch_pkt_width_lp = `bp_be_dispatch_pkt_width(vaddr_width_p, branch_metadata_fwd_width_p)
   , localparam exception_width_lp    = `bp_be_exception_width
   , localparam ecode_dec_width_lp    = `bp_be_ecode_dec_width

   // Constants
   , localparam pipe_stage_els_lp = 5

   // From RISC-V specifications
   , localparam reg_data_width_lp = rv64_reg_data_width_gp
   )
  (input                                                   clk_i
   , input                                                 reset_i

   , input [mhartid_width_lp-1:0]                          mhartid_i

   , input [issue_pkt_width_lp-1:0]                        issue_pkt_i
   , input                                                 issue_pkt_v_i

   , input [dispatch_pkt_width_lp-1:0]                     dispatch_pkt_i
   , input                                                 fe_nop_v_i
   , input                                                 be_nop_v_i
   , input                                                 me_nop_v_i

   , input [vaddr_width_p-1:0]                             ex1_br_tgt_i
   , input                                                 ex1_btaken_i
   , input [reg_data_width_lp-1:0]                         iwb_result_i
   , input [reg_data_width_lp-1:0]                         fwb_result_i

   , input [pipe_stage_els_lp-1:0][exception_width_lp-1:0] cmt_trace_exc_i 

   , input                                                 trap_v_i
   , input [vaddr_width_p-1:0]                             mtvec_i
   , input [paddr_width_p:0]                               mtval_i
   , input                                                 ret_v_i
   , input [paddr_width_p:0]                               mepc_i
   , input [5-1:0]                                         mcause_i

   , input [1:0]                                           priv_mode_i
   , input [1:0]                                           mpp_i
   );

`declare_bp_be_internal_if_structs(vaddr_width_p
                                   , paddr_width_p
                                   , asid_width_p
                                   , branch_metadata_fwd_width_p
                                   );
// Cast input and output ports
bp_be_issue_pkt_s             issue_pkt;
bp_be_dispatch_pkt_s          dispatch_pkt;
bp_be_exception_s [pipe_stage_els_lp-1:0]             cmt_trace_exc;

assign issue_pkt = issue_pkt_i;
assign dispatch_pkt = dispatch_pkt_i;

assign cmt_trace_exc       = cmt_trace_exc_i;

wire unused = &{ex1_btaken_i, fwb_result_i, trap_v_i, mtvec_i, mtval_i, ret_v_i, mepc_i, mcause_i};

    bp_be_dispatch_pkt_s [pipe_stage_els_lp-1:0] dbg_stage_r;

    bsg_dff 
     #(.width_p(dispatch_pkt_width_lp*pipe_stage_els_lp))
     dbg_stage_reg
      (.clk_i(clk_i)
       ,.data_i({dbg_stage_r[0+:pipe_stage_els_lp-1], dispatch_pkt})
       ,.data_o(dbg_stage_r)
       );
     
    logic [vaddr_width_p-1:0] iwb_br_tgt_r;
    bsg_shift_reg
     #(.width_p(vaddr_width_p)
       ,.stages_p(2)
       )
     dbg_shift_reg
      (.clk(clk_i)
       ,.reset_i(reset_i)
       ,.valid_i(1'b1)
       ,.valid_o(/* We don't care */)
       ,.data_i(ex1_br_tgt_i)
       ,.data_o(iwb_br_tgt_r)
       );

    integer file;
    string file_name;


//Shared logic 
logic booted_r;

bsg_dff_reset_en
 #(.width_p(1))
 boot_reg
  (.clk_i(clk_i)
   ,.reset_i(reset_i)
   ,.en_i(issue_pkt_v_i)
   ,.data_i(1'b1)
   ,.data_o(booted_r)
   );


initial 
  begin
<<<<<<< HEAD
    file_name = $sformatf("%s_%x.log", calc_trace_file_p, mhartid_i);
=======
    file_name <= $sformatf("%s_%x.log", calc_trace_file_p, mhartid_i);
>>>>>>> 34743b94
    file      = $fopen(file_name, "w");
  end

logic [4:0][2:0][7:0] stage_aliases;
assign stage_aliases = {"FWB", "IWB", "EX2", "EX1"};
always_ff @(posedge clk_i) begin

    if(booted_r) begin
            $fwrite(file, "-----\n");
            if (issue_pkt_v_i)
              $fwrite(file, "[ISS] core: %x pc: %x\n", mhartid_i, issue_pkt.pc);

            if (fe_nop_v_i)
              $fwrite(file, "[ISD] core: %x bub (fe)\n", mhartid_i);
            else if (be_nop_v_i)
              $fwrite(file, "[ISD] core: %x bub (be)\n", mhartid_i);
            else if (me_nop_v_i)
              $fwrite(file, "[ISD] core: %x bub (me)\n", mhartid_i);
            else 
              $fwrite(file, "[ISD] core: %x pc: %x\n", mhartid_i, dispatch_pkt.pc);

for (integer i = 0; i < 4; i++)
begin
            if (cmt_trace_exc[i].roll_v)
              $fwrite(file, "[%s] core: %x rolled\n", stage_aliases[i], mhartid_i);
            else if (cmt_trace_exc[i].poison_v)
              $fwrite(file, "[%s] core: %x poisoned\n", stage_aliases[i], mhartid_i);
            else if (~dbg_stage_r[i].decode.instr_v)
              $fwrite(file, "[%s] core: %x nop\n", stage_aliases[i], mhartid_i);
            else
              $fwrite(file, "[%s] core: %x pc: %x\n", stage_aliases[i], mhartid_i, dbg_stage_r[i].pc);
end

            if (trap_v_i) begin
              $fwrite(file, "[TRP] core: %x pc: %x", mhartid_i, dbg_stage_r[2].pc);
                $fwrite(file, "\n\ninfo: priv: %x mpp: %x mcause: %x mtvec: %x mtval: %x\n", priv_mode_i, mpp_i, mcause_i, mtvec_i, mtval_i);
            end
            if (ret_v_i) begin
              $fwrite(file, "[RET] core: %x pc: %x", mhartid_i, dbg_stage_r[2].pc);
                $fwrite(file, "\n\ninfo: priv: %x mpp: %x\n", priv_mode_i, mpp_i);
            end
            if(dbg_stage_r[2].decode.instr_v & ~cmt_trace_exc[2].poison_v) begin
                $fwrite(file, "[CMT] core: %x pc: %x instr: %x\n"
                         ,mhartid_i
                         ,dbg_stage_r[2].pc
                         ,dbg_stage_r[2].instr
                         );
                $fwrite(file, "\t\tinfo: rs1: %d {%x}, rs2: %d {%x}, imm: %x\n"
                        ,dbg_stage_r[2].instr.fields.rtype.rs1_addr
                        ,dbg_stage_r[2].rs1
                        ,dbg_stage_r[2].instr.fields.rtype.rs2_addr
                        ,dbg_stage_r[2].rs2
                        ,dbg_stage_r[2].imm
                        );
                if(dbg_stage_r[2].decode.csr_v) begin
                     $fwrite(file, "\t\top: csr sem: r%d <- csr {%x}\n"
                             ,dbg_stage_r[2].instr.fields.rtype.rd_addr
                             ,iwb_result_i
                             );
                end else if(dbg_stage_r[2].decode.mem_v) begin
                  if(dbg_stage_r[2].decode.fu_op == e_lrd)
                    $fwrite(file, "\t\top: lr.d sem: r%d <- mem[%x] {%x}\n"
                             ,dbg_stage_r[2].instr.fields.rtype.rd_addr
                             ,dbg_stage_r[2].rs1 
                             ,iwb_result_i
                             );
                  else if(dbg_stage_r[2].decode.fu_op == e_scd)
                        $fwrite(file, "\t\top: sc.d sem: mem[%x] <- r%d {%x}, success: %d \n"
                                 ,dbg_stage_r[2].rs1 
                                 ,dbg_stage_r[2].instr.fields.rtype.rs2_addr
                                 ,dbg_stage_r[2].rs2
                                 ,iwb_result_i[0]
                                 );   
                  else
                    $fwrite(file, "\t\top: load sem: r%d <- mem[%x] {%x}\n"
                             ,dbg_stage_r[2].instr.fields.rtype.rd_addr
                             ,dbg_stage_r[2].rs1 
                              + dbg_stage_r[2].imm
                             ,iwb_result_i
                             );
                end else if(dbg_stage_r[2].decode.mem_v) begin
                    if(dbg_stage_r[2].decode.fu_op == e_scd)
                        $fwrite(file, "\t\top: sc.d sem: mem[%x] <- r%d {%x}, success: %d \n"
                                 ,dbg_stage_r[2].rs1 
                                 ,dbg_stage_r[2].instr.fields.rtype.rs2_addr
                                 ,dbg_stage_r[2].rs2
                                 ,iwb_result_i
                                 );   
                      else
                        $fwrite(file, "\t\top: store sem: mem[%x] <- r%d {%x}\n"
                                 ,dbg_stage_r[2].rs1 
                                  + dbg_stage_r[2].imm
                                 ,dbg_stage_r[2].instr.fields.rtype.rs2_addr
                                 ,dbg_stage_r[2].rs2
                                 );   
                end else if(dbg_stage_r[2].decode.jmp_v) begin
                    $fwrite(file, "\t\top: jump sem: pc <- {%x}, r%d <- {%x}\n"
                             ,iwb_br_tgt_r
                             ,dbg_stage_r[2].instr.fields.rtype.rd_addr
                             ,iwb_result_i
                             );
                end else if(dbg_stage_r[2].decode.br_v) begin
                    // TODO: Expand on this trace to have all branch instructions
                    $fwrite(file, "\t\top: branch sem: pc <- {%x} rs1: %x cmp rs2: %x taken: %x\n"
                             ,iwb_br_tgt_r
                             ,dbg_stage_r[2].rs1
                             ,dbg_stage_r[2].rs2
                             ,iwb_result_i[0]
                             );
                end else if(dbg_stage_r[2].decode.irf_w_v) begin
                    // TODO: Expand on this trace to have all integer instructions
                    $fwrite(file, "\t\top: integer sem: r%d <- {%x}\n"
                             ,dbg_stage_r[2].instr.fields.rtype.rd_addr
                             ,iwb_result_i
                             );
                end
            end
        end
    end


endmodule : bp_be_nonsynth_tracer
<|MERGE_RESOLUTION|>--- conflicted
+++ resolved
@@ -45,9 +45,9 @@
 
    , input                                                 trap_v_i
    , input [vaddr_width_p-1:0]                             mtvec_i
-   , input [paddr_width_p:0]                               mtval_i
+   , input [vaddr_width_p-1:0]                             mtval_i
    , input                                                 ret_v_i
-   , input [paddr_width_p:0]                               mepc_i
+   , input [vaddr_width_p-1:0]                             mepc_i
    , input [5-1:0]                                         mcause_i
 
    , input [1:0]                                           priv_mode_i
@@ -115,11 +115,7 @@
 
 initial 
   begin
-<<<<<<< HEAD
     file_name = $sformatf("%s_%x.log", calc_trace_file_p, mhartid_i);
-=======
-    file_name <= $sformatf("%s_%x.log", calc_trace_file_p, mhartid_i);
->>>>>>> 34743b94
     file      = $fopen(file_name, "w");
   end
 
