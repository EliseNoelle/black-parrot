/**
 *  bp_me_mock_lce_me.v
 */

`include "bp_be_dcache_pkt.vh"

module bp_me_mock_lce_me
  import bp_common_pkg::*;
  import bp_common_aviary_pkg::*;
  import bp_be_dcache_pkg::*;
  import bp_cce_pkg::*;
  import bp_cfg_link_pkg::*;
  #(parameter bp_cfg_e cfg_p = e_bp_inv_cfg
    `declare_bp_proc_params(cfg_p)
    , parameter mem_els_p="inv"
    , parameter boot_rom_els_p="inv"
    , parameter cce_trace_p = 0
    , parameter axe_trace_p = 0

    , parameter skip_ram_init_p = 0

    , localparam block_size_in_bytes_lp=(cce_block_width_p / 8)

    , localparam lce_id_width_lp=`BSG_SAFE_CLOG2(num_lce_p)

    , localparam inst_ram_addr_width_lp = `BSG_SAFE_CLOG2(num_cce_instr_ram_els_p)

    , localparam ptag_width_lp = (paddr_width_p-bp_page_offset_width_gp)
    , localparam dcache_opcode_width_lp=$bits(bp_be_dcache_opcode_e)
    , localparam tr_ring_width_lp=(dcache_opcode_width_lp+paddr_width_p+dword_width_p)

    , localparam cfg_link_addr_width_p=cfg_addr_width_p
    , localparam cfg_link_data_width_p=cfg_data_width_p
    , localparam cce_instr_ram_addr_width_lp = `BSG_SAFE_CLOG2(num_cce_instr_ram_els_p)

    , localparam dcache_pkt_width_lp=
      `bp_be_dcache_pkt_width(bp_page_offset_width_gp,dword_width_p)

    // dramsim2 stuff
    , parameter dramsim2_en_p = 0
    , parameter clock_period_in_ps_p = 1000
    , parameter prog_name_p = "null.mem"
    , parameter dram_cfg_p  = "DDR2_micron_16M_8b_x8_sg3E.ini"
    , parameter dram_sys_cfg_p = "system.ini"
    , parameter dram_capacity_p = 16384

  )
  (
    input clk_i
    , input reset_i

    , input [tr_ring_width_lp-1:0] tr_pkt_i
    , input tr_pkt_v_i
    , output logic tr_pkt_yumi_o

    , input tr_pkt_ready_i
    , output logic tr_pkt_v_o
    , output logic [tr_ring_width_lp-1:0] tr_pkt_o
  );

  // Config link
  logic [num_cce_p-1:0]                              freeze_li;
  logic [num_cce_p-1:0][cfg_link_addr_width_p-2:0]   config_addr_li;
  logic [num_cce_p-1:0][cfg_link_data_width_p-1:0]   config_data_li;
  logic [num_cce_p-1:0]                              config_v_li;
  logic [num_cce_p-1:0]                              config_w_li;
  logic [num_cce_p-1:0]                              config_ready_lo;

  logic [num_cce_p-1:0][cfg_link_data_width_p-1:0]   config_data_lo;
  logic [num_cce_p-1:0]                              config_v_lo;
  logic [num_cce_p-1:0]                              config_ready_li;

  // LCE
  //
  `declare_bp_lce_cce_req_s(num_cce_p, num_lce_p, paddr_width_p, lce_assoc_p, dword_width_p);
  `declare_bp_lce_cce_resp_s(num_cce_p, num_lce_p, paddr_width_p);
  `declare_bp_lce_cce_data_resp_s(num_cce_p, num_lce_p, paddr_width_p, cce_block_width_p);
  `declare_bp_cce_lce_cmd_s(num_cce_p, num_lce_p, paddr_width_p, lce_assoc_p);
  `declare_bp_lce_data_cmd_s(num_lce_p, cce_block_width_p, lce_assoc_p);

  bp_lce_cce_req_s lce_req_lo;
  logic lce_req_v_lo;
  logic lce_req_ready_li;

  bp_lce_cce_resp_s lce_resp_lo;
  logic lce_resp_v_lo;
  logic lce_resp_ready_li;

  bp_lce_cce_data_resp_s lce_data_resp_lo;
  logic lce_data_resp_v_lo;
  logic lce_data_resp_ready_li;

  bp_cce_lce_cmd_s lce_cmd_li;
  logic lce_cmd_v_li;
  logic lce_cmd_ready_lo;

  bp_lce_data_cmd_s lce_data_cmd_li;
  logic lce_data_cmd_v_li;
  logic lce_data_cmd_ready_lo;

  // Data command sent by LCE - never used in this setup because there is only one LCE
  bp_lce_data_cmd_s lce_data_cmd_lo;
  logic lce_data_cmd_v_lo;
  logic lce_data_cmd_ready_li;
  assign lce_data_cmd_ready_li = '0;

  // D$ Instantiation
  `declare_bp_be_dcache_pkt_s(bp_page_offset_width_gp, dword_width_p);

  // uncached store credit signals from D$ LCE
  logic credits_full_lo, credits_empty_lo;

  // Rolly FIFO inputs (from trace replay input)
  // create the D$ packet and strip the tag
  bp_be_dcache_pkt_s dcache_pkt_li;
  logic [ptag_width_lp-1:0] ptag_li;
  assign {dcache_pkt_li.opcode, ptag_li, dcache_pkt_li.page_offset, dcache_pkt_li.data} =
    tr_pkt_i;
  logic rolly_ready_lo;
  assign tr_pkt_yumi_o = tr_pkt_v_i & rolly_ready_lo;

  // Rolly FIFO outputs (to dcache)
  logic [ptag_width_lp-1:0] rolly_ptag_lo;
  bp_be_dcache_pkt_s rolly_dcache_pkt_lo;
  logic rolly_v_lo;
  logic rolly_yumi_li;
  logic dcache_ready_lo;
  assign rolly_yumi_li = rolly_v_lo & dcache_ready_lo & ~credits_full_lo;
  logic dcache_v_li;
  assign dcache_v_li = rolly_v_lo & ~credits_full_lo;

  // Rolly FIFO other inputs
  logic cache_miss_lo;

  // TLB to dcache
  logic dcache_tlb_miss_li;
  logic [ptag_width_lp-1:0] dcache_ptag_li;

  // outputs from data cache
  logic dcache_v_lo;
  logic [dword_width_p-1:0] dcache_data_lo;
  logic dcache_ready_li; // unused

  bsg_fifo_1r1w_rolly #(
    .width_p(dcache_pkt_width_lp+ptag_width_lp)
    ,.els_p(8)
  ) rolly (
    .clk_i(clk_i)
    ,.reset_i(reset_i)

    ,.roll_v_i(cache_miss_lo)
    ,.clr_v_i(1'b0)
    ,.ckpt_v_i(dcache_v_lo)

    ,.data_i({ptag_li, dcache_pkt_li})
    ,.v_i(tr_pkt_v_i)
    ,.ready_o(rolly_ready_lo)

    ,.data_o({rolly_ptag_lo, rolly_dcache_pkt_lo})
    ,.v_o(rolly_v_lo)
    ,.yumi_i(rolly_yumi_li)
  );

  bp_be_dcache #(
    .data_width_p(dword_width_p)
    ,.paddr_width_p(paddr_width_p)
    ,.sets_p(lce_sets_p)
    ,.ways_p(lce_assoc_p)
    ,.num_cce_p(num_cce_p)
    ,.num_lce_p(num_lce_p)
    ,.max_credits_p(max_credits_p)
    ,.debug_p(0)
  ) dcache (
    .clk_i(clk_i)
    ,.reset_i(reset_i)
    ,.freeze_i(freeze_li)
    ,.lce_id_i(lce_id_width_lp'(0))

    ,.dcache_pkt_i(rolly_dcache_pkt_lo)
    ,.v_i(dcache_v_li)
    ,.ready_o(dcache_ready_lo)

    ,.v_o(dcache_v_lo)
    ,.data_o(dcache_data_lo)

    ,.tlb_miss_i(dcache_tlb_miss_li)
    ,.ptag_i(dcache_ptag_li)
    ,.uncached_i(dcache_ptag_li[ptag_width_lp-1])

    ,.cache_miss_o(cache_miss_lo)
    ,.poison_i(cache_miss_lo)

    ,.lce_req_o(lce_req_lo)
    ,.lce_req_v_o(lce_req_v_lo)
    ,.lce_req_ready_i(lce_req_ready_li)

    ,.lce_resp_o(lce_resp_lo)
    ,.lce_resp_v_o(lce_resp_v_lo)
    ,.lce_resp_ready_i(lce_resp_ready_li)

    ,.lce_data_resp_o(lce_data_resp_lo)
    ,.lce_data_resp_v_o(lce_data_resp_v_lo)
    ,.lce_data_resp_ready_i(lce_data_resp_ready_li)

    ,.lce_cmd_i(lce_cmd_li)
    ,.lce_cmd_v_i(lce_cmd_v_li)
    ,.lce_cmd_ready_o(lce_cmd_ready_lo)

    ,.lce_data_cmd_i(lce_data_cmd_li)
    ,.lce_data_cmd_v_i(lce_data_cmd_v_li)
    ,.lce_data_cmd_ready_o(lce_data_cmd_ready_lo)

    ,.lce_data_cmd_o(lce_data_cmd_lo)
    ,.lce_data_cmd_v_o(lce_data_cmd_v_lo)
    ,.lce_data_cmd_ready_i(lce_data_cmd_ready_li)

    ,.credits_full_o(credits_full_lo)
    ,.credits_empty_o(credits_empty_lo)

    ,.config_addr_i(config_addr_li)
    ,.config_data_i(config_data_li)
    ,.config_v_i(config_v_li)
    ,.config_w_i(config_w_li)
    ,.config_ready_o()
    ,.config_data_o()
    ,.config_v_o()
    ,.config_ready_i(config_ready_li)

  );

  // mock tlb
  //
  mock_tlb #(
    .tag_width_p(ptag_width_lp)
  ) tlb (
    .clk_i(clk_i)

    ,.v_i(rolly_yumi_li)
    ,.tag_i(rolly_ptag_lo)

    ,.tag_o(dcache_ptag_li)
    ,.tlb_miss_o(dcache_tlb_miss_li)
  );

  // output fifo
  //
  logic fifo_yumi_li;
  assign fifo_yumi_li = tr_pkt_v_o & tr_pkt_ready_i;
  logic [dword_width_p-1:0] fifo_data_lo;
  assign tr_pkt_o = {{(tr_ring_width_lp-dword_width_p){1'b0}}, fifo_data_lo};

  bsg_fifo_1r1w_small #(
    .width_p(dword_width_p)
    ,.els_p(16)//2**12
  ) output_fifo (
    .clk_i(clk_i)
    ,.reset_i(reset_i)

    // from dcache
    ,.v_i(dcache_v_lo)
    ,.ready_o(dcache_ready_li)
    ,.data_i(dcache_data_lo)

    // to trace replay
    ,.v_o(tr_pkt_v_o)
    ,.yumi_i(fifo_yumi_li)
    ,.data_o(fifo_data_lo)
  );

  // CCE Boot ROM

  // Memory End
  //
  `declare_bp_me_if(paddr_width_p,cce_block_width_p,num_lce_p,lce_assoc_p);

  logic [num_cce_p-1:0][inst_ram_addr_width_lp-1:0] cce_inst_boot_rom_addr;
  logic [num_cce_p-1:0][`bp_cce_inst_width-1:0] cce_inst_boot_rom_data;

  bp_mem_cce_resp_s [num_cce_p-1:0] mem_resp;
  logic [num_cce_p-1:0] mem_resp_v;
  logic [num_cce_p-1:0] mem_resp_ready;

  bp_mem_cce_data_resp_s [num_cce_p-1:0] mem_data_resp;
  logic [num_cce_p-1:0] mem_data_resp_v;
  logic [num_cce_p-1:0] mem_data_resp_ready;

  bp_cce_mem_cmd_s [num_cce_p-1:0] mem_cmd;
  logic [num_cce_p-1:0] mem_cmd_v;
  logic [num_cce_p-1:0] mem_cmd_yumi;

  bp_cce_mem_data_cmd_s [num_cce_p-1:0] mem_data_cmd;
  logic [num_cce_p-1:0] mem_data_cmd_v;
  logic [num_cce_p-1:0] mem_data_cmd_yumi;

<<<<<<< HEAD
=======
  // Config link
  bp_cce_mem_data_cmd_s [num_cce_p-1:0] cfg_data_cmd_lo;
  logic [num_cce_p-1:0] cfg_data_cmd_v_lo;
  logic [num_cce_p-1:0] cfg_data_cmd_yumi_li;

  bp_mem_cce_resp_s [num_cce_p-1:0] cfg_resp_li;
  logic [num_cce_p-1:0] cfg_resp_v_li;
  logic [num_cce_p-1:0] cfg_resp_ready_lo;

  logic [num_cce_p-1:0]                              freeze_li;
  logic [num_cce_p-1:0][cfg_link_addr_width_p-1:0]   config_addr_li;
  logic [num_cce_p-1:0][cfg_link_data_width_p-1:0]   config_data_li;
  logic [num_cce_p-1:0]                              config_v_li;
  logic [num_cce_p-1:0]                              config_w_li;
  logic [num_cce_p-1:0]                              config_ready_lo;

  logic [num_cce_p-1:0][cfg_link_data_width_p-1:0]   config_data_lo;
  logic [num_cce_p-1:0]                              config_v_lo;
  logic [num_cce_p-1:0]                              config_ready_li;

logic freeze_r;
always_ff @(posedge clk_i)
  begin
    if (config_v_li & (config_addr_li == bp_cfg_reg_freeze_gp))
      freeze_r <= config_data_li[0];
  end

>>>>>>> 83615bf8
  bp_cce_top #(
    .cfg_p(cfg_p)
    ,.cce_trace_p(cce_trace_p)
  ) cce (
    .clk_i(clk_i)
    ,.reset_i(reset_i)

    ,.freeze_i(freeze_r)

    ,.cfg_w_v_i(config_v_li)
    ,.cfg_addr_i(config_addr_li)
    ,.cfg_data_i(config_data_li)

    ,.cce_id_i('0)

    ,.lce_cmd_o(lce_cmd_li)
    ,.lce_cmd_v_o(lce_cmd_v_li)
    ,.lce_cmd_ready_i(lce_cmd_ready_lo)

    ,.lce_data_cmd_o(lce_data_cmd_li)
    ,.lce_data_cmd_v_o(lce_data_cmd_v_li)
    ,.lce_data_cmd_ready_i(lce_data_cmd_ready_lo)

    ,.lce_req_i(lce_req_lo)
    ,.lce_req_v_i(lce_req_v_lo)
    ,.lce_req_ready_o(lce_req_ready_li)

    ,.lce_resp_i(lce_resp_lo)
    ,.lce_resp_v_i(lce_resp_v_lo)
    ,.lce_resp_ready_o(lce_resp_ready_li)

    ,.lce_data_resp_i(lce_data_resp_lo)
    ,.lce_data_resp_v_i(lce_data_resp_v_lo)
    ,.lce_data_resp_ready_o(lce_data_resp_ready_li)

    ,.mem_resp_i(mem_resp)
    ,.mem_resp_v_i(mem_resp_v)
    ,.mem_resp_ready_o(mem_resp_ready)

    ,.mem_data_resp_i(mem_data_resp)
    ,.mem_data_resp_v_i(mem_data_resp_v)
    ,.mem_data_resp_ready_o(mem_data_resp_ready)

    ,.mem_cmd_o(mem_cmd)
    ,.mem_cmd_v_o(mem_cmd_v)
    ,.mem_cmd_yumi_i(mem_cmd_yumi)

    ,.mem_data_cmd_o(mem_data_cmd)
    ,.mem_data_cmd_v_o(mem_data_cmd_v)
    ,.mem_data_cmd_yumi_i(mem_data_cmd_yumi)
  );

  bp_mem_dramsim2
   #(.mem_id_p('0)
     ,.clock_period_in_ps_p(clock_period_in_ps_p)
     ,.prog_name_p(prog_name_p)
     ,.dram_cfg_p(dram_cfg_p)
     ,.dram_sys_cfg_p(dram_sys_cfg_p)
     ,.dram_capacity_p(dram_capacity_p)
     ,.num_lce_p(num_lce_p)
     ,.num_cce_p(num_cce_p)
     ,.paddr_width_p(paddr_width_p)
     ,.lce_assoc_p(lce_assoc_p)
     ,.block_size_in_bytes_p(block_size_in_bytes_lp)
     ,.lce_sets_p(lce_sets_p)
     ,.lce_req_data_width_p(dword_width_p)
     )
   mem
    (.clk_i(clk_i)
     ,.reset_i(reset_i)

     ,.mem_cmd_i(mem_cmd)
     ,.mem_cmd_v_i(mem_cmd_v)
     ,.mem_cmd_yumi_o(mem_cmd_yumi)

     ,.mem_data_cmd_i(mem_data_cmd)
     ,.mem_data_cmd_v_i(mem_data_cmd_v)
     ,.mem_data_cmd_yumi_o(mem_data_cmd_yumi)

     ,.mem_resp_o(mem_resp)
     ,.mem_resp_v_o(mem_resp_v)
     ,.mem_resp_ready_i(mem_resp_ready)

     ,.mem_data_resp_o(mem_data_resp)
     ,.mem_data_resp_v_o(mem_data_resp_v)
     ,.mem_data_resp_ready_i(mem_data_resp_ready)
     );

  bp_cce_mmio_cfg_loader
  #(.cfg_p(cfg_p)
    ,.inst_width_p(`bp_cce_inst_width)
    ,.inst_ram_addr_width_p(cce_instr_ram_addr_width_lp)
    ,.inst_ram_els_p(num_cce_instr_ram_els_p)
    ,.skip_ram_init_p('0)
  )
  cfg_loader
  (.clk_i(clk_i)
   ,.reset_i(reset_i)

   ,.mem_data_cmd_o(cfg_data_cmd_lo)
   ,.mem_data_cmd_v_o(cfg_data_cmd_v_lo)
   ,.mem_data_cmd_yumi_i(cfg_data_cmd_yumi_li)

   ,.mem_resp_i(cfg_resp_li)
   ,.mem_resp_v_i(cfg_resp_v_li)
   ,.mem_resp_ready_o(cfg_resp_ready_lo)
  );

  // We use the clint just as a config loader converter
  bp_clint
  #(.cfg_p(cfg_p))
  clint
   (.clk_i(clk_i)
    ,.reset_i(reset_i)

    ,.mem_cmd_i('0)
    ,.mem_cmd_v_i(1'b0)
    ,.mem_cmd_yumi_o()

    ,.mem_data_cmd_i(cfg_data_cmd_lo)
    ,.mem_data_cmd_v_i(cfg_data_cmd_v_lo)
    ,.mem_data_cmd_yumi_o(cfg_data_cmd_yumi_li)

    ,.mem_resp_o(cfg_resp_li)
    ,.mem_resp_v_o(cfg_resp_v_li)
    ,.mem_resp_ready_i(cfg_resp_ready_lo)

    ,.mem_data_resp_o()
    ,.mem_data_resp_v_o()
    ,.mem_data_resp_ready_i(1'b0)

    ,.soft_irq_o()
    ,.timer_irq_o()
    ,.external_irq_o()

    ,.cfg_link_w_v_o(config_v_li)
    ,.cfg_link_addr_o(config_addr_li)
    ,.cfg_link_data_o(config_data_li)
    );


endmodule<|MERGE_RESOLUTION|>--- conflicted
+++ resolved
@@ -292,8 +292,6 @@
   logic [num_cce_p-1:0] mem_data_cmd_v;
   logic [num_cce_p-1:0] mem_data_cmd_yumi;
 
-<<<<<<< HEAD
-=======
   // Config link
   bp_cce_mem_data_cmd_s [num_cce_p-1:0] cfg_data_cmd_lo;
   logic [num_cce_p-1:0] cfg_data_cmd_v_lo;
@@ -321,7 +319,6 @@
       freeze_r <= config_data_li[0];
   end
 
->>>>>>> 83615bf8
   bp_cce_top #(
     .cfg_p(cfg_p)
     ,.cce_trace_p(cce_trace_p)
