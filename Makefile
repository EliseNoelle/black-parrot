## Find top of git repo
TOP ?= $(shell git rev-parse --show-toplevel)

include $(TOP)/Makefile.common
-include $(BP_EXTERNAL_DIR)/Makefile.tools

.PHONY: update_submodules tools progs

.DEFAULT: update_submodules

## This target updates submodules needed for building BlackParrot.
#  We only need to keep update bsg_ip_cores up to date. The other submodules
#    are for building tools, which we should only need to do every so often

update_submodules:
	cd $(TOP) && git submodule update --init --recursive -- $(BSG_IP_CORES_DIR)

## This target fetches and builds all dependencies needed for running simulations
#    to test BlackParrot. By default, all tools are built but comment any tools that 
#    you already have a copy of. If your version of a tool significantly differs from 
#    our submodule version, use at your own risk.
#  Submodules are deinit-ed after successful build to save space
#  NOTE: spike is a forked version which includes support for generating traces
#          for use in our trace-replay testing infrastructure
#

tools:
	cd $(TOP) && git submodule update --init --recursive
	$(MAKE) systemc && rm -rf systemc*
	$(MAKE) verilator
	$(MAKE) gnu
	$(MAKE) fesvr     && git submodule deinit -f $(BP_EXTERNAL_DIR)/riscv-fesvr
	$(MAKE) spike     && git submodule deinit -f $(BP_EXTERNAL_DIR)/riscv-isa-sim
	$(MAKE) axe       && git submodule deinit -f $(BP_EXTERNAL_DIR)/axe
	$(MAKE) dramsim2

progs:
	git submodule update --init --recursive -- bp_common/test/*
	$(MAKE) -C $(BP_COMMON_DIR)/test all

ucode:
<<<<<<< HEAD
	$(MAKE) -C $(BP_ME_DIR)/src/asm roms
=======
	$(MAKE) -C $(BP_ME_DIR)/src/asm roms
>>>>>>> 83615bf8
<|MERGE_RESOLUTION|>--- conflicted
+++ resolved
@@ -39,8 +39,4 @@
 	$(MAKE) -C $(BP_COMMON_DIR)/test all
 
 ucode:
-<<<<<<< HEAD
 	$(MAKE) -C $(BP_ME_DIR)/src/asm roms
-=======
-	$(MAKE) -C $(BP_ME_DIR)/src/asm roms
->>>>>>> 83615bf8
