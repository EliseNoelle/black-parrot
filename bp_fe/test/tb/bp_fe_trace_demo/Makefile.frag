DUT_PARAMS= \
           -pvalue+vaddr_width_p=39               \
           -pvalue+paddr_width_p=56               \
           -pvalue+asid_width_p=10                \
           -pvalue+btb_tag_width_p=10             \
           -pvalue+btb_indx_width_p=5             \
           -pvalue+bht_indx_width_p=5             \
           -pvalue+ras_addr_width_p=1             \
<<<<<<< HEAD
=======
          "-pvalue+bp_first_pc_p=32\'h80000124"   \
>>>>>>> 2c5f4fd6
           -pvalue+num_lce_p=1                    \
           -pvalue+num_cce_p=1                    \
           -pvalue+lce_sets_p=64                  \
           -pvalue+lce_assoc_p=8                  \
           -pvalue+cce_block_size_in_bytes_p=64   \
           "-pvalue+bp_first_pc_p=32\'h80000124"

TB_PARAMS= \
           -pvalue+core_els_p=1                   \
           -pvalue+eaddr_width_p=64               \
           -pvalue+branch_metadata_fwd_width_p=21 \
           -pvalue+cce_num_inst_ram_els_p=256     \
           -pvalue+boot_rom_width_p=512           \
           -pvalue+boot_rom_els_p=512             \
           -pvalue+trace_ring_width_p=96          \
           -pvalue+mem_els_p=512                  \
           -pvalue+trace_rom_addr_width_p=32

HDL_DEFINES = +define+BSG_CORE_CLOCK_PERIOD=10

HDL_PARAMS = $(DUT_PARAMS) $(TB_PARAMS) $(HDL_DEFINES)
<|MERGE_RESOLUTION|>--- conflicted
+++ resolved
@@ -6,10 +6,6 @@
            -pvalue+btb_indx_width_p=5             \
            -pvalue+bht_indx_width_p=5             \
            -pvalue+ras_addr_width_p=1             \
-<<<<<<< HEAD
-=======
-          "-pvalue+bp_first_pc_p=32\'h80000124"   \
->>>>>>> 2c5f4fd6
            -pvalue+num_lce_p=1                    \
            -pvalue+num_cce_p=1                    \
            -pvalue+lce_sets_p=64                  \
