DUT_PARAMS= \
<<<<<<< HEAD
           -pvalue+vaddr_width_p=39               \
           -pvalue+paddr_width_p=56               \
=======
           -pvalue+vaddr_width_p=22               \
           -pvalue+paddr_width_p=22               \
>>>>>>> 32796223
           -pvalue+asid_width_p=10                \
           -pvalue+btb_indx_width_p=9             \
           -pvalue+bht_indx_width_p=5             \
           -pvalue+ras_addr_width_p=22            \
          "-pvalue+bp_first_pc_p=32\'h80000124"   \
           -pvalue+num_lce_p=1                    \
           -pvalue+num_cce_p=1                    \
           -pvalue+lce_sets_p=64                  \
           -pvalue+lce_assoc_p=8                  \
           -pvalue+cce_block_size_in_bytes_p=64   
           
TB_PARAMS= \
           -pvalue+core_els_p=1                   \
           -pvalue+eaddr_width_p=64               \
           -pvalue+branch_metadata_fwd_width_p=36 \
           -pvalue+cce_num_inst_ram_els_p=256     \
           -pvalue+boot_rom_width_p=512           \
           -pvalue+boot_rom_els_p=512             \
           -pvalue+trace_ring_width_p=96          \
           -pvalue+mem_els_p=512                  \
           -pvalue+trace_rom_addr_width_p=32

HDL_DEFINES = +define+BSG_CORE_CLOCK_PERIOD=10

HDL_PARAMS = $(DUT_PARAMS) $(TB_PARAMS) $(HDL_DEFINES)
<|MERGE_RESOLUTION|>--- conflicted
+++ resolved
@@ -1,11 +1,6 @@
 DUT_PARAMS= \
-<<<<<<< HEAD
            -pvalue+vaddr_width_p=39               \
            -pvalue+paddr_width_p=56               \
-=======
-           -pvalue+vaddr_width_p=22               \
-           -pvalue+paddr_width_p=22               \
->>>>>>> 32796223
            -pvalue+asid_width_p=10                \
            -pvalue+btb_indx_width_p=9             \
            -pvalue+bht_indx_width_p=5             \
