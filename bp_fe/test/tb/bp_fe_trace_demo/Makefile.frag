--- conflicted
+++ resolved
@@ -1,39 +1,21 @@
 DUT_PARAMS= \
-<<<<<<< HEAD
            -pvalue+vaddr_width_p=39               \
            -pvalue+paddr_width_p=56               \
-=======
-           -pvalue+vaddr_width_p=22               \
-           -pvalue+paddr_width_p=22               \
->>>>>>> 92e888dd
            -pvalue+asid_width_p=10                \
            -pvalue+btb_indx_width_p=5             \
            -pvalue+bht_indx_width_p=5             \
-<<<<<<< HEAD
-           -pvalue+ras_addr_width_p=22            \
-=======
-           -pvalue+ras_addr_width_p=1            \
->>>>>>> 92e888dd
-          "-pvalue+bp_first_pc_p=32\'h80000124"   \
+           -pvalue+ras_addr_width_p=1             \
            -pvalue+num_lce_p=1                    \
            -pvalue+num_cce_p=1                    \
            -pvalue+lce_sets_p=64                  \
            -pvalue+lce_assoc_p=8                  \
-<<<<<<< HEAD
-           -pvalue+cce_block_size_in_bytes_p=64   
-           
-TB_PARAMS= \
-           -pvalue+core_els_p=1                   \
-           -pvalue+eaddr_width_p=64               \
-           -pvalue+branch_metadata_fwd_width_p=36 \
-=======
-           -pvalue+cce_block_size_in_bytes_p=64
+           -pvalue+cce_block_size_in_bytes_p=64   \
+           "-pvalue+bp_first_pc_p=32\'h80000124"
 
 TB_PARAMS= \
            -pvalue+core_els_p=1                   \
            -pvalue+eaddr_width_p=64               \
            -pvalue+branch_metadata_fwd_width_p=68 \
->>>>>>> 92e888dd
            -pvalue+cce_num_inst_ram_els_p=256     \
            -pvalue+boot_rom_width_p=512           \
            -pvalue+boot_rom_els_p=512             \
