--- conflicted
+++ resolved
@@ -100,11 +100,6 @@
 
 logic chk_psn_ex;
 logic prev_trace_v;
-<<<<<<< HEAD
-   
-logic [reg_data_width_lp-1:0] next_btarget_r, next_btarget_n;
-
-=======
 
 logic prev_tlb_miss;
    
@@ -112,7 +107,6 @@
 
 logic redirect_pending_r;
 
->>>>>>> 92e888dd
 logic tlb_miss;
 
 assign tlb_miss = (bp_fe_queue.msg_type == e_fe_exception) & bp_fe_queue.msg.exception.exception_code == e_itlb_miss;
@@ -124,15 +118,9 @@
    
 
 always_comb begin : be_cmd_gen
-<<<<<<< HEAD
-    bp_fe_cmd_v_o  = bp_fe_queue_v_i & trace_ready_i & (bp_fe_queue.msg.fetch.pc != next_btarget_r);
-    bp_fe_queue_clr_o = bp_fe_cmd_v_o;
-    bp_fe_cmd.opcode                                 = tlb_miss ? e_op_itlb_fill_response : e_op_pc_redirection;
-=======
     bp_fe_cmd_v_o  = bp_fe_queue_v_i & trace_ready_i & (bp_fe_queue.msg.fetch.pc != next_btarget_r) | (~prev_tlb_miss & tlb_miss);
     bp_fe_queue_clr_o = bp_fe_cmd_v_o;
     bp_fe_cmd.opcode                                 = (tlb_miss | prev_tlb_miss) ? e_op_itlb_fill_response : e_op_pc_redirection;
->>>>>>> 92e888dd
     fe_cmd_pc_redirect_operands.pc                   = next_btarget_r;
     fe_cmd_pc_redirect_operands.subopcode            = e_subop_branch_mispredict;
     fe_cmd_pc_redirect_operands.branch_metadata_fwd  = bp_fe_queue.msg.fetch.branch_metadata_fwd;
@@ -141,11 +129,7 @@
     fe_cmd_itlb_map.vaddr = tlb_miss_vaddr_i; //bp_fe_queue.msg.exception.vaddr
     fe_cmd_itlb_map.pte_entry_leaf.paddr = tlb_miss_vaddr_i;
 
-<<<<<<< HEAD
-    if(~tlb_miss)
-=======
     if(~tlb_miss | ~prev_tlb_miss)
->>>>>>> 92e888dd
       bp_fe_cmd.operands.pc_redirect_operands = fe_cmd_pc_redirect_operands;
     else
       bp_fe_cmd.operands.itlb_fill_response   = fe_cmd_itlb_map;
@@ -156,23 +140,15 @@
 always_ff @(posedge clk_i) begin
   if (reset_i) begin
     next_btarget_r <= '0;
-<<<<<<< HEAD
-    prev_trace_v   <= '0; 
-=======
     redirect_pending_r <= '0;
     prev_tlb_miss <= 0; 
->>>>>>> 92e888dd
   end else begin
     prev_tlb_miss  <= tlb_miss;
     next_btarget_r <= next_btarget_n;
-<<<<<<< HEAD
-    prev_trace_v   <= trace_v_i; 
-=======
     redirect_pending_r <= (bp_fe_cmd_v_o & bp_fe_cmd_ready_i)
                           ? 1'b1
                           : redirect_pending_r 
                             & ~(bp_fe_queue_ready_o & (bp_fe_queue.msg.fetch.pc == next_btarget_r));
->>>>>>> 92e888dd
   end
 end
 
