/*
 * bp_fe_bht.v
 * 
 * Branch History Table (BHT) records the information of the branch history, i.e.
 * branch taken or not taken. The index uses the virtual address bit 10-bit 20.
 * Each entry consists of 2 bit saturation counter. If the counter value is in
 * the positive regime, the BHT predicts "taken"; if the counter value is in the
 * negative regime, the BHT predicts "not taken". The implementation of BHT is
 * native to this design.
*/
module bp_fe_bht
 import bp_fe_pkg::*; 
 #(parameter bht_indx_width_p="inv"
   , localparam els_lp=2**bht_indx_width_p
   )
  (input                          clk_i
   , input                        en_i
   , input                        reset_i
    
   , input [bht_indx_width_p-1:0] idx_r_i
   , input [bht_indx_width_p-1:0] idx_w_i
    
   , input                        r_v_i
   , input                        w_v_i
    
   , input                        correct_i
   , output                       predict_o
   );

<<<<<<< HEAD

localparam saturation_size_lp=2;
   
=======
>>>>>>> 32796223
// Suppress unused signal warning
wire unused0 = r_v_i;
   
logic [els_lp-1:0][saturation_size_lp-1:0] mem;

assign predict_o = mem[idx_r_i][1];

always_ff @(posedge clk_i) 
  begin
    if (en_i) 
      begin
        if (reset_i) 
          begin
            mem <= '{default:2'b01};
          end 
        else if (w_v_i) 
          begin
            //2-bit saturating counter(high_bit:prediction direction,low_bit:strong/weak prediction)
            case ({correct_i, mem[idx_w_i][1], mem[idx_w_i][0]})
              //wrong prediction
              3'b000: mem[idx_w_i] <= {mem[idx_w_i][1]^mem[idx_w_i][0], 1'b1};//2'b01
              3'b001: mem[idx_w_i] <= {mem[idx_w_i][1]^mem[idx_w_i][0], 1'b1};//2'b11
              3'b010: mem[idx_w_i] <= {mem[idx_w_i][1]^mem[idx_w_i][0], 1'b1};//2'b11
              3'b011: mem[idx_w_i] <= {mem[idx_w_i][1]^mem[idx_w_i][0], 1'b1};//2'b01
              //correct prediction
              3'b100: mem[idx_w_i] <= mem[idx_w_i];//2'b00
              3'b101: mem[idx_w_i] <= {mem[idx_w_i][1], ~mem[idx_w_i][0]};//2'b00
              3'b110: mem[idx_w_i] <= mem[idx_w_i];//2'b10
              3'b111: mem[idx_w_i] <= {mem[idx_w_i][1], ~mem[idx_w_i][0]};//2'b10
            endcase
          end
      end
  end

endmodule<|MERGE_RESOLUTION|>--- conflicted
+++ resolved
@@ -12,6 +12,7 @@
  import bp_fe_pkg::*; 
  #(parameter bht_indx_width_p="inv"
    , localparam els_lp=2**bht_indx_width_p
+   , localparam saturation_size_lp=2
    )
   (input                          clk_i
    , input                        en_i
@@ -27,12 +28,6 @@
    , output                       predict_o
    );
 
-<<<<<<< HEAD
-
-localparam saturation_size_lp=2;
-   
-=======
->>>>>>> 32796223
 // Suppress unused signal warning
 wire unused0 = r_v_i;
    
