--- conflicted
+++ resolved
@@ -14,24 +14,7 @@
 `endif
 
 module bp_fe_lce_lce_tr_resp_in
-<<<<<<< HEAD
   #(parameter data_width_p="inv"
-    ,parameter lce_data_width_p="inv"
-    ,parameter lce_addr_width_p="inv"
-    ,parameter lce_sets_p="inv"
-    ,parameter lce_assoc_p="inv"
-    ,parameter num_cce_p="inv"
-    ,parameter num_lce_p="inv"
-    ,parameter block_size_in_bytes_p="inv"
-    ,parameter data_mask_width_lp=(data_width_p>>3)
-    ,parameter lg_lce_sets_lp=`BSG_SAFE_CLOG2(lce_sets_p)
-    ,parameter lg_lce_assoc_lp=`BSG_SAFE_CLOG2(lce_assoc_p)
-    ,parameter lg_data_mask_width_lp=`BSG_SAFE_CLOG2(data_mask_width_lp)
-    ,parameter block_size_in_bits_lp=block_size_in_bytes_p*8
-    ,parameter lg_block_size_in_bytes_lp=`BSG_SAFE_CLOG2(block_size_in_bytes_p)
-=======
-  #(parameter lce_id_p="inv"
-    , parameter data_width_p="inv"
     , parameter lce_data_width_p="inv"
     , parameter lce_addr_width_p="inv"
     , parameter lce_sets_p="inv"
@@ -44,7 +27,6 @@
     , parameter lg_lce_assoc_lp=`BSG_SAFE_CLOG2(lce_assoc_p)
     , parameter lg_data_mask_width_lp=`BSG_SAFE_CLOG2(data_mask_width_lp)
     , parameter lg_block_size_in_bytes_lp=`BSG_SAFE_CLOG2(block_size_in_bytes_p)
->>>>>>> 16067d7b
 
     , parameter bp_fe_icache_lce_data_mem_pkt_width_lp=`bp_fe_icache_lce_data_mem_pkt_width(lce_sets_p
                                                                                             ,lce_assoc_p
