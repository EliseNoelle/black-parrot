/**
 *
 * Name:
 *   bp_fe_lce_req.v
 *
 * Description:
 *   To	be updated
 *
 * Parameters:
 *
 * Inputs:
 *
 * Outputs:
 *
 * Keywords:
 *
 * Notes:
 *
 */


module bp_fe_lce_req
  import bp_common_pkg::*;
  import bp_fe_icache_pkg::*;
  #(parameter data_width_p="inv"
    , parameter paddr_width_p="inv"
    , parameter num_cce_p="inv"
    , parameter num_lce_p="inv"
    , parameter sets_p="inv"
    , parameter ways_p="inv"

<<<<<<< HEAD
    , localparam data_mask_width_lp=(data_width_p>>3)
    , localparam byte_offset_width_lp=`BSG_SAFE_CLOG2(data_mask_width_lp)

    , localparam way_id_width_lp=`BSG_SAFE_CLOG2(ways_p)
    , localparam lce_id_width_lp=`BSG_SAFE_CLOG2(num_lce_p)
    , localparam lce_cce_req_width_lp=`bp_lce_cce_req_width(num_cce_p
                                                           ,num_lce_p
                                                           ,lce_addr_width_p
                                                           ,ways_p
                                                          )
    , localparam lce_cce_resp_width_lp=`bp_lce_cce_resp_width(num_cce_p, num_lce_p, lce_addr_width_p)
=======
    , localparam block_size_in_words_lp=ways_p
    , localparam byte_offset_width_lp=`BSG_SAFE_CLOG2(data_width_p>>3)
    , localparam word_offset_width_lp=`BSG_SAFE_CLOG2(block_size_in_words_lp)
    , localparam block_offset_width_lp=(word_offset_width_lp+byte_offset_width_lp)

    , localparam cce_id_width_lp=`BSG_SAFE_CLOG2(num_cce_p)
    , localparam way_id_width_lp=`BSG_SAFE_CLOG2(ways_p)
    , localparam lce_id_width_lp=`BSG_SAFE_CLOG2(num_lce_p)

    , localparam lce_cce_req_width_lp=
      `bp_lce_cce_req_width(num_cce_p,num_lce_p,paddr_width_p,ways_p,data_width_p)
    , localparam lce_cce_resp_width_lp=
      `bp_lce_cce_resp_width(num_cce_p,num_lce_p,paddr_width_p)
>>>>>>> dbe4def6

    )
   (input clk_i
    , input reset_i

    , input [lce_id_width_lp-1:0] id_i
 
<<<<<<< HEAD
    , input                                    miss_i
    , input [lce_addr_width_p-1:0]             miss_addr_i
    , input [way_id_width_lp-1:0]              lru_way_i
    , output logic                             cache_miss_o
=======
    , input miss_i
    , input [paddr_width_p-1:0] miss_addr_i
    , input [way_id_width_lp-1:0] lru_way_i
    , output logic cache_miss_o
    , output logic [paddr_width_p-1:0] miss_addr_o
>>>>>>> dbe4def6
          
    , input tr_data_received_i
    , input cce_data_received_i
    , input set_tag_received_i
    , input set_tag_wakeup_received_i
          
    , output logic [lce_cce_req_width_lp-1:0] lce_req_o
    , output logic lce_req_v_o
    , input lce_req_ready_i
          
    , output logic [lce_cce_resp_width_lp-1:0] lce_resp_o
    , output logic lce_resp_v_o
    , input lce_resp_yumi_i
   );

<<<<<<< HEAD
  localparam cce_id_width_lp=`BSG_SAFE_CLOG2(num_cce_p);
  localparam block_size_in_words_lp=ways_p;
  localparam word_offset_width_lp=`BSG_SAFE_CLOG2(block_size_in_words_lp);
   
  bp_fe_lce_req_state_e                   state_r, state_n;
  logic [lce_addr_width_p-1:0]            miss_addr_r, miss_addr_n;
  logic                                   tr_received_r, tr_received_n, tr_received;
  logic                                   cce_data_received_r, cce_data_received_n, cce_data_received;
  logic                                   tag_set_r, tag_set_n, tag_set;
  logic [way_id_width_lp-1:0]             lru_way_r, lru_way_n;
=======
  // lce interface
  //
  `declare_bp_lce_cce_resp_s(num_cce_p, num_lce_p, paddr_width_p);
  `declare_bp_lce_cce_req_s(num_cce_p, num_lce_p, paddr_width_p, ways_p, data_width_p);
  
  bp_lce_cce_resp_s lce_resp;
  bp_lce_cce_req_s lce_req;

  assign lce_req_o = lce_req;
  assign lce_resp_o = lce_resp;
  
  // states 
  bp_fe_lce_req_state_e state_r, state_n;
  logic [paddr_width_p-1:0] miss_addr_r, miss_addr_n;
  logic tr_data_received_r, tr_data_received_n, tr_data_received;
  logic cce_data_received_r, cce_data_received_n, cce_data_received;
  logic set_tag_received_r, set_tag_received_n, set_tag_received;
  logic [way_id_width_lp-1:0] lru_way_r, lru_way_n;
  logic lru_flopped_r, lru_flopped_n;
>>>>>>> dbe4def6


  if (num_cce_p == 1) begin
    // This part of the code is written using zero_r register to overcome a bug in vcs 2017
    logic zero_r;
    always_ff @ (posedge clk_i) begin
      zero_r <= 1'b0; 
    end
    assign lce_resp.dst_id = zero_r;
    assign lce_req.dst_id = zero_r;
  end
  else begin
<<<<<<< HEAD
    assign lce_resp_lo.dst_id = miss_addr_r[byte_offset_width_lp
                                                +word_offset_width_lp
                                                +:cce_id_width_lp];
    assign lce_req_lo.dst_id  = miss_addr_r[byte_offset_width_lp
                                                +word_offset_width_lp
                                                +:cce_id_width_lp];
=======
    assign lce_resp.dst_id = miss_addr_r[block_offset_width_lp+:cce_id_width_lp];
    assign lce_req.dst_id = miss_addr_r[block_offset_width_lp+:cce_id_width_lp];
>>>>>>> dbe4def6
  end

  assign miss_addr_o = miss_addr_r;
   
  // lce_req fsm
  always_comb begin

    state_n               = state_r;
    miss_addr_n           = miss_addr_r;
    tr_data_received_n    = tr_data_received_r;
    cce_data_received_n   = cce_data_received_r;
    set_tag_received_n             = set_tag_received_r;
    lru_way_n             = lru_way_r;
    lru_flopped_n         = lru_flopped_r;

    tr_data_received      = tr_data_received_r | tr_data_received_i;
    cce_data_received     = cce_data_received_r | cce_data_received_i;
<<<<<<< HEAD
    tag_set               = tag_set_r | tag_set_i;

    lce_req_lo.src_id        = (lce_id_width_lp)'(id_i);
    lce_req_lo.non_exclusive = e_lce_req_not_excl; 
    lce_req_lo.msg_type      = e_lce_req_type_rd;
    lce_req_lo.addr          = miss_addr_r;
    lce_req_lo.lru_way_id    = lru_way_r;
    lce_req_lo.lru_dirty     = e_lce_req_lru_clean;
    lce_req_v_o              = 1'b0;

    lce_resp_lo.src_id       = id_i;
    lce_resp_lo.msg_type     = e_lce_cce_tr_ack;
    lce_resp_lo.addr         = miss_addr_r;
    lce_resp_v_o             = 1'b0;
=======
    set_tag_received      = set_tag_received_r | set_tag_received_i;

    lce_req.src_id        = id_i;
    lce_req.non_exclusive = e_lce_req_not_excl; 
    lce_req.non_cacheable = e_lce_req_cacheable; 
    lce_req.nc_size       = e_lce_nc_req_1; 
    lce_req.msg_type      = e_lce_req_type_rd;
    lce_req.addr          = miss_addr_r;
    lce_req.lru_dirty     = e_lce_req_lru_clean;
    lce_req.lru_way_id = lru_flopped_r
      ? lru_way_r
      : lru_way_i;
    lce_req.data          = '0;
    lce_req_v_o           = 1'b0;

    lce_resp.src_id       = id_i;
    lce_resp.msg_type     = e_lce_cce_tr_ack;
    lce_resp.addr         = miss_addr_r;
    lce_resp_v_o          = 1'b0;
  
    cache_miss_o = 1'b0;
>>>>>>> dbe4def6
     
    case (state_r)
      e_lce_req_ready: begin
        cache_miss_o = miss_i;
        if (miss_i) begin
          miss_addr_n = miss_addr_i;
          tr_data_received_n = 1'b0;
          cce_data_received_n = 1'b0;
          set_tag_received_n = 1'b0;
          lru_flopped_n = 1'b0;
          state_n = e_lce_req_send_miss_req;
        end
      end

      e_lce_req_send_miss_req: begin
<<<<<<< HEAD
        cache_miss_o                 = 1'b1;
        lce_req_v_o                  = 1'b1;
        state_n                      = lce_req_ready_i ? e_lce_req_sleep : e_lce_req_send_miss_req;
=======
        lru_flopped_n = 1'b1;
        lru_way_n = lru_flopped_r ? lru_way_r : lru_way_i;

        lce_req_v_o           = 1'b1;
        cache_miss_o          = 1'b1;
        state_n = lce_req_ready_i
          ? e_lce_req_sleep 
          : e_lce_req_send_miss_req;
>>>>>>> dbe4def6
      end

      e_lce_req_sleep: begin
        tr_data_received_n = tr_data_received_i ? 1'b1 : tr_data_received_r;
        cce_data_received_n = cce_data_received_i ? 1'b1 : cce_data_received_r;
        set_tag_received_n = set_tag_received_i ? 1'b1 : set_tag_received_r;

        cache_miss_o = 1'b1;
        state_n = set_tag_wakeup_received_i
          ? e_lce_req_ready
          : (set_tag_received
            ? (tr_data_received
              ? e_lce_req_send_ack_tr
              : (cce_data_received ? e_lce_req_send_coh_ack : e_lce_req_sleep))
            : e_lce_req_sleep);
      end

      e_lce_req_send_ack_tr: begin
        lce_resp_v_o = 1'b1;
        lce_resp.msg_type = e_lce_cce_coh_ack;

        cache_miss_o = 1'b1;
        state_n = lce_resp_yumi_i
          ? e_lce_req_ready
          : e_lce_req_send_ack_tr;
      end

      e_lce_req_send_coh_ack: begin
        lce_resp_v_o = 1'b1;
        lce_resp.msg_type = e_lce_cce_coh_ack;
        cache_miss_o = 1'b1;
        state_n = lce_resp_yumi_i
          ? e_lce_req_ready
          : e_lce_req_send_coh_ack;
      end
  
      // should never get in this state.
      default: begin
        state_n = e_lce_req_ready;
      end
<<<<<<< HEAD

      default: begin

      end
=======
>>>>>>> dbe4def6
    endcase
  end

  always_ff @ (posedge clk_i) begin
    if (reset_i) begin
      state_r              <= e_lce_req_ready;
      lru_flopped_r        <= 1'b0;
      tr_data_received_r   <= 1'b0;
      cce_data_received_r  <= 1'b0;
      set_tag_received_r            <= 1'b0;
    end else begin
      state_r              <= state_n;
      miss_addr_r          <= miss_addr_n;
      tr_data_received_r   <= tr_data_received_n;
      cce_data_received_r  <= cce_data_received_n;
      set_tag_received_r   <= set_tag_received_n;
      lru_way_r            <= lru_way_n;
      lru_flopped_r        <= lru_flopped_r;
    end
  end

endmodule<|MERGE_RESOLUTION|>--- conflicted
+++ resolved
@@ -29,19 +29,6 @@
     , parameter sets_p="inv"
     , parameter ways_p="inv"
 
-<<<<<<< HEAD
-    , localparam data_mask_width_lp=(data_width_p>>3)
-    , localparam byte_offset_width_lp=`BSG_SAFE_CLOG2(data_mask_width_lp)
-
-    , localparam way_id_width_lp=`BSG_SAFE_CLOG2(ways_p)
-    , localparam lce_id_width_lp=`BSG_SAFE_CLOG2(num_lce_p)
-    , localparam lce_cce_req_width_lp=`bp_lce_cce_req_width(num_cce_p
-                                                           ,num_lce_p
-                                                           ,lce_addr_width_p
-                                                           ,ways_p
-                                                          )
-    , localparam lce_cce_resp_width_lp=`bp_lce_cce_resp_width(num_cce_p, num_lce_p, lce_addr_width_p)
-=======
     , localparam block_size_in_words_lp=ways_p
     , localparam byte_offset_width_lp=`BSG_SAFE_CLOG2(data_width_p>>3)
     , localparam word_offset_width_lp=`BSG_SAFE_CLOG2(block_size_in_words_lp)
@@ -55,7 +42,6 @@
       `bp_lce_cce_req_width(num_cce_p,num_lce_p,paddr_width_p,ways_p,data_width_p)
     , localparam lce_cce_resp_width_lp=
       `bp_lce_cce_resp_width(num_cce_p,num_lce_p,paddr_width_p)
->>>>>>> dbe4def6
 
     )
    (input clk_i
@@ -63,18 +49,11 @@
 
     , input [lce_id_width_lp-1:0] id_i
  
-<<<<<<< HEAD
-    , input                                    miss_i
-    , input [lce_addr_width_p-1:0]             miss_addr_i
-    , input [way_id_width_lp-1:0]              lru_way_i
-    , output logic                             cache_miss_o
-=======
     , input miss_i
     , input [paddr_width_p-1:0] miss_addr_i
     , input [way_id_width_lp-1:0] lru_way_i
     , output logic cache_miss_o
     , output logic [paddr_width_p-1:0] miss_addr_o
->>>>>>> dbe4def6
           
     , input tr_data_received_i
     , input cce_data_received_i
@@ -90,18 +69,6 @@
     , input lce_resp_yumi_i
    );
 
-<<<<<<< HEAD
-  localparam cce_id_width_lp=`BSG_SAFE_CLOG2(num_cce_p);
-  localparam block_size_in_words_lp=ways_p;
-  localparam word_offset_width_lp=`BSG_SAFE_CLOG2(block_size_in_words_lp);
-   
-  bp_fe_lce_req_state_e                   state_r, state_n;
-  logic [lce_addr_width_p-1:0]            miss_addr_r, miss_addr_n;
-  logic                                   tr_received_r, tr_received_n, tr_received;
-  logic                                   cce_data_received_r, cce_data_received_n, cce_data_received;
-  logic                                   tag_set_r, tag_set_n, tag_set;
-  logic [way_id_width_lp-1:0]             lru_way_r, lru_way_n;
-=======
   // lce interface
   //
   `declare_bp_lce_cce_resp_s(num_cce_p, num_lce_p, paddr_width_p);
@@ -121,7 +88,6 @@
   logic set_tag_received_r, set_tag_received_n, set_tag_received;
   logic [way_id_width_lp-1:0] lru_way_r, lru_way_n;
   logic lru_flopped_r, lru_flopped_n;
->>>>>>> dbe4def6
 
 
   if (num_cce_p == 1) begin
@@ -134,17 +100,8 @@
     assign lce_req.dst_id = zero_r;
   end
   else begin
-<<<<<<< HEAD
-    assign lce_resp_lo.dst_id = miss_addr_r[byte_offset_width_lp
-                                                +word_offset_width_lp
-                                                +:cce_id_width_lp];
-    assign lce_req_lo.dst_id  = miss_addr_r[byte_offset_width_lp
-                                                +word_offset_width_lp
-                                                +:cce_id_width_lp];
-=======
     assign lce_resp.dst_id = miss_addr_r[block_offset_width_lp+:cce_id_width_lp];
     assign lce_req.dst_id = miss_addr_r[block_offset_width_lp+:cce_id_width_lp];
->>>>>>> dbe4def6
   end
 
   assign miss_addr_o = miss_addr_r;
@@ -162,22 +119,6 @@
 
     tr_data_received      = tr_data_received_r | tr_data_received_i;
     cce_data_received     = cce_data_received_r | cce_data_received_i;
-<<<<<<< HEAD
-    tag_set               = tag_set_r | tag_set_i;
-
-    lce_req_lo.src_id        = (lce_id_width_lp)'(id_i);
-    lce_req_lo.non_exclusive = e_lce_req_not_excl; 
-    lce_req_lo.msg_type      = e_lce_req_type_rd;
-    lce_req_lo.addr          = miss_addr_r;
-    lce_req_lo.lru_way_id    = lru_way_r;
-    lce_req_lo.lru_dirty     = e_lce_req_lru_clean;
-    lce_req_v_o              = 1'b0;
-
-    lce_resp_lo.src_id       = id_i;
-    lce_resp_lo.msg_type     = e_lce_cce_tr_ack;
-    lce_resp_lo.addr         = miss_addr_r;
-    lce_resp_v_o             = 1'b0;
-=======
     set_tag_received      = set_tag_received_r | set_tag_received_i;
 
     lce_req.src_id        = id_i;
@@ -199,7 +140,6 @@
     lce_resp_v_o          = 1'b0;
   
     cache_miss_o = 1'b0;
->>>>>>> dbe4def6
      
     case (state_r)
       e_lce_req_ready: begin
@@ -215,11 +155,6 @@
       end
 
       e_lce_req_send_miss_req: begin
-<<<<<<< HEAD
-        cache_miss_o                 = 1'b1;
-        lce_req_v_o                  = 1'b1;
-        state_n                      = lce_req_ready_i ? e_lce_req_sleep : e_lce_req_send_miss_req;
-=======
         lru_flopped_n = 1'b1;
         lru_way_n = lru_flopped_r ? lru_way_r : lru_way_i;
 
@@ -228,7 +163,6 @@
         state_n = lce_req_ready_i
           ? e_lce_req_sleep 
           : e_lce_req_send_miss_req;
->>>>>>> dbe4def6
       end
 
       e_lce_req_sleep: begin
@@ -269,13 +203,6 @@
       default: begin
         state_n = e_lce_req_ready;
       end
-<<<<<<< HEAD
-
-      default: begin
-
-      end
-=======
->>>>>>> dbe4def6
     endcase
   end
 
