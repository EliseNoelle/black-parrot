/**
 *
 * Name:
 *   bp_fe_lce_data_cmd.v
 *
 * Description:
 *   To	be updated
 *
 * Parameters:
 *
 * Inputs:
 *
 * Outputs:
 *
 * Keywords:
 *
 * Notes:
 *
 */


module bp_fe_lce_data_cmd
  import bp_common_pkg::*;
  import bp_fe_icache_pkg::*;
  #(parameter data_width_p="inv"
    , parameter paddr_width_p="inv"
    , parameter lce_data_width_p="inv"
    , parameter num_cce_p="inv"
    , parameter num_lce_p="inv"
    , parameter sets_p="inv"
    , parameter ways_p="inv"

    , localparam lce_data_cmd_width_lp=
      `bp_lce_data_cmd_width(num_lce_p,lce_data_width_p,ways_p)
    , localparam data_mem_pkt_width_lp=
      `bp_fe_icache_lce_data_mem_pkt_width(sets_p,ways_p,lce_data_width_p)

    , localparam block_size_in_words_lp=ways_p
    , localparam word_offset_width_lp=`BSG_SAFE_CLOG2(block_size_in_words_lp)
    , localparam data_mask_width_lp=(data_width_p>>3)
    , localparam byte_offset_width_lp=`BSG_SAFE_CLOG2(data_mask_width_lp)
    , localparam block_offset_width_lp=(byte_offset_width_lp+word_offset_width_lp)
    , localparam index_width_lp=`BSG_SAFE_CLOG2(sets_p)
  )
  ( input                                                        clk_i
    , input                                                      reset_i
    , output logic                                               cce_data_received_o
    , output logic                                               tr_data_received_o

    , input [paddr_width_p-1:0]                                  miss_addr_i
              
    , input [lce_data_cmd_width_lp-1:0]                          lce_data_cmd_i
    , input                                                      lce_data_cmd_v_i
    , output logic                                               lce_data_cmd_ready_o
                 
    , output logic                                               data_mem_pkt_v_o
    , output logic [data_mem_pkt_width_lp-1:0]  data_mem_pkt_o
    , input                                                      data_mem_pkt_yumi_i
   );

  `declare_bp_lce_data_cmd_s(num_lce_p, lce_data_width_p, ways_p);
  bp_lce_data_cmd_s lce_data_cmd_li;
  logic lce_data_cmd_v_li, lce_data_cmd_yumi_lo;
   
  `declare_bp_fe_icache_lce_data_mem_pkt_s(sets_p, ways_p, lce_data_width_p);
  bp_fe_icache_lce_data_mem_pkt_s data_mem_pkt_lo;
  assign data_mem_pkt_o = data_mem_pkt_lo;

  assign data_mem_pkt_lo.index = miss_addr_i[block_offset_width_lp+:index_width_lp];
  assign data_mem_pkt_lo.way_id  = lce_data_cmd_li.way_id;
  assign data_mem_pkt_lo.data    = lce_data_cmd_li.data;
  assign data_mem_pkt_lo.we      = 1'b1;
  
  assign data_mem_pkt_v_o        = lce_data_cmd_v_li;
  assign lce_data_cmd_yumi_lo    = data_mem_pkt_yumi_i;
  assign cce_data_received_o = data_mem_pkt_yumi_i & (lce_data_cmd_li.msg_type == e_lce_data_cmd_cce);
  assign tr_data_received_o = data_mem_pkt_yumi_i & (lce_data_cmd_li.msg_type == e_lce_data_cmd_transfer);

  // We need this converter because the LCE expects this interface to be valid-yumi, while
<<<<<<< HEAD
  // the network links are ready-and-valid. It's possible that we could modify the LCE to
  // be helpful and avoid this
  bsg_two_fifo
=======
  // the network links are ready-and-valid. It's possible that we could modify the LCE to 
  // be helpful and avoid this
  bsg_two_fifo 
>>>>>>> db044930
   #(.width_p(lce_data_cmd_width_lp))
   rv_adapter
    (.clk_i(clk_i)
     ,.reset_i(reset_i)

     ,.data_i(lce_data_cmd_i)
     ,.v_i(lce_data_cmd_v_i)
     ,.ready_o(lce_data_cmd_ready_o)

     ,.data_o(lce_data_cmd_li)
     ,.v_o(lce_data_cmd_v_li)
     ,.yumi_i(lce_data_cmd_yumi_lo)
     );

endmodule<|MERGE_RESOLUTION|>--- conflicted
+++ resolved
@@ -77,15 +77,9 @@
   assign tr_data_received_o = data_mem_pkt_yumi_i & (lce_data_cmd_li.msg_type == e_lce_data_cmd_transfer);
 
   // We need this converter because the LCE expects this interface to be valid-yumi, while
-<<<<<<< HEAD
-  // the network links are ready-and-valid. It's possible that we could modify the LCE to
-  // be helpful and avoid this
-  bsg_two_fifo
-=======
   // the network links are ready-and-valid. It's possible that we could modify the LCE to 
   // be helpful and avoid this
   bsg_two_fifo 
->>>>>>> db044930
    #(.width_p(lce_data_cmd_width_lp))
    rv_adapter
     (.clk_i(clk_i)
