/**
 *
 * Name:
 *   bp_fe_lce_data_cmd.v
 *
 * Description:
 *   To	be updated
 *
 * Parameters:
 *
 * Inputs:
 *
 * Outputs:
 *
 * Keywords:
 *
 * Notes:
 *
 */


module bp_fe_lce_data_cmd
  import bp_common_pkg::*;
  import bp_fe_icache_pkg::*;
  #(parameter data_width_p="inv"
    , parameter paddr_width_p="inv"
    , parameter lce_data_width_p="inv"
    , parameter num_cce_p="inv"
    , parameter num_lce_p="inv"
    , parameter sets_p="inv"
    , parameter ways_p="inv"
<<<<<<< HEAD
    , parameter bp_cce_lce_data_cmd_width_lp=`bp_cce_lce_data_cmd_width(num_cce_p
                                                                        ,num_lce_p
                                                                        ,lce_addr_width_p
                                                                        ,lce_data_width_p
                                                                        ,ways_p
                                                                       )
    , parameter bp_fe_icache_lce_data_mem_pkt_width_lp=`bp_fe_icache_lce_data_mem_pkt_width(sets_p
                                                                                            ,ways_p
                                                                                            ,lce_data_width_p
                                                                                           )
   )
   (output logic                                                 cce_data_received_o
=======

    , localparam lce_data_cmd_width_lp=
      `bp_lce_data_cmd_width(num_lce_p,lce_data_width_p,ways_p)
    , localparam data_mem_pkt_width_lp=
      `bp_fe_icache_lce_data_mem_pkt_width(sets_p,ways_p,lce_data_width_p)

    , localparam block_size_in_words_lp=ways_p
    , localparam word_offset_width_lp=`BSG_SAFE_CLOG2(block_size_in_words_lp)
    , localparam data_mask_width_lp=(data_width_p>>3)
    , localparam byte_offset_width_lp=`BSG_SAFE_CLOG2(data_mask_width_lp)
    , localparam block_offset_width_lp=(byte_offset_width_lp+word_offset_width_lp)
    , localparam index_width_lp=`BSG_SAFE_CLOG2(sets_p)
  )
  (
    output logic                                                 cce_data_received_o
    , output logic                                               tr_data_received_o

    , input [paddr_width_p-1:0]                                  miss_addr_i
>>>>>>> dbe4def6
              
    , input [lce_data_cmd_width_lp-1:0]                          lce_data_cmd_i
    , input                                                      lce_data_cmd_v_i
    , output logic                                               lce_data_cmd_yumi_o
                 
    , output logic                                               data_mem_pkt_v_o
    , output logic [data_mem_pkt_width_lp-1:0]  data_mem_pkt_o
    , input                                                      data_mem_pkt_yumi_i
   );

<<<<<<< HEAD
  localparam block_size_in_words_lp=ways_p; 
  localparam word_offset_width_lp=`BSG_SAFE_CLOG2(block_size_in_words_lp);
  localparam data_mask_width_lp=(data_width_p>>3);  
  localparam byte_offset_width_lp=`BSG_SAFE_CLOG2(data_mask_width_lp); 
  localparam index_width_lp=`BSG_SAFE_CLOG2(sets_p);
   
									       
  `declare_bp_cce_lce_data_cmd_s(num_cce_p, num_lce_p, lce_addr_width_p, lce_data_width_p, ways_p);
  bp_cce_lce_data_cmd_s lce_data_cmd_li;
  assign lce_data_cmd_li = lce_data_cmd_i;
=======
  `declare_bp_lce_data_cmd_s(num_lce_p, lce_data_width_p, ways_p);
  bp_lce_data_cmd_s lce_data_cmd;
  assign lce_data_cmd = lce_data_cmd_i;
>>>>>>> dbe4def6
   
  `declare_bp_fe_icache_lce_data_mem_pkt_s(sets_p, ways_p, lce_data_width_p);
  bp_fe_icache_lce_data_mem_pkt_s data_mem_pkt_lo;
  assign data_mem_pkt_o = data_mem_pkt_lo;

<<<<<<< HEAD
  assign data_mem_pkt_lo.index   = lce_data_cmd_li.addr[byte_offset_width_lp
                                                            +word_offset_width_lp
                                                            +:index_width_lp];
  assign data_mem_pkt_lo.way_id  = lce_data_cmd_li.way_id;
  assign data_mem_pkt_lo.data    = lce_data_cmd_li.data;
=======
  assign data_mem_pkt_lo.index = miss_addr_i[block_offset_width_lp+:index_width_lp];
  assign data_mem_pkt_lo.way_id  = lce_data_cmd.way_id;
  assign data_mem_pkt_lo.data    = lce_data_cmd.data;
>>>>>>> dbe4def6
  assign data_mem_pkt_lo.we      = 1'b1;
  
  assign data_mem_pkt_v_o        = lce_data_cmd_v_i;
  assign lce_data_cmd_yumi_o     = data_mem_pkt_yumi_i;
  assign cce_data_received_o = data_mem_pkt_yumi_i & (lce_data_cmd.msg_type == e_lce_data_cmd_cce);
  assign tr_data_received_o = data_mem_pkt_yumi_i & (lce_data_cmd.msg_type == e_lce_data_cmd_transfer);

endmodule<|MERGE_RESOLUTION|>--- conflicted
+++ resolved
@@ -29,20 +29,6 @@
     , parameter num_lce_p="inv"
     , parameter sets_p="inv"
     , parameter ways_p="inv"
-<<<<<<< HEAD
-    , parameter bp_cce_lce_data_cmd_width_lp=`bp_cce_lce_data_cmd_width(num_cce_p
-                                                                        ,num_lce_p
-                                                                        ,lce_addr_width_p
-                                                                        ,lce_data_width_p
-                                                                        ,ways_p
-                                                                       )
-    , parameter bp_fe_icache_lce_data_mem_pkt_width_lp=`bp_fe_icache_lce_data_mem_pkt_width(sets_p
-                                                                                            ,ways_p
-                                                                                            ,lce_data_width_p
-                                                                                           )
-   )
-   (output logic                                                 cce_data_received_o
-=======
 
     , localparam lce_data_cmd_width_lp=
       `bp_lce_data_cmd_width(num_lce_p,lce_data_width_p,ways_p)
@@ -61,7 +47,6 @@
     , output logic                                               tr_data_received_o
 
     , input [paddr_width_p-1:0]                                  miss_addr_i
->>>>>>> dbe4def6
               
     , input [lce_data_cmd_width_lp-1:0]                          lce_data_cmd_i
     , input                                                      lce_data_cmd_v_i
@@ -72,38 +57,17 @@
     , input                                                      data_mem_pkt_yumi_i
    );
 
-<<<<<<< HEAD
-  localparam block_size_in_words_lp=ways_p; 
-  localparam word_offset_width_lp=`BSG_SAFE_CLOG2(block_size_in_words_lp);
-  localparam data_mask_width_lp=(data_width_p>>3);  
-  localparam byte_offset_width_lp=`BSG_SAFE_CLOG2(data_mask_width_lp); 
-  localparam index_width_lp=`BSG_SAFE_CLOG2(sets_p);
-   
-									       
-  `declare_bp_cce_lce_data_cmd_s(num_cce_p, num_lce_p, lce_addr_width_p, lce_data_width_p, ways_p);
-  bp_cce_lce_data_cmd_s lce_data_cmd_li;
-  assign lce_data_cmd_li = lce_data_cmd_i;
-=======
   `declare_bp_lce_data_cmd_s(num_lce_p, lce_data_width_p, ways_p);
   bp_lce_data_cmd_s lce_data_cmd;
   assign lce_data_cmd = lce_data_cmd_i;
->>>>>>> dbe4def6
    
   `declare_bp_fe_icache_lce_data_mem_pkt_s(sets_p, ways_p, lce_data_width_p);
   bp_fe_icache_lce_data_mem_pkt_s data_mem_pkt_lo;
   assign data_mem_pkt_o = data_mem_pkt_lo;
 
-<<<<<<< HEAD
-  assign data_mem_pkt_lo.index   = lce_data_cmd_li.addr[byte_offset_width_lp
-                                                            +word_offset_width_lp
-                                                            +:index_width_lp];
-  assign data_mem_pkt_lo.way_id  = lce_data_cmd_li.way_id;
-  assign data_mem_pkt_lo.data    = lce_data_cmd_li.data;
-=======
   assign data_mem_pkt_lo.index = miss_addr_i[block_offset_width_lp+:index_width_lp];
   assign data_mem_pkt_lo.way_id  = lce_data_cmd.way_id;
   assign data_mem_pkt_lo.data    = lce_data_cmd.data;
->>>>>>> dbe4def6
   assign data_mem_pkt_lo.we      = 1'b1;
   
   assign data_mem_pkt_v_o        = lce_data_cmd_v_i;
