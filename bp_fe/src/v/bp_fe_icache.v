/**
 *
 * Name:
 *   bp_fe_icache.v
 *
 * Description:
 *   To	be updated
 * The icache module implements a virtually-indexed physically-tagged cache. Although the cache
 * design is parameterized, our default icache configuration is a 4-way set associative cache. Our
 * icache has an LCE as part of the cache controller that communicates with the CCE. For replacement
 * policy, we use the pseudo-LRU module implemnted for dcache.
 *
 * Parameters:
 *
 * Inputs:
 *
 * Outputs:
 *
 * Keywords:
 *
 * Notes:
 *
 */


module bp_fe_icache
  import bp_common_pkg::*;
  import bp_common_aviary_pkg::*;
  import bp_fe_pkg::*;
  import bp_fe_icache_pkg::*;  
  #(parameter bp_cfg_e cfg_p = e_bp_inv_cfg
   `declare_bp_proc_params(cfg_p)
   `declare_bp_lce_cce_if_widths(num_cce_p
                                 ,num_lce_p
                                 ,paddr_width_p
                                 ,lce_assoc_p
                                 ,dword_width_p
                                 ,cce_block_width_p
                                 )

<<<<<<< HEAD
    `declare_bp_icache_widths(vaddr_width_p, ptag_width_p, lce_assoc_p)
    // these will go away once the naming convention is decided on
    , localparam coh_bits_lp=`bp_cce_coh_bits
    , parameter debug_p=0

    `declare_bp_fe_tag_widths(lce_assoc_p, lce_sets_p, num_lce_p, num_cce_p, dword_width_p, paddr_width_p)
=======
    , parameter debug_p=0

    `declare_bp_fe_tag_widths(lce_assoc_p, lce_sets_p, num_lce_p, num_cce_p, dword_width_p, paddr_width_p)
    `declare_bp_icache_widths(vaddr_width_p, tag_width_lp, lce_assoc_p) 
>>>>>>> f31489c7
   )
   (
    input                                              clk_i
    , input                                            reset_i
    , input                                            freeze_i

    , input [lce_id_width_lp-1:0]                      lce_id_i

    // Config channel
    , input                                            cfg_w_v_i
    , input [cfg_addr_width_p-1:0]                     cfg_addr_i
    , input [cfg_data_width_p-1:0]                     cfg_data_i

    , input [vaddr_width_p-1:0]                        vaddr_i
    , input                                            vaddr_v_i
    , output                                           vaddr_ready_o

    , output [instr_width_p-1:0]                       data_o
    , output                                           data_v_o
    , input                                            data_ready_i

    , input [ptag_width_p-1:0]                         ptag_i
    , input                                            ptag_v_i
    , output                                           ptag_ready_o

    , input                                            itlb_icache_miss_i 
    , input                                            uncached_i
    
    , output logic                                     cache_miss_o
    , output logic                                     instr_access_fault_o
    , input                                            poison_tl_i

    , output logic [lce_cce_req_width_lp-1:0]          lce_req_o
    , output logic                                     lce_req_v_o
    , input                                            lce_req_ready_i

    , output logic [lce_cce_resp_width_lp-1:0]         lce_resp_o
    , output logic                                     lce_resp_v_o
    , input                                            lce_resp_ready_i

    , input [lce_cmd_width_lp-1:0]                     lce_cmd_i
    , input                                            lce_cmd_v_i
    , output logic                                     lce_cmd_ready_o

    , output logic [lce_cmd_width_lp-1:0]              lce_cmd_o
    , output logic                                     lce_cmd_v_o
    , input                                            lce_cmd_ready_i 
 );

  logic [index_width_lp-1:0]            vaddr_index;
  // Suppress unused signal warnings
  wire unused = &{data_ready_i};

  logic [word_offset_width_lp-1:0] vaddr_offset;

  logic [lce_assoc_p-1:0]                    way_v; // valid bits of each way
  logic [way_id_width_lp-1:0]           way_invalid_index; // first invalid way
  logic                                 invalid_exist;

  logic                                 invalidate_cmd_v; // an invalidate command from CCE

  assign vaddr_index      = vaddr_i[word_offset_width_lp
                                       +byte_offset_width_lp
                                       +:index_width_lp];
  assign vaddr_offset     = vaddr_i[byte_offset_width_lp+:word_offset_width_lp];
   
  // TL stage
  logic v_tl_r;
  logic tl_we;
  logic [bp_page_offset_width_gp-1:0] page_offset_tl_r;
  logic [vaddr_width_p-1:0]           vaddr_tl_r;

  assign tl_we = vaddr_v_i; 

  always_ff @ (posedge clk_i) begin
    if (reset_i) begin
      v_tl_r       <= 1'b0;
    end else begin
      v_tl_r       <= tl_we;
      if (tl_we) begin
        page_offset_tl_r <= vaddr_i[bp_page_offset_width_gp-1:0];
        vaddr_tl_r       <= vaddr_i;
      end
    end
  end

  // tag memory
  logic                                     tag_mem_v_li;
  logic                                     tag_mem_w_li;
  logic [index_width_lp-1:0]                tag_mem_addr_li;
<<<<<<< HEAD
  logic [lce_assoc_p-1:0][coh_bits_lp+tag_width_lp-1:0] tag_mem_data_li;
  logic [lce_assoc_p-1:0][coh_bits_lp+tag_width_lp-1:0] tag_mem_w_mask_li;
  logic [lce_assoc_p-1:0][coh_bits_lp+tag_width_lp-1:0] tag_mem_data_lo;

  bsg_mem_1rw_sync_mask_write_bit #(
    .width_p(lce_assoc_p*(coh_bits_lp+tag_width_lp))
=======
  logic [lce_assoc_p-1:0][`bp_coh_bits+tag_width_lp-1:0] tag_mem_data_li;
  logic [lce_assoc_p-1:0][`bp_coh_bits+tag_width_lp-1:0] tag_mem_w_mask_li;
  logic [lce_assoc_p-1:0][`bp_coh_bits+tag_width_lp-1:0] tag_mem_data_lo;

  bsg_mem_1rw_sync_mask_write_bit #(
    .width_p(lce_assoc_p*(`bp_coh_bits+tag_width_lp))
>>>>>>> f31489c7
    ,.els_p(lce_sets_p)
  ) tag_mem (
    .clk_i(clk_i)
    ,.reset_i(reset_i)
    ,.data_i(tag_mem_data_li)
    ,.addr_i(tag_mem_addr_li)
    ,.v_i(~reset_i & tag_mem_v_li)
    ,.w_mask_i(tag_mem_w_mask_li)
    ,.w_i(tag_mem_w_li)
    ,.data_o(tag_mem_data_lo)
  );

<<<<<<< HEAD
  logic [lce_assoc_p-1:0][coh_bits_lp-1:0] state_tl;
  logic [lce_assoc_p-1:0][tag_width_lp-1:0] tag_tl;

  for (genvar i = 0; i < lce_assoc_p; i++) begin
    assign state_tl[i] = tag_mem_data_lo[i][tag_width_lp+:coh_bits_lp];
=======
  logic [lce_assoc_p-1:0][`bp_coh_bits-1:0] state_tl;
  logic [lce_assoc_p-1:0][tag_width_lp-1:0] tag_tl;

  for (genvar i = 0; i < lce_assoc_p; i++) begin
    assign state_tl[i] = tag_mem_data_lo[i][tag_width_lp+:`bp_coh_bits];
>>>>>>> f31489c7
    assign tag_tl[i]   = tag_mem_data_lo[i][0+:tag_width_lp];
  end

  // data memory
<<<<<<< HEAD
  logic [lce_assoc_p-1:0]                                               data_mem_v_li;
  logic                                                            data_mem_w_li;
  logic [lce_assoc_p-1:0][index_width_lp+word_offset_width_lp-1:0]      data_mem_addr_li;
  logic [lce_assoc_p-1:0][dword_width_p-1:0]                             data_mem_data_li;
  logic [lce_assoc_p-1:0][data_mask_width_lp-1:0]                       data_mem_w_mask_li;
  logic [lce_assoc_p-1:0][dword_width_p-1:0]                             data_mem_data_lo;
=======
  logic [lce_assoc_p-1:0]                                           data_mem_v_li;
  logic                                                             data_mem_w_li;
  logic [lce_assoc_p-1:0][index_width_lp+word_offset_width_lp-1:0]  data_mem_addr_li;
  logic [lce_assoc_p-1:0][dword_width_p-1:0]                        data_mem_data_li;
  logic [lce_assoc_p-1:0][data_mask_width_lp-1:0]                   data_mem_w_mask_li;
  logic [lce_assoc_p-1:0][dword_width_p-1:0]                        data_mem_data_lo;
>>>>>>> f31489c7

  // data memory: banks
  for (genvar bank = 0; bank < lce_assoc_p; bank++)
  begin: data_mems
    bsg_mem_1rw_sync_mask_write_byte #(
      .data_width_p(dword_width_p)
      ,.els_p(lce_sets_p*lce_assoc_p) // same number of blocks and ways
    ) data_mem (
      .clk_i(clk_i)
      ,.reset_i(reset_i)
      ,.data_i(data_mem_data_li[bank])
      ,.addr_i(data_mem_addr_li[bank])
      ,.v_i(~reset_i & data_mem_v_li[bank])
      ,.write_mask_i(data_mem_w_mask_li[bank])
      ,.w_i(data_mem_w_li)
      ,.data_o(data_mem_data_lo[bank])
    );
  end                                             

  assign ptag_ready_o = v_tl_r;
   
  // TV stage
  logic v_tv_r;
  logic tv_we;
  logic uncached_tv_r;
  logic [paddr_width_p-1:0]                     addr_tv_r;
  logic [vaddr_width_p-1:0]                     vaddr_tv_r; 
<<<<<<< HEAD
  logic [lce_assoc_p-1:0][tag_width_lp-1:0]          tag_tv_r;
  logic [lce_assoc_p-1:0][coh_bits_lp-1:0]       state_tv_r;
  logic [lce_assoc_p-1:0][dword_width_p-1:0]          ld_data_tv_r;
=======
  logic [lce_assoc_p-1:0][tag_width_lp-1:0]     tag_tv_r;
  logic [lce_assoc_p-1:0][`bp_coh_bits-1:0]     state_tv_r;
  logic [lce_assoc_p-1:0][dword_width_p-1:0]    ld_data_tv_r;
>>>>>>> f31489c7
  logic [tag_width_lp-1:0]                      addr_tag_tv;
  logic [index_width_lp-1:0]                    addr_index_tv;
  logic [word_offset_width_lp-1:0]              addr_word_offset_tv;

  assign tv_we = v_tl_r & ~poison_tl_i & ptag_v_i & ~itlb_icache_miss_i;

  always_ff @ (posedge clk_i) begin
    if (reset_i) begin
      v_tv_r       <= 1'b0;
    end
    else begin
      v_tv_r <= tv_we;
      if (tv_we) begin
        addr_tv_r    <= {ptag_i, vaddr_tl_r[0+:bp_page_offset_width_gp]};
        vaddr_tv_r   <= vaddr_tl_r;
        tag_tv_r     <= tag_tl;
        state_tv_r   <= state_tl;
        ld_data_tv_r <= data_mem_data_lo;
        uncached_tv_r <= uncached_i;
      end
    end
  end

  assign addr_tag_tv = addr_tv_r[block_offset_width_lp+index_width_lp+:tag_width_lp];
  assign addr_index_tv = addr_tv_r[block_offset_width_lp+:index_width_lp];
  assign addr_word_offset_tv = addr_tv_r[byte_offset_width_lp+:word_offset_width_lp];

  //cache hit?
<<<<<<< HEAD
  logic [lce_assoc_p-1:0]          hit_v;
=======
  logic [lce_assoc_p-1:0]     hit_v;
>>>>>>> f31489c7
  logic [way_id_width_lp-1:0] hit_index;
  logic                       hit;
  logic                       miss_tv;

  for (genvar i = 0; i < lce_assoc_p; i++) begin: tag_comp
<<<<<<< HEAD
    assign hit_v[i]   = (tag_tv_r[i] == addr_tag_tv) && (state_tv_r[i] != e_MESI_I);
    assign way_v[i]   = (state_tv_r[i] != e_MESI_I);
=======
    assign hit_v[i]   = (tag_tv_r[i] == addr_tag_tv) && (state_tv_r[i] != e_COH_I);
    assign way_v[i]   = (state_tv_r[i] != e_COH_I);
>>>>>>> f31489c7
  end

  bsg_priority_encode #(
    .width_p(lce_assoc_p)
    ,.lo_to_hi_p(1)
  ) pe_load_hit (
    .i(hit_v)
    ,.v_o(hit)
    ,.addr_o(hit_index)
  );

  assign miss_tv = ~hit & v_tv_r & ~uncached_tv_r;

  // uncached request
  logic uncached_req;
  logic uncached_load_data_v_r;
  logic [dword_width_p-1:0] uncached_load_data_r;

  assign uncached_req = v_tv_r & uncached_tv_r & ~uncached_load_data_v_r;

  // stat memory
  logic                                       stat_mem_v_li;
  logic                                       stat_mem_w_li;
  logic [index_width_lp-1:0]                  stat_mem_addr_li;
  logic [bp_fe_icache_stat_width_lp-1:0]      stat_mem_data_li;
  logic [bp_fe_icache_stat_width_lp-1:0]      stat_mem_mask_li;
  logic [bp_fe_icache_stat_width_lp-1:0]      stat_mem_data_lo;

  bsg_mem_1rw_sync_mask_write_bit #(
    .width_p(bp_fe_icache_stat_width_lp)
    ,.els_p(lce_sets_p)
  ) stat_mem (
    .clk_i(clk_i)
    ,.reset_i(reset_i)
    ,.data_i(stat_mem_data_li)
    ,.addr_i(stat_mem_addr_li)
    ,.v_i(~reset_i & stat_mem_v_li)
    ,.w_mask_i(stat_mem_mask_li)
    ,.w_i(stat_mem_w_li)
    ,.data_o(stat_mem_data_lo)
  );

  logic [way_id_width_lp-1:0] lru_encode;

  bsg_lru_pseudo_tree_encode #(
    .ways_p(lce_assoc_p)
  ) lru_encoder (
    .lru_i(stat_mem_data_lo)
    ,.way_id_o(lru_encode)
  );

  bsg_priority_encode #(
    .width_p(lce_assoc_p)
    ,.lo_to_hi_p(1)
  ) pe_invalid (
    .i(~way_v)
    ,.v_o(invalid_exist)
    ,.addr_o(way_invalid_index)
 );
  
  // invalid way takes priority over LRU way
  logic [way_id_width_lp-1:0]           lru_way_li;
  assign lru_way_li = invalid_exist ? way_invalid_index : lru_encode;

  // LCE
  `declare_bp_fe_icache_lce_data_mem_pkt_s(lce_sets_p, lce_assoc_p, lce_data_width_lp);
  `declare_bp_fe_icache_lce_tag_mem_pkt_s(lce_sets_p, lce_assoc_p, tag_width_lp);
  `declare_bp_fe_icache_lce_stat_mem_pkt_s(lce_sets_p, lce_assoc_p);

  bp_fe_icache_lce_data_mem_pkt_s lce_data_mem_pkt;
  bp_fe_icache_lce_tag_mem_pkt_s tag_mem_pkt;
  bp_fe_icache_lce_stat_mem_pkt_s stat_mem_pkt;

<<<<<<< HEAD
  logic [lce_assoc_p-1:0][dword_width_p-1:0]      lce_data_mem_data_li;
  logic                                     lce_data_mem_pkt_v_lo;
  logic                                     lce_data_mem_pkt_yumi_li;
=======
  logic [lce_assoc_p-1:0][dword_width_p-1:0] lce_data_mem_data_li;
  logic                                      lce_data_mem_pkt_v_lo;
  logic                                      lce_data_mem_pkt_yumi_li;
>>>>>>> f31489c7

  logic                                      tag_mem_pkt_v_lo;
  logic                                      tag_mem_pkt_yumi_li;

  logic                                      stat_mem_pkt_v_lo;
  logic                                      stat_mem_pkt_yumi_li;

  bp_fe_icache_lce_mode_e lce_mode_lo;

  bp_fe_lce
    #(.cfg_p(cfg_p))
  lce
    (.clk_i(clk_i)
     ,.reset_i(reset_i)
     ,.freeze_i(freeze_i)

     ,.cfg_w_v_i(cfg_w_v_i)
     ,.cfg_addr_i(cfg_addr_i)
     ,.cfg_data_i(cfg_data_i)

     ,.lce_id_i(lce_id_i)

     ,.ready_o(vaddr_ready_o)
     ,.cache_miss_o(cache_miss_o)

     ,.miss_i(miss_tv)
     ,.miss_addr_i(addr_tv_r)

     ,.uncached_req_i(uncached_req)

     ,.data_mem_data_i(lce_data_mem_data_li)
     ,.data_mem_pkt_o(lce_data_mem_pkt)
     ,.data_mem_pkt_v_o(lce_data_mem_pkt_v_lo)
     ,.data_mem_pkt_yumi_i(lce_data_mem_pkt_yumi_li)

     ,.tag_mem_pkt_o(tag_mem_pkt)
     ,.tag_mem_pkt_v_o(tag_mem_pkt_v_lo)
     ,.tag_mem_pkt_yumi_i(tag_mem_pkt_yumi_li)

     ,.stat_mem_pkt_v_o(stat_mem_pkt_v_lo)
     ,.stat_mem_pkt_o(stat_mem_pkt)
     ,.lru_way_i(lru_way_li)
     ,.stat_mem_pkt_yumi_i(stat_mem_pkt_yumi_li)

     ,.lce_req_o(lce_req_o)
     ,.lce_req_v_o(lce_req_v_o)
     ,.lce_req_ready_i(lce_req_ready_i)

     ,.lce_resp_o(lce_resp_o)
     ,.lce_resp_v_o(lce_resp_v_o)
     ,.lce_resp_ready_i(lce_resp_ready_i)

     ,.lce_cmd_i(lce_cmd_i)
     ,.lce_cmd_v_i(lce_cmd_v_i)
     ,.lce_cmd_ready_o(lce_cmd_ready_o)

     ,.lce_cmd_o(lce_cmd_o)
     ,.lce_cmd_v_o(lce_cmd_v_o)
     ,.lce_cmd_ready_i(lce_cmd_ready_i)

     ,.lce_mode_o(lce_mode_lo)
     ); 

  // Fault if in uncached mode but access is not for an uncached address
  assign instr_access_fault_o = (lce_mode_lo == e_icache_lce_mode_uncached)
    ? ~uncached_tv_r
    : 1'b0;

  assign data_v_o = v_tv_r & ((uncached_tv_r & uncached_load_data_v_r) | ~cache_miss_o);

  logic [dword_width_p-1:0]   ld_data_way_picked;

  bsg_mux #(
    .width_p(dword_width_p)
    ,.els_p(lce_assoc_p)
  ) data_set_select_mux (
    .data_i(ld_data_tv_r)
    ,.sel_i(hit_index ^ addr_word_offset_tv)
    ,.data_o(ld_data_way_picked)
  );

  logic [dword_width_p-1:0] final_data;
  bsg_mux #(
    .width_p(dword_width_p)
    ,.els_p(2)
  ) final_data_mux (
    .data_i({uncached_load_data_r, ld_data_way_picked})
    ,.sel_i(uncached_load_data_v_r)
    ,.data_o(final_data)
  );

  logic lower_upper_sel;

  assign lower_upper_sel             = addr_tv_r[byte_offset_width_lp-1];
  assign data_o = lower_upper_sel
    ? final_data[instr_width_p+:instr_width_p]
    : final_data[instr_width_p-1:0];

  // data mem

  logic lce_data_mem_v;
  assign lce_data_mem_v = (lce_data_mem_pkt.opcode != e_icache_lce_data_mem_uncached)
    & lce_data_mem_pkt_yumi_li;

  assign data_mem_v_li = tl_we
    ? {lce_assoc_p{1'b1}}
    : {lce_assoc_p{lce_data_mem_v}};

  assign data_mem_w_li = lce_data_mem_pkt_yumi_li
    & (lce_data_mem_pkt.opcode == e_icache_lce_data_mem_write);   

  logic [lce_assoc_p-1:0][dword_width_p-1:0] lce_data_mem_write_data;

  for (genvar i = 0; i < lce_assoc_p; i++) begin
    assign data_mem_addr_li[i] = tl_we
      ? {vaddr_index, vaddr_offset}
      : {lce_data_mem_pkt.index, lce_data_mem_pkt.way_id ^ ((word_offset_width_lp)'(i))};

    assign data_mem_data_li[i] = lce_data_mem_write_data[i];
    assign data_mem_w_mask_li[i] = {data_mask_width_lp{1'b1}};
  end

  bsg_mux_butterfly #(
    .width_p(dword_width_p)
    ,.els_p(lce_assoc_p)
  ) write_mux_butterfly (
    .data_i(lce_data_mem_pkt.data)
    ,.sel_i(lce_data_mem_pkt.way_id)
    ,.data_o(lce_data_mem_write_data)
  );
   
  // tag_mem
  assign tag_mem_v_li = tl_we | tag_mem_pkt_yumi_li;
  assign tag_mem_w_li = ~tl_we & tag_mem_pkt_v_lo;
  assign tag_mem_addr_li = tl_we
    ? vaddr_index
    : tag_mem_pkt.index;

  logic [lce_assoc_p-1:0] lce_tag_mem_way_one_hot;
  bsg_decode #(
    .num_out_p(lce_assoc_p)
  ) lce_tag_mem_way_decode (
    .i(tag_mem_pkt.way_id)
    ,.o(lce_tag_mem_way_one_hot)
  );

  always_comb begin
    case (tag_mem_pkt.opcode)
      e_tag_mem_set_clear: begin
        for (integer i = 0 ; i < lce_assoc_p; i++) begin
          tag_mem_data_li[i]    = '0;
          tag_mem_w_mask_li[i]  = {(`bp_coh_bits+tag_width_lp){1'b1}};
        end
      end
      e_tag_mem_invalidate: begin
        for (integer i = 0; i < lce_assoc_p; i++) begin
          tag_mem_data_li[i]    = '0;
          tag_mem_w_mask_li[i] = {{`bp_coh_bits{lce_tag_mem_way_one_hot[i]}}, {tag_width_lp{1'b0}}};
        end
      end
      e_tag_mem_set_tag: begin
        for (integer i = 0; i < lce_assoc_p; i++) begin
          tag_mem_data_li[i]   = {tag_mem_pkt.state, tag_mem_pkt.tag};
          tag_mem_w_mask_li[i] = {(`bp_coh_bits+tag_width_lp){lce_tag_mem_way_one_hot[i]}};
        end
      end
      default: begin
        tag_mem_data_li   = '0;
        tag_mem_w_mask_li = '0;
      end
    endcase
  end

  // stat mem
  assign stat_mem_v_li = (v_tv_r & ~uncached_tv_r) | stat_mem_pkt_yumi_li;
  assign stat_mem_w_li = v_tv_r
    ? ~miss_tv
    : stat_mem_pkt_yumi_li & (stat_mem_pkt.opcode != e_stat_mem_read);
  assign stat_mem_addr_li = v_tv_r
    ? addr_index_tv 
    : stat_mem_pkt.index;

  logic [lce_assoc_p-2:0] lru_decode_data_lo;
  logic [lce_assoc_p-2:0] lru_decode_mask_lo;

  bsg_lru_pseudo_tree_decode #(
     .ways_p(lce_assoc_p)
  ) lru_decode (
     .way_id_i(hit_index)
     ,.data_o(lru_decode_data_lo)
     ,.mask_o(lru_decode_mask_lo)
  );

  always_comb begin
    if (v_tv_r) begin
      stat_mem_data_li = lru_decode_data_lo;
      stat_mem_mask_li = lru_decode_mask_lo;
    end else begin
      stat_mem_data_li = {(lce_assoc_p-1){1'b0}};
      stat_mem_mask_li = {(lce_assoc_p-1){1'b1}};
    end
  end
   
  // LCE: data mem
  logic [way_id_width_lp-1:0] lce_data_mem_pkt_way_r;

  always_ff @ (posedge clk_i) begin
    if (lce_data_mem_pkt_yumi_li & (lce_data_mem_pkt.opcode == e_icache_lce_data_mem_read)) begin
      lce_data_mem_pkt_way_r <= lce_data_mem_pkt.way_id;
    end
  end

  bsg_mux_butterfly #(
    .width_p(dword_width_p)
    ,.els_p(lce_assoc_p)
  ) read_mux_butterfly (
    .data_i(data_mem_data_lo)
    ,.sel_i(lce_data_mem_pkt_way_r)
    ,.data_o(lce_data_mem_data_li)
  );

  assign lce_data_mem_pkt_yumi_li = (lce_data_mem_pkt.opcode == e_icache_lce_data_mem_uncached)
    ? lce_data_mem_pkt_v_lo
    : lce_data_mem_pkt_v_lo & ~tl_we;

  // uncached load data logic
  always_ff @(posedge clk_i) begin
    if (reset_i) begin
      uncached_load_data_v_r <= 1'b0;
    end
    else begin
      if (lce_data_mem_pkt_yumi_li & (lce_data_mem_pkt.opcode == e_icache_lce_data_mem_uncached)) begin
        uncached_load_data_r <= lce_data_mem_pkt.data[0+:dword_width_p];
        uncached_load_data_v_r <= 1'b1;
      end
      else begin
        // once the uncached load is replayed, and v_o goes high, clear the valid bit
        if (data_v_o) begin
          uncached_load_data_v_r <= 1'b0;
        end
      end
    end
  end

  // LCE: tag_mem
  assign tag_mem_pkt_yumi_li = tag_mem_pkt_v_lo & ~tl_we;

  // LCE: stat_mem
  assign stat_mem_pkt_yumi_li = ~(v_tv_r & ~uncached_tv_r) & stat_mem_pkt_v_lo;

  // synopsys translate_off
  if (debug_p) begin
    bp_fe_icache_axe_trace_gen #(
      .addr_width_p(paddr_width_p)
      ,.dword_width_p(instr_width_p)
    ) cc (
      .clk_i(clk_i)
      ,.id_i(id_i)
      ,.v_i(icache_pc_gen_data_v_o)
      ,.addr_i(addr_tv_r)
      ,.data_i(data_o)
    );
  end
  // synopsys translate_on
   
endmodule<|MERGE_RESOLUTION|>--- conflicted
+++ resolved
@@ -37,20 +37,10 @@
                                  ,dword_width_p
                                  ,cce_block_width_p
                                  )
-
-<<<<<<< HEAD
-    `declare_bp_icache_widths(vaddr_width_p, ptag_width_p, lce_assoc_p)
-    // these will go away once the naming convention is decided on
-    , localparam coh_bits_lp=`bp_cce_coh_bits
-    , parameter debug_p=0
-
-    `declare_bp_fe_tag_widths(lce_assoc_p, lce_sets_p, num_lce_p, num_cce_p, dword_width_p, paddr_width_p)
-=======
     , parameter debug_p=0
 
     `declare_bp_fe_tag_widths(lce_assoc_p, lce_sets_p, num_lce_p, num_cce_p, dword_width_p, paddr_width_p)
     `declare_bp_icache_widths(vaddr_width_p, tag_width_lp, lce_assoc_p) 
->>>>>>> f31489c7
    )
    (
     input                                              clk_i
@@ -141,21 +131,12 @@
   logic                                     tag_mem_v_li;
   logic                                     tag_mem_w_li;
   logic [index_width_lp-1:0]                tag_mem_addr_li;
-<<<<<<< HEAD
-  logic [lce_assoc_p-1:0][coh_bits_lp+tag_width_lp-1:0] tag_mem_data_li;
-  logic [lce_assoc_p-1:0][coh_bits_lp+tag_width_lp-1:0] tag_mem_w_mask_li;
-  logic [lce_assoc_p-1:0][coh_bits_lp+tag_width_lp-1:0] tag_mem_data_lo;
-
-  bsg_mem_1rw_sync_mask_write_bit #(
-    .width_p(lce_assoc_p*(coh_bits_lp+tag_width_lp))
-=======
   logic [lce_assoc_p-1:0][`bp_coh_bits+tag_width_lp-1:0] tag_mem_data_li;
   logic [lce_assoc_p-1:0][`bp_coh_bits+tag_width_lp-1:0] tag_mem_w_mask_li;
   logic [lce_assoc_p-1:0][`bp_coh_bits+tag_width_lp-1:0] tag_mem_data_lo;
 
   bsg_mem_1rw_sync_mask_write_bit #(
     .width_p(lce_assoc_p*(`bp_coh_bits+tag_width_lp))
->>>>>>> f31489c7
     ,.els_p(lce_sets_p)
   ) tag_mem (
     .clk_i(clk_i)
@@ -168,38 +149,21 @@
     ,.data_o(tag_mem_data_lo)
   );
 
-<<<<<<< HEAD
-  logic [lce_assoc_p-1:0][coh_bits_lp-1:0] state_tl;
-  logic [lce_assoc_p-1:0][tag_width_lp-1:0] tag_tl;
-
-  for (genvar i = 0; i < lce_assoc_p; i++) begin
-    assign state_tl[i] = tag_mem_data_lo[i][tag_width_lp+:coh_bits_lp];
-=======
   logic [lce_assoc_p-1:0][`bp_coh_bits-1:0] state_tl;
   logic [lce_assoc_p-1:0][tag_width_lp-1:0] tag_tl;
 
   for (genvar i = 0; i < lce_assoc_p; i++) begin
     assign state_tl[i] = tag_mem_data_lo[i][tag_width_lp+:`bp_coh_bits];
->>>>>>> f31489c7
     assign tag_tl[i]   = tag_mem_data_lo[i][0+:tag_width_lp];
   end
 
   // data memory
-<<<<<<< HEAD
-  logic [lce_assoc_p-1:0]                                               data_mem_v_li;
-  logic                                                            data_mem_w_li;
-  logic [lce_assoc_p-1:0][index_width_lp+word_offset_width_lp-1:0]      data_mem_addr_li;
-  logic [lce_assoc_p-1:0][dword_width_p-1:0]                             data_mem_data_li;
-  logic [lce_assoc_p-1:0][data_mask_width_lp-1:0]                       data_mem_w_mask_li;
-  logic [lce_assoc_p-1:0][dword_width_p-1:0]                             data_mem_data_lo;
-=======
   logic [lce_assoc_p-1:0]                                           data_mem_v_li;
   logic                                                             data_mem_w_li;
   logic [lce_assoc_p-1:0][index_width_lp+word_offset_width_lp-1:0]  data_mem_addr_li;
   logic [lce_assoc_p-1:0][dword_width_p-1:0]                        data_mem_data_li;
   logic [lce_assoc_p-1:0][data_mask_width_lp-1:0]                   data_mem_w_mask_li;
   logic [lce_assoc_p-1:0][dword_width_p-1:0]                        data_mem_data_lo;
->>>>>>> f31489c7
 
   // data memory: banks
   for (genvar bank = 0; bank < lce_assoc_p; bank++)
@@ -227,15 +191,9 @@
   logic uncached_tv_r;
   logic [paddr_width_p-1:0]                     addr_tv_r;
   logic [vaddr_width_p-1:0]                     vaddr_tv_r; 
-<<<<<<< HEAD
-  logic [lce_assoc_p-1:0][tag_width_lp-1:0]          tag_tv_r;
-  logic [lce_assoc_p-1:0][coh_bits_lp-1:0]       state_tv_r;
-  logic [lce_assoc_p-1:0][dword_width_p-1:0]          ld_data_tv_r;
-=======
   logic [lce_assoc_p-1:0][tag_width_lp-1:0]     tag_tv_r;
   logic [lce_assoc_p-1:0][`bp_coh_bits-1:0]     state_tv_r;
   logic [lce_assoc_p-1:0][dword_width_p-1:0]    ld_data_tv_r;
->>>>>>> f31489c7
   logic [tag_width_lp-1:0]                      addr_tag_tv;
   logic [index_width_lp-1:0]                    addr_index_tv;
   logic [word_offset_width_lp-1:0]              addr_word_offset_tv;
@@ -264,23 +222,14 @@
   assign addr_word_offset_tv = addr_tv_r[byte_offset_width_lp+:word_offset_width_lp];
 
   //cache hit?
-<<<<<<< HEAD
-  logic [lce_assoc_p-1:0]          hit_v;
-=======
   logic [lce_assoc_p-1:0]     hit_v;
->>>>>>> f31489c7
   logic [way_id_width_lp-1:0] hit_index;
   logic                       hit;
   logic                       miss_tv;
 
   for (genvar i = 0; i < lce_assoc_p; i++) begin: tag_comp
-<<<<<<< HEAD
-    assign hit_v[i]   = (tag_tv_r[i] == addr_tag_tv) && (state_tv_r[i] != e_MESI_I);
-    assign way_v[i]   = (state_tv_r[i] != e_MESI_I);
-=======
     assign hit_v[i]   = (tag_tv_r[i] == addr_tag_tv) && (state_tv_r[i] != e_COH_I);
     assign way_v[i]   = (state_tv_r[i] != e_COH_I);
->>>>>>> f31489c7
   end
 
   bsg_priority_encode #(
@@ -354,15 +303,9 @@
   bp_fe_icache_lce_tag_mem_pkt_s tag_mem_pkt;
   bp_fe_icache_lce_stat_mem_pkt_s stat_mem_pkt;
 
-<<<<<<< HEAD
-  logic [lce_assoc_p-1:0][dword_width_p-1:0]      lce_data_mem_data_li;
-  logic                                     lce_data_mem_pkt_v_lo;
-  logic                                     lce_data_mem_pkt_yumi_li;
-=======
   logic [lce_assoc_p-1:0][dword_width_p-1:0] lce_data_mem_data_li;
   logic                                      lce_data_mem_pkt_v_lo;
   logic                                      lce_data_mem_pkt_yumi_li;
->>>>>>> f31489c7
 
   logic                                      tag_mem_pkt_v_lo;
   logic                                      tag_mem_pkt_yumi_li;
