/**
 *
 * Name:
 *   bp_fe_icache.v
 *
 * Description:
 *   To	be updated
 * The icache module implements a virtually-indexed physically-tagged cache. Although the cache
 * design is parameterized, our default icache configuration is a 4-way set associative cache. Our
 * icache has an LCE as part of the cache controller that communicates with the CCE. For replacement
 * policy, we use the pseudo-LRU module implemnted for dcache.
 *
 * Parameters:
 *
 * Inputs:
 *
 * Outputs:
 *
 * Keywords:
 *
 * Notes:
 *
 */


module icache
  import bp_common_pkg::*;
  import bp_fe_pkg::*;
  import bp_fe_icache_pkg::*;  
  #(parameter eaddr_width_p="inv"
    , parameter data_width_p="inv"
    , parameter inst_width_p="inv"
    , parameter tag_width_p="inv"
    , parameter num_cce_p="inv"
    , parameter num_lce_p="inv"
    , parameter ways_p="inv"
    , parameter sets_p="inv"
    , parameter block_size_in_bytes_p="inv"
    , localparam way_id_width_lp=`BSG_SAFE_CLOG2(ways_p)
    , localparam index_width_lp=`BSG_SAFE_CLOG2(sets_p)
    , localparam lg_block_size_in_bytes_lp=`BSG_SAFE_CLOG2(block_size_in_bytes_p)
    , localparam data_mask_width_lp=(data_width_p>>3)
    , localparam lg_data_mask_width_lp=`BSG_SAFE_CLOG2(data_mask_width_lp)
    , localparam vaddr_width_lp=(index_width_lp+way_id_width_lp+lg_data_mask_width_lp)
    , localparam addr_width_lp=(vaddr_width_lp+tag_width_p)
    , localparam lce_data_width_lp=(ways_p*data_width_p)
    , localparam cce_coh_bits_lp=`bp_cce_coh_bits
    , parameter debug_p=0

    , localparam bp_fe_pc_gen_icache_width_lp=`bp_fe_pc_gen_icache_width(eaddr_width_p)
    , localparam bp_fe_itlb_icache_data_resp_width_lp=`bp_fe_itlb_icache_data_resp_width(tag_width_p)

    , localparam bp_lce_cce_req_width_lp=`bp_lce_cce_req_width(num_cce_p
                                                              ,num_lce_p
                                                              ,addr_width_lp
                                                              ,ways_p
                                                             )
    , localparam bp_lce_cce_resp_width_lp=`bp_lce_cce_resp_width(num_cce_p
                                                                ,num_lce_p
                                                                ,addr_width_lp
                                                               )
    , localparam bp_lce_cce_data_resp_width_lp=`bp_lce_cce_data_resp_width(num_cce_p
                                                                          ,num_lce_p
                                                                          ,addr_width_lp
                                                                          ,lce_data_width_lp
                                                                         )
    , localparam bp_cce_lce_cmd_width_lp=`bp_cce_lce_cmd_width(num_cce_p
                                                              ,num_lce_p
                                                              ,addr_width_lp
                                                              ,ways_p
                                                             )
    , localparam bp_cce_lce_data_cmd_width_lp=`bp_cce_lce_data_cmd_width(num_cce_p
                                                                        ,num_lce_p
                                                                        ,addr_width_lp
                                                                        ,lce_data_width_lp
                                                                        ,ways_p
                                                                       )
    , localparam bp_lce_lce_tr_resp_width_lp=`bp_lce_lce_tr_resp_width(num_lce_p
                                                                      ,addr_width_lp
                                                                      ,lce_data_width_lp
                                                                      ,ways_p
                                                                     )

    , localparam bp_fe_icache_tag_set_width_lp=`bp_fe_icache_tag_set_width(tag_width_p
                                                                          ,ways_p
                                                                         )
    , localparam bp_fe_icache_tag_state_width_lp=`bp_fe_icache_tag_state_width(tag_width_p)

    , localparam bp_fe_icache_metadata_width_lp=`bp_fe_icache_metadata_width(ways_p)

    , parameter bp_fe_icache_pc_gen_width_lp=`bp_fe_icache_pc_gen_width(eaddr_width_p)

    , localparam lce_id_width_lp=`BSG_SAFE_CLOG2(num_lce_p)
   )
   (
    input                                              clk_i
    , input                                            reset_i
    , input [lce_id_width_lp-1:0]                      id_i

    , input [bp_fe_pc_gen_icache_width_lp-1:0]         pc_gen_icache_vaddr_i
    , input                                            pc_gen_icache_vaddr_v_i
    , output logic                                     pc_gen_icache_vaddr_ready_o

    , output logic [bp_fe_icache_pc_gen_width_lp-1:0]  icache_pc_gen_data_o
    , output logic                                     icache_pc_gen_data_v_o
    , input                                            icache_pc_gen_data_ready_i // Not used

    , input [bp_fe_itlb_icache_data_resp_width_lp-1:0] itlb_icache_data_resp_i
    , input                                            itlb_icache_data_resp_v_i
    , output logic                                     itlb_icache_data_resp_ready_o

    , output logic                                     cache_miss_o
    , input                                            poison_i

    , output logic [bp_lce_cce_req_width_lp-1:0]       lce_req_o
    , output logic                                     lce_req_v_o
    , input                                            lce_req_ready_i

    , output logic [bp_lce_cce_resp_width_lp-1:0]      lce_resp_o
    , output logic                                     lce_resp_v_o
    , input                                            lce_resp_ready_i

    , output logic [bp_lce_cce_data_resp_width_lp-1:0] lce_data_resp_o     
    , output logic                                     lce_data_resp_v_o 
    , input                                            lce_data_resp_ready_i

    , input [bp_cce_lce_cmd_width_lp-1:0]              lce_cmd_i
    , input                                            lce_cmd_v_i
    , output logic                                     lce_cmd_ready_o

    , input [bp_cce_lce_data_cmd_width_lp-1:0]         lce_data_cmd_i
    , input                                            lce_data_cmd_v_i
    , output logic                                     lce_data_cmd_ready_o

    , input [bp_lce_lce_tr_resp_width_lp-1:0]          lce_tr_resp_i
    , input                                            lce_tr_resp_v_i
    , output logic                                     lce_tr_resp_ready_o

    , output logic [bp_lce_lce_tr_resp_width_lp-1:0]   lce_tr_resp_o
    , output logic                                     lce_tr_resp_v_o
    , input                                            lce_tr_resp_ready_i

 );

<<<<<<< HEAD
  logic [index_width_lp-1:0]            vaddr_index;
=======
  // Suppress unused signal warnings
  wire unused0 = icache_pc_gen_data_ready_i;

  logic [lg_lce_sets_lp-1:0]            vaddr_index;
>>>>>>> 45d088eb
  logic [lg_block_size_in_bytes_lp-1:0] vaddr_offset;

  logic [ways_p-1:0]                    way_v; // valid bits of each way
  logic [way_id_width_lp-1:0]           way_invalid_index; // first invalid way
  logic                                 invalid_exist;

  logic [way_id_width_lp-1:0]           lru_way_li;

  logic                                 invalidate_cmd_v; // an invalidate command from CCE


  `declare_bp_fe_itlb_icache_data_resp_s(tag_width_p);
  bp_fe_itlb_icache_data_resp_s itlb_icache_data_resp_li;
  assign itlb_icache_data_resp_li = itlb_icache_data_resp_i;

  assign vaddr_index      = pc_gen_icache_vaddr_i[lg_block_size_in_bytes_lp
                                                  +lg_data_mask_width_lp
                                                  +:index_width_lp];
  assign vaddr_offset     = pc_gen_icache_vaddr_i[lg_data_mask_width_lp+:lg_block_size_in_bytes_lp];
   
  // TL stage
  logic                      v_tl_r;
  logic                      tl_we;
  logic [vaddr_width_lp-1:0] vaddr_tl_r;
  logic [eaddr_width_p-1:0]  eaddr_tl_r;

  assign tl_we = pc_gen_icache_vaddr_v_i & pc_gen_icache_vaddr_ready_o & ~poison_i;

  always_ff @ (posedge clk_i) begin
    if (reset_i) begin
      v_tl_r       <= 1'b0;
      vaddr_tl_r   <= '0;
      eaddr_tl_r   <= '0;
    end else begin
      v_tl_r       <= tl_we;
      if (tl_we) begin
        vaddr_tl_r <= pc_gen_icache_vaddr_i[vaddr_width_lp-1:0];
        eaddr_tl_r <= pc_gen_icache_vaddr_i;
      end
    end
  end

  // tag memory
  logic [bp_fe_icache_tag_set_width_lp-1:0] tag_mem_data_li;
  logic [index_width_lp-1:0]                tag_mem_addr_li;
  logic                                     tag_mem_v_li;
  logic [bp_fe_icache_tag_set_width_lp-1:0] tag_mem_w_mask_li;
  logic                                     tag_mem_w_li;
  logic [bp_fe_icache_tag_set_width_lp-1:0] tag_mem_data_lo;

  bsg_mem_1rw_sync_mask_write_bit #(
    .width_p(bp_fe_icache_tag_set_width_lp)
    ,.els_p(sets_p)
  ) tag_mem (
    .clk_i(clk_i)
    ,.reset_i(reset_i)
    ,.data_i(tag_mem_data_li)
    ,.addr_i(tag_mem_addr_li)
    ,.v_i(~reset_i & tag_mem_v_li)
    ,.w_mask_i(tag_mem_w_mask_li)
    ,.w_i(tag_mem_w_li)
    ,.data_o(tag_mem_data_lo)
  );

  logic [ways_p-1:0][cce_coh_bits_lp-1:0] state_tl;
  logic [ways_p-1:0][tag_width_p-1:0]      tag_tl;

  for (genvar way = 0; way < ways_p; way++)
  begin: state_tag
    assign state_tl[way] = tag_mem_data_lo[(bp_fe_icache_tag_state_width_lp*way+tag_width_p)
                                              +:cce_coh_bits_lp];
    assign tag_tl[way]   = tag_mem_data_lo[(bp_fe_icache_tag_state_width_lp*way)+:tag_width_p];
  end

  // data memory
  logic [ways_p-1:0][data_width_p-1:0]                             data_mem_bank_data_li;
  logic [ways_p-1:0][index_width_lp+lg_block_size_in_bytes_lp-1:0] data_mem_bank_addr_li;
  logic [ways_p-1:0]                                               data_mem_bank_v_li;
  logic [ways_p-1:0][data_mask_width_lp-1:0]                       data_mem_bank_w_mask_li;
  logic [ways_p-1:0]                                               data_mem_bank_w_li;
  logic [ways_p-1:0][data_width_p-1:0]                             data_mem_bank_data_lo;

  // data memory: banks
  for (genvar bank = 0; bank < ways_p; bank++)
  begin: data_mem_banks
    bsg_mem_1rw_sync_mask_write_byte #(
      .data_width_p(data_width_p)
      ,.els_p(sets_p*ways_p) // same number of blocks and ways
    ) data_mem_bank (
      .clk_i(clk_i)
      ,.reset_i(reset_i)
      ,.data_i(data_mem_bank_data_li[bank])
      ,.addr_i(data_mem_bank_addr_li[bank])
      ,.v_i(~reset_i & data_mem_bank_v_li[bank])
      ,.write_mask_i(data_mem_bank_w_mask_li[bank])
      ,.w_i(data_mem_bank_w_li[bank])
      ,.data_o(data_mem_bank_data_lo[bank])
    );
  end                                             

  assign itlb_icache_data_resp_ready_o = v_tl_r;
   
  // TV stage
  logic v_tv_r;
  logic tv_we;
  logic [addr_width_lp-1:0]                     addr_tv_r;
  logic [eaddr_width_p-1:0]                     eaddr_tv_r; 
  logic [ways_p-1:0][tag_width_p-1:0]           tag_tv_r;
  logic [ways_p-1:0][cce_coh_bits_lp-1:0]       state_tv_r;
  logic [ways_p-1:0][data_width_p-1:0]          ld_data_tv_r;
  logic [tag_width_p-1:0]                       addr_tag_tv;
  logic [index_width_lp-1:0]                    addr_index_tv;
  logic [lg_block_size_in_bytes_lp-1:0]         addr_block_offset_tv;

  assign tv_we = v_tl_r & ~poison_i & itlb_icache_data_resp_v_i;

  always_ff @ (posedge clk_i) begin
    if (reset_i) begin
      v_tv_r       <= 1'b0;
      addr_tv_r    <= '0;
      eaddr_tv_r   <= '0;
      tag_tv_r     <= '0;
      state_tv_r   <= '0;
      ld_data_tv_r <= '0;
    end
    else begin
      v_tv_r <= tv_we;
      if (tv_we) begin
        addr_tv_r    <= {itlb_icache_data_resp_li.ppn, vaddr_tl_r};
        eaddr_tv_r   <= eaddr_tl_r ;
        tag_tv_r     <= tag_tl;
        state_tv_r   <= state_tl;
        ld_data_tv_r <= data_mem_bank_data_lo;
      end
    end
  end

  assign addr_tag_tv          = addr_tv_r[lg_data_mask_width_lp
                                          +lg_block_size_in_bytes_lp
                                          +index_width_lp
                                          +:tag_width_p];
  assign addr_index_tv        = addr_tv_r[lg_data_mask_width_lp
                                          +lg_block_size_in_bytes_lp
                                          +:index_width_lp];
  assign addr_block_offset_tv = addr_tv_r[lg_data_mask_width_lp+:lg_block_size_in_bytes_lp];

  //cache hit?
  logic [ways_p-1:0]          hit_v;
  logic [way_id_width_lp-1:0] hit_index;
  logic                       hit;
  logic                       miss_v;

  for (genvar i = 0; i < ways_p; i++)
  begin: tag_comp
    assign hit_v[i]   = (tag_tv_r[i] == addr_tag_tv) && (state_tv_r[i] != e_MESI_I);
    assign way_v[i]   = (state_tv_r[i] != e_MESI_I);
  end

  bsg_priority_encode #(
    .width_p(ways_p)
    ,.lo_to_hi_p(1)
  ) pe_load_hit (
    .i(hit_v)
    ,.v_o(hit)
    ,.addr_o(hit_index)
  );

  assign miss_v = ~hit & v_tv_r;

  // metadata memory
  logic [bp_fe_icache_metadata_width_lp-1:0]  metadata_mem_data_li;
  logic [index_width_lp-1:0]                  metadata_mem_addr_li;
  logic                                       metadata_mem_v_li;
  logic [bp_fe_icache_metadata_width_lp-1:0]  metadata_mem_mask_li;
  logic                                       metadata_mem_w_li;
  logic [bp_fe_icache_metadata_width_lp-1:0]  metadata_mem_data_lo;

  bsg_mem_1rw_sync_mask_write_bit #(
    .width_p(bp_fe_icache_metadata_width_lp)
    ,.els_p(sets_p)
  ) metadata_mem (
    .clk_i(clk_i)
    ,.reset_i(reset_i)
    ,.data_i(metadata_mem_data_li)
    ,.addr_i(metadata_mem_addr_li)
    ,.v_i(~reset_i & metadata_mem_v_li)
    ,.w_mask_i(metadata_mem_mask_li)
    ,.w_i(metadata_mem_w_li)
    ,.data_o(metadata_mem_data_lo)
  );

  logic [ways_p-2:0]          lru_bits;
  logic [way_id_width_lp-1:0] lru_encode;

  assign lru_bits = metadata_mem_data_lo;

  bp_be_dcache_lru_encode #(
    .ways_p(ways_p)
    ) lru_encoder (
    .lru_i(lru_bits)
    ,.way_id_o(lru_encode)
  );

  bsg_priority_encode #(
    .width_p(ways_p)
    ,.lo_to_hi_p(1)
  ) pe_invalid (
    .i(~way_v)
    ,.v_o(invalid_exist)
    ,.addr_o(way_invalid_index)
 );
   
  assign lru_way_li = invalid_exist
    ? way_invalid_index
    : lru_encode;

  `declare_bp_fe_icache_lce_data_mem_pkt_s(sets_p, ways_p, lce_data_width_lp);
  bp_fe_icache_lce_data_mem_pkt_s data_mem_pkt;
  logic [ways_p-1:0][data_width_p-1:0]      data_mem_data_li;
  logic                                     data_mem_pkt_v_lo;
  logic                                     data_mem_pkt_yumi_li;

  `declare_bp_fe_icache_lce_tag_mem_pkt_s(sets_p, ways_p, tag_width_p);
  bp_fe_icache_lce_tag_mem_pkt_s tag_mem_pkt;
  logic                                     tag_mem_pkt_v_lo;
  logic                                     tag_mem_pkt_yumi_li;

  `declare_bp_fe_icache_lce_metadata_mem_pkt_s(sets_p, ways_p);
  bp_fe_icache_lce_metadata_mem_pkt_s metadata_mem_pkt;
  logic                                     metadata_mem_pkt_v_lo;
  logic                                     metadata_mem_pkt_yumi_li;


  bp_fe_lce #(
   .data_width_p(data_width_p)
   ,.lce_data_width_p(lce_data_width_lp)
   ,.lce_addr_width_p(addr_width_lp)
   ,.sets_p(sets_p)
   ,.ways_p(ways_p)
   ,.tag_width_p(tag_width_p)
   ,.num_cce_p(num_cce_p)
   ,.num_lce_p(num_lce_p)
   ,.block_size_in_bytes_p(block_size_in_bytes_p)
  ) lce (
   .clk_i(clk_i)
   ,.reset_i(reset_i)

   ,.id_i(id_i)

   ,.ready_o(pc_gen_icache_vaddr_ready_o)
   ,.cache_miss_o(cache_miss_o)

   ,.miss_i(miss_v)
   ,.miss_addr_i(addr_tv_r)

   ,.data_mem_data_i(data_mem_data_li)
   ,.data_mem_pkt_o(data_mem_pkt)
   ,.data_mem_pkt_v_o(data_mem_pkt_v_lo)
   ,.data_mem_pkt_yumi_i(data_mem_pkt_yumi_li)

   ,.tag_mem_pkt_o(tag_mem_pkt)
   ,.tag_mem_pkt_v_o(tag_mem_pkt_v_lo)
   ,.tag_mem_pkt_yumi_i(tag_mem_pkt_yumi_li)

   ,.metadata_mem_pkt_v_o(metadata_mem_pkt_v_lo)
   ,.metadata_mem_pkt_o(metadata_mem_pkt)
   ,.lru_way_i(lru_way_li)
   ,.metadata_mem_pkt_yumi_i(metadata_mem_pkt_yumi_li)

   ,.lce_req_o(lce_req_o)
   ,.lce_req_v_o(lce_req_v_o)
   ,.lce_req_ready_i(lce_req_ready_i)

   ,.lce_resp_o(lce_resp_o)
   ,.lce_resp_v_o(lce_resp_v_o)
   ,.lce_resp_ready_i(lce_resp_ready_i)

   ,.lce_data_resp_o(lce_data_resp_o)
   ,.lce_data_resp_v_o(lce_data_resp_v_o)
   ,.lce_data_resp_ready_i(lce_data_resp_ready_i)

   ,.lce_cmd_i(lce_cmd_i)
   ,.lce_cmd_v_i(lce_cmd_v_i)
   ,.lce_cmd_ready_o(lce_cmd_ready_o)

   ,.lce_data_cmd_i(lce_data_cmd_i)
   ,.lce_data_cmd_v_i(lce_data_cmd_v_i)
   ,.lce_data_cmd_ready_o(lce_data_cmd_ready_o)

   ,.lce_tr_resp_i(lce_tr_resp_i)
   ,.lce_tr_resp_v_i(lce_tr_resp_v_i)
   ,.lce_tr_resp_ready_o(lce_tr_resp_ready_o)

   ,.lce_tr_resp_o(lce_tr_resp_o)
   ,.lce_tr_resp_v_o(lce_tr_resp_v_o)
   ,.lce_tr_resp_ready_i(lce_tr_resp_ready_i)
  ); 

  // output stage
  assign icache_pc_gen_data_v_o = v_tv_r & (~miss_v) & (~reset_i);
  logic [data_width_p-1:0]   ld_data_way_picked;

  bsg_mux #(
    .width_p(data_width_p)
    ,.els_p(ways_p)
  ) data_set_select_mux (
    .data_i(ld_data_tv_r)
    ,.sel_i(hit_index ^ addr_block_offset_tv)
    ,.data_o(ld_data_way_picked)
  );

  logic                     lower_upper_sel;

  `declare_bp_fe_icache_pc_gen_s(eaddr_width_p);
  bp_fe_icache_pc_gen_s icache_pc_gen_data_lo;
  assign lower_upper_sel             = addr_tv_r[lg_data_mask_width_lp-1+:1];
  assign icache_pc_gen_data_lo.instr = lower_upper_sel
    ? ld_data_way_picked[inst_width_p+:inst_width_p]
    : ld_data_way_picked[inst_width_p-1:0];
  assign icache_pc_gen_data_lo.addr  = eaddr_tv_r;
  assign icache_pc_gen_data_o        = icache_pc_gen_data_lo;


  // data mem
  assign data_mem_bank_v_li = tl_we ? {ways_p{1'b1}} : {ways_p{data_mem_pkt_yumi_li}};
  assign data_mem_bank_w_li = {ways_p{(data_mem_pkt_yumi_li & data_mem_pkt.we)}};   

  logic [ways_p-1:0][data_width_p-1:0] data_mem_write_data;
  for (genvar i = 0; i < ways_p; i++) begin
    assign data_mem_bank_addr_li[i] = tl_we
      ? {vaddr_index, vaddr_offset}
      : {data_mem_pkt.index, data_mem_pkt.way_id ^ ((lg_data_mask_width_lp)'(i))};

    bsg_mux #(
      .els_p(ways_p)
      ,.width_p(data_width_p)
    ) data_mem_write_mux (
      .data_i(data_mem_pkt.data)
      ,.sel_i(data_mem_pkt.way_id ^ ((lg_data_mask_width_lp)'(i)))
      ,.data_o(data_mem_write_data[i])
    );

    assign data_mem_bank_data_li[i] = data_mem_write_data[i];
    assign data_mem_bank_w_mask_li[i] = {ways_p{1'b1}};
  end
   
  // tag_mem
  assign tag_mem_v_li = tl_we | tag_mem_pkt_yumi_li;
  assign tag_mem_w_li = ~tl_we & tag_mem_pkt_v_lo;
  assign tag_mem_addr_li = tl_we ? vaddr_index : tag_mem_pkt.index;

  always_comb begin
    case (tag_mem_pkt.opcode)
      e_tag_mem_set_clear: begin
        tag_mem_data_li    = '0;
        tag_mem_w_mask_li  = '1;
      end
      e_tag_mem_ivalidate: begin
        tag_mem_data_li    = '0;
        tag_mem_w_mask_li  = {{cce_coh_bits_lp}{1'b1}}<<{tag_mem_pkt.way_id*bp_fe_icache_tag_state_width_lp+tag_width_p};
      end
      e_tag_mem_set_tag: begin
         tag_mem_data_li   = {ways_p{tag_mem_pkt.state, tag_mem_pkt.tag}};
         tag_mem_w_mask_li = {{bp_fe_icache_tag_state_width_lp}{1'b1}}<<{tag_mem_pkt.way_id*bp_fe_icache_tag_state_width_lp};
      end
      default: begin
        tag_mem_data_li   = '0;
        tag_mem_w_mask_li = '0;
      end
    endcase
  end

  // metadata mem
  assign metadata_mem_v_li = v_tv_r | metadata_mem_pkt_yumi_li;
  assign metadata_mem_w_li = (v_tv_r & ~miss_v) | metadata_mem_pkt_yumi_li;
  assign metadata_mem_addr_li = v_tv_r ? addr_index_tv : metadata_mem_pkt.index;

  logic [way_id_width_lp-1:0] lru_decode_way_li;
  logic [ways_p-2:0]          lru_decode_data_lo;
  logic [ways_p-2:0]          lru_decode_mask_lo;

   bp_be_dcache_lru_decode #(
     .ways_p(ways_p)
   ) lru_decode (
     .way_id_i(lru_decode_way_li)
     ,.data_o(lru_decode_data_lo)
     ,.mask_o(lru_decode_mask_lo)
   );

  always_comb begin
    if (v_tv_r) begin
      lru_decode_way_li     = hit_index;
      metadata_mem_data_li = lru_decode_data_lo;
      metadata_mem_mask_li = lru_decode_mask_lo;
    end else begin
      lru_decode_way_li = metadata_mem_pkt.way;

      case (metadata_mem_pkt.opcode)
        e_metadata_mem_set_clear: begin
          metadata_mem_data_li = {(ways_p-1){1'b0}};
          metadata_mem_mask_li = {(ways_p-1){1'b1}};
        end
        
        e_metadata_mem_set_lru: begin
          metadata_mem_data_li = ~lru_decode_data_lo;
          metadata_mem_mask_li = lru_decode_mask_lo;
        end

        default: begin
          metadata_mem_data_li = {(ways_p-1){1'b0}};
          metadata_mem_mask_li = {(ways_p-1){1'b0}};
        end
      endcase
    end
  end
   
  // LCE: data mem
  logic [way_id_width_lp-1:0] data_mem_pkt_way_r;
  always_ff @ (posedge clk_i) begin
    data_mem_pkt_way_r <= (data_mem_pkt_v_lo & data_mem_pkt_yumi_li)
      ? data_mem_pkt.way_id
      : data_mem_pkt_way_r;
  end

  for (genvar i = 0; i < ways_p; i++) begin
    bsg_mux #(
      .els_p(ways_p)
      ,.width_p(data_width_p)
    ) lce_data_mem_read_mux (
      .data_i(data_mem_bank_data_lo)
      ,.sel_i(data_mem_pkt_way_r ^ ((way_id_width_lp)'(i)))
      ,.data_o(data_mem_data_li[i])
    );
  end

  assign data_mem_pkt_yumi_li = data_mem_pkt_v_lo & ~tl_we;

  // LCE: tag_mem
  assign tag_mem_pkt_yumi_li = tag_mem_pkt_v_lo & ~tl_we;

  // LCE: metadata_mem
  assign metadata_mem_pkt_yumi_li = ~v_tv_r & metadata_mem_pkt_v_lo;

  // synopsys translate_off
  if (debug_p) begin
    bp_fe_icache_axe_trace_gen #(
      .addr_width_p(addr_width_lp)
      ,.data_width_p(inst_width_p)
    ) cc (
      .clk_i(clk_i)
      ,.id_i(id_i)
      ,.v_i(icache_pc_gen_data_v_o)
      ,.addr_i(addr_tv_r)
      ,.data_i(icache_pc_gen_data_o)
    );
  end
  // synopsys translate_on
   
endmodule<|MERGE_RESOLUTION|>--- conflicted
+++ resolved
@@ -142,14 +142,10 @@
 
  );
 
-<<<<<<< HEAD
   logic [index_width_lp-1:0]            vaddr_index;
-=======
   // Suppress unused signal warnings
   wire unused0 = icache_pc_gen_data_ready_i;
 
-  logic [lg_lce_sets_lp-1:0]            vaddr_index;
->>>>>>> 45d088eb
   logic [lg_block_size_in_bytes_lp-1:0] vaddr_offset;
 
   logic [ways_p-1:0]                    way_v; // valid bits of each way
