--- conflicted
+++ resolved
@@ -51,11 +51,7 @@
     , parameter debug_p=0
 
     , localparam bp_fe_pc_gen_icache_width_lp=`bp_fe_pc_gen_icache_width(eaddr_width_p)
-<<<<<<< HEAD
     , localparam bp_fe_itlb_icache_data_resp_width_lp=`bp_fe_itlb_icache_data_resp_width(tag_width_lp)
-=======
-    , localparam bp_fe_itlb_icache_data_resp_width_lp=`bp_fe_itlb_icache_data_resp_width(tag_width_p)
->>>>>>> 32796223
 
     , localparam bp_lce_cce_req_width_lp=`bp_lce_cce_req_width(num_cce_p
                                                               ,num_lce_p
@@ -149,19 +145,12 @@
 
  );
 
-<<<<<<< HEAD
+
   logic [index_width_lp-1:0]            vaddr_index;
   // Suppress unused signal warnings
   wire unused0 = icache_pc_gen_data_ready_i;
 
   logic [word_offset_width_lp-1:0] vaddr_offset;
-=======
-  // Suppress unused signal warnings
-  wire unused0 = icache_pc_gen_data_ready_i;
-
-  logic [lg_lce_sets_lp-1:0]            vaddr_index;
-  logic [lg_block_size_in_bytes_lp-1:0] vaddr_offset;
->>>>>>> 32796223
 
   logic [ways_p-1:0]                    way_v; // valid bits of each way
   logic [way_id_width_lp-1:0]           way_invalid_index; // first invalid way
