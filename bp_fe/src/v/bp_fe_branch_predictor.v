--- conflicted
+++ resolved
@@ -55,13 +55,8 @@
 
    
 bp_fe_bht 
-<<<<<<< HEAD
- #(.saturation_size_lp(2)
-   ,.bht_indx_width_p(bht_indx_width_p)
-=======
  #(
    .bht_indx_width_p(bht_indx_width_p)
->>>>>>> dbe4def6
    ) 
  bht_1
   (.clk_i(clk_i)
