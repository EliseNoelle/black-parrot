/**
 *
 * bp_fe_itlb.v 
 *  
 * Pass-through ITLB
 */

module itlb
 import bp_common_pkg::*;
 import bp_fe_pkg::*;
 #(parameter vaddr_width_p="inv"
   , parameter paddr_width_p="inv"
   , parameter eaddr_width_p="inv"
   , parameter tag_width_p="inv"
   , parameter btb_indx_width_p="inv"
   , parameter bht_indx_width_p="inv"
   , parameter ras_addr_width_p="inv"
   , parameter asid_width_p="inv"
   , parameter ppn_start_bit_p="inv"
<<<<<<< HEAD



=======
   , parameter tag_width_p="inv"
>>>>>>> 32796223
   , localparam ppn_width_lp=`bp_fe_itlb_icache_data_resp_width(tag_width_p)
   , localparam bp_fe_ppn_width_lp=ppn_width_lp
   , localparam branch_metadata_fwd_width_lp=btb_indx_width_p
                                            +bht_indx_width_p
                                            +ras_addr_width_p
   , localparam bp_fe_itlb_cmd_width_lp=`bp_fe_itlb_cmd_width(vaddr_width_p
                                                              ,paddr_width_p
                                                              ,asid_width_p
                                                              ,branch_metadata_fwd_width_lp
                                                             )
   , localparam bp_fe_pc_gen_itlb_width_lp=`bp_fe_pc_gen_itlb_width(eaddr_width_p)
   , localparam bp_fe_itlb_queue_width_lp=`bp_fe_itlb_queue_width(vaddr_width_p
                                                                  ,branch_metadata_fwd_width_lp
                                                                 )
   )
  (input                                          clk_i
   , input                                        reset_i

   , input [bp_fe_itlb_cmd_width_lp-1:0]          fe_itlb_i
   , input                                        fe_itlb_v_i
   , output logic                                 fe_itlb_ready_o
   
   , input [bp_fe_pc_gen_itlb_width_lp-1:0]       pc_gen_itlb_i
   , input                                        pc_gen_itlb_v_i
   , output logic                                 pc_gen_itlb_ready_o

   , output logic [bp_fe_ppn_width_lp-1:0]        itlb_icache_o
   , output logic                                 itlb_icache_data_resp_v_o
   , input                                        itlb_icache_data_resp_ready_i

   , output logic [bp_fe_itlb_queue_width_lp-1:0] itlb_fe_o
   , output logic                                 itlb_fe_v_o
   , input                                        itlb_fe_ready_i
   );

// Suppress unused inputs
wire unused0 = reset_i;
wire unused1 = fe_itlb_v_i;
wire unused2 = pc_gen_itlb_v_i;
wire unused3 = itlb_icache_data_resp_ready_i;
wire unused4 = itlb_fe_ready_i;

assign itlb_fe_v_o = '0;
assign fe_itlb_ready_o = '0;

// struct declaration
`declare_bp_fe_structs(vaddr_width_p,paddr_width_p,asid_width_p,branch_metadata_fwd_width_lp)
`declare_bp_fe_itlb_icache_data_resp_s(ppn_width_lp);
`declare_bp_fe_pc_gen_itlb_s(eaddr_width_p);

// structure definition
bp_fe_itlb_icache_data_resp_s itlb_icache;
bp_fe_itlb_cmd_s              fe_itlb_cmd;
bp_fe_itlb_queue_s            fe_itlb_queue;
bp_fe_pc_gen_itlb_s           pc_gen_itlb;

   
assign itlb_icache_o = itlb_icache;
assign fe_itlb_cmd   = fe_itlb_i;
assign itlb_fe_o     = fe_itlb_queue;
assign pc_gen_itlb   = pc_gen_itlb_i;
  

logic [bp_fe_ppn_width_lp-1:0] ppn;

// pass through itlb
always @(posedge clk_i) 
  begin
    ppn <= pc_gen_itlb.virt_addr[ppn_start_bit_p+bp_fe_ppn_width_lp-1:ppn_start_bit_p];
  end

assign itlb_icache.ppn = ppn;

assign itlb_icache_data_resp_v_o = 1'b1;
assign pc_gen_itlb_ready_o       = 1'b1;
  
endmodule<|MERGE_RESOLUTION|>--- conflicted
+++ resolved
@@ -17,13 +17,6 @@
    , parameter ras_addr_width_p="inv"
    , parameter asid_width_p="inv"
    , parameter ppn_start_bit_p="inv"
-<<<<<<< HEAD
-
-
-
-=======
-   , parameter tag_width_p="inv"
->>>>>>> 32796223
    , localparam ppn_width_lp=`bp_fe_itlb_icache_data_resp_width(tag_width_p)
    , localparam bp_fe_ppn_width_lp=ppn_width_lp
    , localparam branch_metadata_fwd_width_lp=btb_indx_width_p
