--- conflicted
+++ resolved
@@ -75,17 +75,6 @@
    , input logic                                  itlb_fe_ready_i
   );
 
-<<<<<<< HEAD
-  // struct declaration
-  // be interfaces
-  localparam branch_metadata_fwd_width_p = branch_metadata_fwd_width_lp; 
-  `declare_bp_common_fe_be_if_structs(vaddr_width_p,paddr_width_p,asid_width_p,branch_metadata_fwd_width_lp)
-  `declare_bp_fe_itlb_icache_data_resp_s(ppn_width_lp);
-  `declare_bp_fe_itlb_cmd_s;
-  `declare_bp_fe_itlb_queue_s;
-  `declare_bp_fe_pc_gen_itlb_s(eaddr_width_p);
-=======
-   
 // struct declaration
 // be interfaces
 localparam branch_metadata_fwd_width_p = branch_metadata_fwd_width_lp; 
@@ -94,7 +83,6 @@
 `declare_bp_fe_itlb_cmd_s;
 `declare_bp_fe_itlb_queue_s;
 `declare_bp_fe_pc_gen_itlb_s(eaddr_width_p);
->>>>>>> 16067d7b
 
 // structure definition
 bp_fe_itlb_icache_data_resp_s itlb_icache;
