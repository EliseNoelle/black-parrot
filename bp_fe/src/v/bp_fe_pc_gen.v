/*
 * bp_fe_pc_gen.v
 *
 * pc_gen.v provides the interfaces for the pc_gen logics and also interfacing
 * other modules in the frontend. PC_gen provides the pc for the itlb and icache.
 * PC_gen also provides the BTB, BHT and RAS indexes for the backend (the queue
 * between the frontend and the backend, i.e. the frontend queue).
*/

module bp_fe_pc_gen
 import bp_common_pkg::*;
 import bp_be_rv64_pkg::*;
 import bp_fe_pkg::*;
 #(parameter vaddr_width_p="inv"
   , parameter paddr_width_p="inv"
   , parameter eaddr_width_p="inv"
   , parameter btb_indx_width_p="inv"
   , parameter bht_indx_width_p="inv"
   , parameter ras_addr_width_p="inv"
   , parameter instr_width_p="inv"
   , parameter asid_width_p="inv"
   , parameter bp_first_pc_p="inv"
<<<<<<< HEAD
   , localparam instr_scan_width_lp=`bp_fe_instr_scan_width
   , localparam branch_metadata_fwd_width_lp=eaddr_width_p-2+bht_indx_width_p+ras_addr_width_p
=======
   , localparam branch_metadata_fwd_width_lp=btb_indx_width_p+bht_indx_width_p+ras_addr_width_p
>>>>>>> dbe4def6
   , localparam bp_fe_pc_gen_icache_width_lp=eaddr_width_p
   , localparam bp_fe_icache_pc_gen_width_lp=`bp_fe_icache_pc_gen_width(eaddr_width_p)
   , localparam bp_fe_pc_gen_itlb_width_lp=`bp_fe_pc_gen_itlb_width(eaddr_width_p)
   , localparam bp_fe_pc_gen_width_i_lp=`bp_fe_pc_gen_cmd_width(vaddr_width_p,branch_metadata_fwd_width_lp)
   , localparam bp_fe_pc_gen_width_o_lp=`bp_fe_pc_gen_queue_width(vaddr_width_p,branch_metadata_fwd_width_lp)
   , parameter prediction_on_p=1
   , parameter branch_predictor_p="inv"

   , localparam btb_tag_width_lp = eaddr_width_p - btb_indx_width_p - 2
   )
  (input                                             clk_i
   , input                                           reset_i
   , input                                           v_i
    
   , output logic [bp_fe_pc_gen_icache_width_lp-1:0] pc_gen_icache_o
   , output logic                                    pc_gen_icache_v_o
   , input                                           pc_gen_icache_ready_i

   , input [bp_fe_icache_pc_gen_width_lp-1:0]        icache_pc_gen_i
   , input                                           icache_pc_gen_v_i
   , output logic                                    icache_pc_gen_ready_o
   , input                                           icache_miss_i

   , output logic [bp_fe_pc_gen_itlb_width_lp-1:0]   pc_gen_itlb_o
   , output logic                                    pc_gen_itlb_v_o
   , input                                           pc_gen_itlb_ready_i
     
   , output logic [bp_fe_pc_gen_width_o_lp-1:0]      pc_gen_fe_o
   , output logic                                    pc_gen_fe_v_o
   , input                                           pc_gen_fe_ready_i

   , input [bp_fe_pc_gen_width_i_lp-1:0]             fe_pc_gen_i
   , input                                           fe_pc_gen_v_i
   , output logic                                    fe_pc_gen_ready_o

   , input logic                                     tlb_miss_v_i
   );

// Suppress unused signal warnings
wire unused0 = v_i;
wire unused1 = pc_gen_itlb_ready_i;

assign icache_pc_gen_ready_o = '0;
<<<<<<< HEAD
assign pc_gen_itlb_v_o = pc_gen_icache_v_o;
=======
assign pc_gen_itlb_v_o = '0;
>>>>>>> dbe4def6

//the first level of structs
`declare_bp_fe_structs(vaddr_width_p,paddr_width_p,asid_width_p,branch_metadata_fwd_width_lp)
//fe to pc_gen
`declare_bp_fe_pc_gen_cmd_s(branch_metadata_fwd_width_lp);
//pc_gen to icache
`declare_bp_fe_pc_gen_icache_s(eaddr_width_p);
//pc_gen to itlb
`declare_bp_fe_pc_gen_itlb_s(eaddr_width_p);
//icache to pc_gen
`declare_bp_fe_icache_pc_gen_s(eaddr_width_p);
//the second level structs definitions
`declare_bp_fe_branch_metadata_fwd_s(btb_indx_width_p,bht_indx_width_p,ras_addr_width_p);

   
//the first level structs instatiations
bp_fe_pc_gen_queue_s        pc_gen_queue;
bp_fe_pc_gen_cmd_s          fe_pc_gen_cmd;
bp_fe_pc_gen_icache_s       pc_gen_icache;
bp_fe_pc_gen_itlb_s         pc_gen_itlb;
bp_fe_branch_metadata_fwd_s branch_metadata_fwd_o;
bp_fe_icache_pc_gen_s       icache_pc_gen;
   

   
//the second level structs instatiations
bp_fe_fetch_s            pc_gen_fetch;
bp_fe_exception_s        pc_gen_exception;
bp_fe_instr_scan_s       scan_instr;
   
   
// pipeline pc's
logic [eaddr_width_p-1:0]       pc_f2;
logic                           pc_v_f2;
logic [eaddr_width_p-1:0]       pc_f1;
// pc_v_f1 is not a pipeline register, because the squash needs to be 
// done in the same cycle as when we know the instruction in f2 is
// a branch
logic                           pc_v_f1;
logic [eaddr_width_p-1:0]       pc_n;

logic                           stall;

//branch prediction wires
logic                           is_br;
logic                           is_jal;
logic [eaddr_width_p-1:0]       br_target;
logic                           is_back_br;
logic                           predict_taken;

// icache miss recovery wires
logic                           icache_miss_recover;
logic                           icache_miss_prev;

// tlb miss recovery wires
logic                           tlb_miss_recover;
logic                           tlb_miss_prev;
   
logic [eaddr_width_p-1:0]       btb_target;
logic [instr_width_p-1:0]       next_instr;
logic [instr_width_p-1:0]       instr;
logic [instr_width_p-1:0]       last_instr;
logic [instr_width_p-1:0]       instr_out;

//control signals
logic                          misalignment;
logic                          predict;
logic                          pc_redirect_after_icache_miss;
logic                          stalled_pc_redirect;
logic                          bht_r_v_branch_jalr_inst;
logic                          branch_inst;
<<<<<<< HEAD
logic 		                     btb_r_v_i;
logic 		                     previous_pc_gen_icache_v;
=======
logic 		               btb_r_v_i;
logic 		               previous_pc_gen_icache_v;
>>>>>>> dbe4def6
   
bp_fe_branch_metadata_fwd_s fe_queue_branch_metadata, fe_queue_branch_metadata_r;

logic btb_pred_f1_r, btb_pred_f2_r;

//connect pc_gen to the rest of the FE submodules as well as FE top module   
assign pc_gen_icache_o = pc_gen_icache;
assign pc_gen_itlb_o   = pc_gen_itlb;
assign pc_gen_fe_o     = pc_gen_queue;
assign fe_pc_gen_cmd   = fe_pc_gen_i;
assign icache_pc_gen   = icache_pc_gen_i;

assign misalignment    = fe_pc_gen_v_i
                         && fe_pc_gen_cmd.pc_redirect_valid 
                         && ~fe_pc_gen_cmd.pc[3:0] == 4'h0 
                         && ~fe_pc_gen_cmd.pc[3:0] == 4'h4
                         && ~fe_pc_gen_cmd.pc[3:0] == 4'h8
                         && ~fe_pc_gen_cmd.pc[3:0] == 4'hC;

assign btb_r_v_i       = previous_pc_gen_icache_v;
   
/* output wiring */
// there should be fixes to the pc signal sent out according to the valid/ready signal pairs
always_comb 
  begin
    pc_gen_queue.msg_type            = (misalignment) ?  e_fe_exception : e_fe_fetch;
    pc_gen_exception.exception_code  = (misalignment) ? e_instr_addr_misaligned : e_illegal_instruction;
    pc_gen_fetch.pc                  = icache_pc_gen.addr;
    pc_gen_fetch.instr               = icache_pc_gen.instr;
    pc_gen_fetch.branch_metadata_fwd = fe_queue_branch_metadata_r;
    pc_gen_fetch.padding             = '0;
    pc_gen_exception.padding         = '0;
    pc_gen_queue.msg                 = (pc_gen_queue.msg_type == e_fe_fetch) ? pc_gen_fetch : pc_gen_exception;
    pc_gen_icache.virt_addr          = pc_n;
    pc_gen_itlb.virt_addr            = pc_n;
  end
   
//valid-ready signals assignments
always_comb 
<<<<<<< HEAD
begin
  if (reset_i) 
    begin
      pc_gen_fe_v_o     = 1'b0;
      fe_pc_gen_ready_o = 1'b0;
      pc_gen_icache_v_o = 1'b0;
    end 
  else 
    begin
      fe_pc_gen_ready_o = ~stall & fe_pc_gen_v_i;
      pc_gen_fe_v_o     = pc_gen_fe_ready_i & icache_pc_gen_v_i & ~icache_miss_i & pc_v_f2 & ~tlb_miss_v_i;
      pc_gen_icache_v_o = pc_gen_fe_ready_i && ~icache_miss_i;
    end
end

assign pc_v_f1 = ~((predict_taken & ~btb_pred_f2_r));
=======
  begin
    if (reset_i) 
      begin
        pc_gen_fe_v_o     = 1'b0;
        fe_pc_gen_ready_o = 1'b0;
        pc_gen_icache_v_o = 1'b0; 
      end 
    else 
      begin
        fe_pc_gen_ready_o = fe_pc_gen_v_i;
        pc_gen_fe_v_o     = pc_gen_fe_ready_i && icache_pc_gen_v_i && ~icache_miss_i;
        pc_gen_icache_v_o = pc_gen_fe_ready_i && ~icache_miss_i;
      end
  end
>>>>>>> dbe4def6

// stall logic
assign stall = ~pc_gen_fe_ready_i | (~pc_gen_icache_ready_i &  ~tlb_miss_v_i) | icache_miss_i;

assign icache_miss_recover = icache_miss_prev & (~icache_miss_i);
assign tlb_miss_recover    = tlb_miss_prev & (~tlb_miss_v_i);
   
// icache and  itlb miss recover logic
always_ff @(posedge clk_i)
begin
    if (reset_i)
    begin
        icache_miss_prev <= '0;
        tlb_miss_prev    <= '0;
    end
    else
    begin
        icache_miss_prev <= icache_miss_i;
        tlb_miss_prev    <= tlb_miss_v_i;
    end
end

logic [eaddr_width_p-1:0] btb_br_tgt_lo;
logic                     btb_br_tgt_v_lo;

bp_fe_branch_metadata_fwd_s fe_cmd_branch_metadata;
always_comb
begin
    // if we need to redirect
    if (fe_pc_gen_cmd.pc_redirect_valid && fe_pc_gen_v_i) begin
        pc_n = fe_pc_gen_cmd.pc;
    end
    // if we've missed in the itlb
    else if (tlb_miss_recover)
    begin
        pc_n = pc_f1; 
    end
    // if we've missed in the icache
    else if (icache_miss_recover)
    begin
        pc_n = pc_f2;
    end
    else if (btb_br_tgt_v_lo)
    begin
        pc_n = btb_br_tgt_lo;
    end
    else if (predict_taken)
    begin
        pc_n = br_target;
    end
    else
    begin
        pc_n = pc_f1 + 4;
    end
end

always_ff @(posedge clk_i)
begin
    if (reset_i) 
<<<<<<< HEAD
    begin
        pc_f2 <= '0;
        pc_v_f2 <= '0;
        pc_f1 <= '0;

        btb_pred_f1_r <= '0;
        btb_pred_f2_r <= '0;
    end
    else 
    begin
        if (~stall)
        begin
            pc_f2 <= pc_f1;
            pc_v_f2 <= pc_v_f1 & ~(fe_pc_gen_cmd.pc_redirect_valid && fe_pc_gen_v_i);
=======
      begin
       pc <= eaddr_width_p'(bp_first_pc_p);
       last_pc <= '0;
       icache_miss_pc <= '0;
       previous_pc_gen_icache_v <= '0;	 
      end
    else if (stalled_pc_redirect && icache_miss_i) 
      begin
        pc                  <= pc_redirect;
        last_pc             <= pc;
        icache_miss_pc      <= last_pc;
	previous_pc_gen_icache_v <= pc_gen_icache_v_o; 
      end 
      else if (pc_gen_icache_ready_i && pc_gen_fe_ready_i) 
        begin
          pc                  <= next_pc;
          last_pc             <= pc;
          icache_miss_pc      <= last_pc;
	  previous_pc_gen_icache_v <= pc_gen_icache_v_o;
        end 
      else if (icache_miss_i && ~pc_gen_icache_ready_i) 
        begin
          pc             <= icache_miss_pc;
          last_pc        <= pc;
          icache_miss_pc <= last_pc;
	  previous_pc_gen_icache_v <= pc_gen_icache_v_o;
        end
  end
>>>>>>> dbe4def6

            pc_f1 <= pc_n;

            btb_pred_f1_r <= btb_br_tgt_v_lo;
            btb_pred_f2_r <= btb_pred_f1_r;
        end
    end
end

<<<<<<< HEAD
assign fe_queue_branch_metadata = '{btb_tag: pc_gen_fetch.pc[2+btb_indx_width_p+:btb_tag_width_lp]
                                    , btb_indx: pc_gen_fetch.pc[2+:btb_indx_width_p]
                                    , default: '0
                                    };
bsg_dff_reset_en
 #(.width_p(branch_metadata_fwd_width_lp))
 branch_metadata_fwd_reg
  (.clk_i(clk_i)
   ,.reset_i(reset_i) 
   ,.en_i(pc_gen_fe_v_o)
=======
always_ff @(posedge clk_i) 
  begin
    if (reset_i)
      stalled_pc_redirect <= 1'b0;
    else
      stalled_pc_redirect <= stalled_pc_redirect_n;
  end
>>>>>>> dbe4def6

   ,.data_i(fe_queue_branch_metadata)
   ,.data_o(fe_queue_branch_metadata_r)
   );

assign fe_cmd_branch_metadata = fe_pc_gen_cmd.branch_metadata_fwd;
bp_fe_btb
 #(.btb_idx_width_p(btb_indx_width_p))
 btb
  (.clk_i(clk_i)
   ,.reset_i(reset_i)
   ,.r_addr_i(pc_n)
   ,.r_v_i(1'b1) // ~stall
   ,.br_tgt_o(btb_br_tgt_lo)
   ,.br_tgt_v_o(btb_br_tgt_v_lo)
   ,.w_addr_i({fe_cmd_branch_metadata.btb_tag, fe_cmd_branch_metadata.btb_indx, 2'b0})
   ,.w_v_i(fe_pc_gen_cmd.pc_redirect_valid & fe_pc_gen_v_i & fe_pc_gen_ready_o)
   ,.br_tgt_i(fe_pc_gen_cmd.pc)
   );
 
instr_scan 
 #(.eaddr_width_p(eaddr_width_p)
   ,.instr_width_p(instr_width_p)
   ) 
 instr_scan_1 
  (.instr_i(icache_pc_gen.instr)
   ,.scan_o(scan_instr)
   );

<<<<<<< HEAD
assign is_br = icache_pc_gen_v_i & (scan_instr.instr_scan_class == e_rvi_branch);
assign is_jal = icache_pc_gen_v_i & (scan_instr.instr_scan_class == e_rvi_jal);
assign br_target = icache_pc_gen.addr + scan_instr.imm; 
assign is_back_br = scan_instr.imm[63];
assign predict_taken = pc_v_f2 & ((is_br & is_back_br) | (is_jal)) & icache_pc_gen_v_i;
=======
assign bht_r_v_branch_jalr_inst = (icache_pc_gen_v_i & (scan_instr.instr_scan_class == e_rvi_jalr
                                                        | scan_instr.instr_scan_class == e_rvi_branch));
   
//select among 2 available branch predictor implementations
generate
  if (branch_predictor_p) 
    begin //select bht_btb implementation for branch predictor
      bp_fe_branch_predictor 
        #(.eaddr_width_p(eaddr_width_p)
          ,.btb_indx_width_p(btb_indx_width_p)
          ,.bht_indx_width_p(bht_indx_width_p)
          ,.ras_addr_width_p(ras_addr_width_p)
          ) 
        branch_prediction_1 
         (.clk_i(clk_i)
          ,.reset_i(reset_i)
          ,.attaboy_i(fe_pc_gen_cmd.attaboy_valid)
          ,.r_v_i(bht_r_v_branch_jalr_inst)
	  ,.btb_r_v_i(btb_r_v_i)
          ,.w_v_i(fe_pc_gen_v_i)
          ,.pc_queue_i(last_pc)
          ,.pc_cmd_i(fe_pc_gen_cmd.pc)
          ,.pc_fwd_i(icache_pc_gen.addr)
          ,.branch_metadata_fwd_i(fe_pc_gen_cmd.branch_metadata_fwd)
          ,.predict_o(predict)
          ,.pc_o(btb_target)
          ,.branch_metadata_fwd_o(branch_metadata_fwd_o)
          );
    end 
  else 
    begin //seselct Pc+4 as branch predictor
      branch_prediction_pc_plus_4 
       #(.eaddr_width_p(eaddr_width_p)
         ,.btb_indx_width_p(btb_indx_width_p)
         ,.bht_indx_width_p(bht_indx_width_p)
         ,.ras_addr_width_p(ras_addr_width_p)
        ) 
       branch_prediction_1 
        (.clk_i(clk_i)
         ,.reset_i(reset_i)
         ,.attaboy_i(fe_pc_gen_cmd.attaboy_valid)
         ,.r_v_i(bht_r_v_branch_jalr_inst)
         ,.w_v_i(fe_pc_gen_v_i)
         ,.pc_queue_i(last_pc)
         ,.pc_cmd_i(fe_pc_gen_cmd.pc)
         ,.pc_fwd_i(icache_pc_gen.addr)
         ,.branch_metadata_fwd_i(fe_pc_gen_cmd.branch_metadata_fwd)
         ,.predict_o(predict)
         ,.pc_o(btb_target)
         ,.branch_metadata_fwd_o(branch_metadata_fwd_o)
         );
    end
  endgenerate
>>>>>>> dbe4def6

endmodule<|MERGE_RESOLUTION|>--- conflicted
+++ resolved
@@ -20,12 +20,8 @@
    , parameter instr_width_p="inv"
    , parameter asid_width_p="inv"
    , parameter bp_first_pc_p="inv"
-<<<<<<< HEAD
    , localparam instr_scan_width_lp=`bp_fe_instr_scan_width
    , localparam branch_metadata_fwd_width_lp=eaddr_width_p-2+bht_indx_width_p+ras_addr_width_p
-=======
-   , localparam branch_metadata_fwd_width_lp=btb_indx_width_p+bht_indx_width_p+ras_addr_width_p
->>>>>>> dbe4def6
    , localparam bp_fe_pc_gen_icache_width_lp=eaddr_width_p
    , localparam bp_fe_icache_pc_gen_width_lp=`bp_fe_icache_pc_gen_width(eaddr_width_p)
    , localparam bp_fe_pc_gen_itlb_width_lp=`bp_fe_pc_gen_itlb_width(eaddr_width_p)
@@ -69,11 +65,7 @@
 wire unused1 = pc_gen_itlb_ready_i;
 
 assign icache_pc_gen_ready_o = '0;
-<<<<<<< HEAD
 assign pc_gen_itlb_v_o = pc_gen_icache_v_o;
-=======
-assign pc_gen_itlb_v_o = '0;
->>>>>>> dbe4def6
 
 //the first level of structs
 `declare_bp_fe_structs(vaddr_width_p,paddr_width_p,asid_width_p,branch_metadata_fwd_width_lp)
@@ -145,13 +137,8 @@
 logic                          stalled_pc_redirect;
 logic                          bht_r_v_branch_jalr_inst;
 logic                          branch_inst;
-<<<<<<< HEAD
 logic 		                     btb_r_v_i;
 logic 		                     previous_pc_gen_icache_v;
-=======
-logic 		               btb_r_v_i;
-logic 		               previous_pc_gen_icache_v;
->>>>>>> dbe4def6
    
 bp_fe_branch_metadata_fwd_s fe_queue_branch_metadata, fe_queue_branch_metadata_r;
 
@@ -191,7 +178,6 @@
    
 //valid-ready signals assignments
 always_comb 
-<<<<<<< HEAD
 begin
   if (reset_i) 
     begin
@@ -208,22 +194,6 @@
 end
 
 assign pc_v_f1 = ~((predict_taken & ~btb_pred_f2_r));
-=======
-  begin
-    if (reset_i) 
-      begin
-        pc_gen_fe_v_o     = 1'b0;
-        fe_pc_gen_ready_o = 1'b0;
-        pc_gen_icache_v_o = 1'b0; 
-      end 
-    else 
-      begin
-        fe_pc_gen_ready_o = fe_pc_gen_v_i;
-        pc_gen_fe_v_o     = pc_gen_fe_ready_i && icache_pc_gen_v_i && ~icache_miss_i;
-        pc_gen_icache_v_o = pc_gen_fe_ready_i && ~icache_miss_i;
-      end
-  end
->>>>>>> dbe4def6
 
 // stall logic
 assign stall = ~pc_gen_fe_ready_i | (~pc_gen_icache_ready_i &  ~tlb_miss_v_i) | icache_miss_i;
@@ -283,7 +253,6 @@
 always_ff @(posedge clk_i)
 begin
     if (reset_i) 
-<<<<<<< HEAD
     begin
         pc_f2 <= '0;
         pc_v_f2 <= '0;
@@ -298,36 +267,6 @@
         begin
             pc_f2 <= pc_f1;
             pc_v_f2 <= pc_v_f1 & ~(fe_pc_gen_cmd.pc_redirect_valid && fe_pc_gen_v_i);
-=======
-      begin
-       pc <= eaddr_width_p'(bp_first_pc_p);
-       last_pc <= '0;
-       icache_miss_pc <= '0;
-       previous_pc_gen_icache_v <= '0;	 
-      end
-    else if (stalled_pc_redirect && icache_miss_i) 
-      begin
-        pc                  <= pc_redirect;
-        last_pc             <= pc;
-        icache_miss_pc      <= last_pc;
-	previous_pc_gen_icache_v <= pc_gen_icache_v_o; 
-      end 
-      else if (pc_gen_icache_ready_i && pc_gen_fe_ready_i) 
-        begin
-          pc                  <= next_pc;
-          last_pc             <= pc;
-          icache_miss_pc      <= last_pc;
-	  previous_pc_gen_icache_v <= pc_gen_icache_v_o;
-        end 
-      else if (icache_miss_i && ~pc_gen_icache_ready_i) 
-        begin
-          pc             <= icache_miss_pc;
-          last_pc        <= pc;
-          icache_miss_pc <= last_pc;
-	  previous_pc_gen_icache_v <= pc_gen_icache_v_o;
-        end
-  end
->>>>>>> dbe4def6
 
             pc_f1 <= pc_n;
 
@@ -337,7 +276,6 @@
     end
 end
 
-<<<<<<< HEAD
 assign fe_queue_branch_metadata = '{btb_tag: pc_gen_fetch.pc[2+btb_indx_width_p+:btb_tag_width_lp]
                                     , btb_indx: pc_gen_fetch.pc[2+:btb_indx_width_p]
                                     , default: '0
@@ -348,7 +286,11 @@
   (.clk_i(clk_i)
    ,.reset_i(reset_i) 
    ,.en_i(pc_gen_fe_v_o)
-=======
+
+   ,.data_i(fe_queue_branch_metadata)
+   ,.data_o(fe_queue_branch_metadata_r)
+   );
+/*
 always_ff @(posedge clk_i) 
   begin
     if (reset_i)
@@ -356,11 +298,7 @@
     else
       stalled_pc_redirect <= stalled_pc_redirect_n;
   end
->>>>>>> dbe4def6
-
-   ,.data_i(fe_queue_branch_metadata)
-   ,.data_o(fe_queue_branch_metadata_r)
-   );
+*/
 
 assign fe_cmd_branch_metadata = fe_pc_gen_cmd.branch_metadata_fwd;
 bp_fe_btb
@@ -386,66 +324,10 @@
    ,.scan_o(scan_instr)
    );
 
-<<<<<<< HEAD
 assign is_br = icache_pc_gen_v_i & (scan_instr.instr_scan_class == e_rvi_branch);
 assign is_jal = icache_pc_gen_v_i & (scan_instr.instr_scan_class == e_rvi_jal);
 assign br_target = icache_pc_gen.addr + scan_instr.imm; 
 assign is_back_br = scan_instr.imm[63];
 assign predict_taken = pc_v_f2 & ((is_br & is_back_br) | (is_jal)) & icache_pc_gen_v_i;
-=======
-assign bht_r_v_branch_jalr_inst = (icache_pc_gen_v_i & (scan_instr.instr_scan_class == e_rvi_jalr
-                                                        | scan_instr.instr_scan_class == e_rvi_branch));
-   
-//select among 2 available branch predictor implementations
-generate
-  if (branch_predictor_p) 
-    begin //select bht_btb implementation for branch predictor
-      bp_fe_branch_predictor 
-        #(.eaddr_width_p(eaddr_width_p)
-          ,.btb_indx_width_p(btb_indx_width_p)
-          ,.bht_indx_width_p(bht_indx_width_p)
-          ,.ras_addr_width_p(ras_addr_width_p)
-          ) 
-        branch_prediction_1 
-         (.clk_i(clk_i)
-          ,.reset_i(reset_i)
-          ,.attaboy_i(fe_pc_gen_cmd.attaboy_valid)
-          ,.r_v_i(bht_r_v_branch_jalr_inst)
-	  ,.btb_r_v_i(btb_r_v_i)
-          ,.w_v_i(fe_pc_gen_v_i)
-          ,.pc_queue_i(last_pc)
-          ,.pc_cmd_i(fe_pc_gen_cmd.pc)
-          ,.pc_fwd_i(icache_pc_gen.addr)
-          ,.branch_metadata_fwd_i(fe_pc_gen_cmd.branch_metadata_fwd)
-          ,.predict_o(predict)
-          ,.pc_o(btb_target)
-          ,.branch_metadata_fwd_o(branch_metadata_fwd_o)
-          );
-    end 
-  else 
-    begin //seselct Pc+4 as branch predictor
-      branch_prediction_pc_plus_4 
-       #(.eaddr_width_p(eaddr_width_p)
-         ,.btb_indx_width_p(btb_indx_width_p)
-         ,.bht_indx_width_p(bht_indx_width_p)
-         ,.ras_addr_width_p(ras_addr_width_p)
-        ) 
-       branch_prediction_1 
-        (.clk_i(clk_i)
-         ,.reset_i(reset_i)
-         ,.attaboy_i(fe_pc_gen_cmd.attaboy_valid)
-         ,.r_v_i(bht_r_v_branch_jalr_inst)
-         ,.w_v_i(fe_pc_gen_v_i)
-         ,.pc_queue_i(last_pc)
-         ,.pc_cmd_i(fe_pc_gen_cmd.pc)
-         ,.pc_fwd_i(icache_pc_gen.addr)
-         ,.branch_metadata_fwd_i(fe_pc_gen_cmd.branch_metadata_fwd)
-         ,.predict_o(predict)
-         ,.pc_o(btb_target)
-         ,.branch_metadata_fwd_o(branch_metadata_fwd_o)
-         );
-    end
-  endgenerate
->>>>>>> dbe4def6
 
 endmodule