--- conflicted
+++ resolved
@@ -71,177 +71,6 @@
    , output logic                                    pc_gen_itlb_v_o
    , input  logic                                    pc_gen_itlb_ready_i
      
-<<<<<<< HEAD
-    ,output logic [bp_fe_pc_gen_width_o_lp-1:0]           pc_gen_fe_o
-    ,output logic                                         pc_gen_fe_v_o
-    ,input  logic                                         pc_gen_fe_ready_i
-
-    ,input  logic [bp_fe_pc_gen_width_i_lp-1:0]           fe_pc_gen_i
-    ,input  logic                                         fe_pc_gen_v_i
-    ,output logic                                         fe_pc_gen_ready_o
-);
-    // the first level of structs
-    // be fe interface udpate (not sure if this is needed)
-    localparam branch_metadata_fwd_width_p = branch_metadata_fwd_width_lp; 
-    `declare_bp_common_fe_be_if_structs(vaddr_width_p,paddr_width_p,asid_width_p,branch_metadata_fwd_width_p)
-    // pc_gen to fe
-    `declare_bp_fe_pc_gen_queue_s;
-    // fe to pc_gen
-    `declare_bp_fe_pc_gen_cmd_s;
-    // pc_gen to icache
-    `declare_bp_fe_pc_gen_icache_s(eaddr_width_p);
-    // pc_gen to itlb
-    `declare_bp_fe_pc_gen_itlb_s(eaddr_width_p);
-    // icache to pc_gen
-    `declare_bp_fe_icache_pc_gen_s(eaddr_width_p);
-
-    // the second level structs definitions
-    `declare_bp_fe_branch_metadata_fwd_s(btb_indx_width_p,bht_indx_width_p,ras_addr_width_p);
-
-    // the first level structs instatiations
-    bp_fe_pc_gen_queue_s                                  pc_gen_queue;
-    bp_fe_pc_gen_cmd_s                                    fe_pc_gen_cmd;
-    bp_fe_pc_gen_icache_s                                 pc_gen_icache;
-    bp_fe_pc_gen_itlb_s                                   pc_gen_itlb;
-    bp_fe_icache_pc_gen_s                                 next_icache_pc_gen;
-
-    bp_fe_branch_metadata_fwd_s                           branch_metadata_fwd_i;
-    bp_fe_branch_metadata_fwd_s                           branch_metadata_fwd_o;
-    bp_fe_icache_pc_gen_s                                 icache_pc_gen;
-    bp_fe_icache_pc_gen_s                                 last_icache_pc_gen;
-
-    // the second level structs instatiations
-    `bp_fe_pc_gen_fetch_s                                 pc_gen_fetch;
-    `bp_fe_pc_gen_exception_s                             pc_gen_exception;
-    
-    logic [instr_scan_width_lp-1:0]                       scan_instr;
-    // save last pc
-    logic [eaddr_width_p-1:0]                             icache_pc;
-    logic [eaddr_width_p-1:0]                             last_pc;
-    logic [eaddr_width_p-1:0]                             pc;
-    logic [eaddr_width_p-1:0]                             next_pc;
-    logic [eaddr_width_p-1:0]                             redirect_pc;
-
-    logic [eaddr_width_p-1:0]                             btb_target;
-    logic [instr_width_p-1:0]                            next_instr;
-    logic [instr_width_p-1:0]                            instr;
-    logic [instr_width_p-1:0]                            last_instr;
-    logic [instr_width_p-1:0]                            instr_out;
-
-    logic                                                 predict;
-    // extra info
-    logic [31:0]                                          predict_times;
-    logic [31:0]                                          pc_redirect_times;
-
-    // control signals
-    logic                                                 state_reset;
-    logic                                                 interrupt;
-    logic                                                 branch_misprediction;
-    logic                                                 attaboy;
-    logic                                                 misalignment;
-    logic                                                 pc_redirect_after_icache_miss;
-    
-    logic                                                 first_reset;
-    logic                                                 speculative;
-    pc_gen_state_e                                        pc_gen_state;
-    pc_gen_state_e                                        prev_pc_gen_state;
-    pc_gen_state_e                                        prev2_pc_gen_state;
-
-    assign pc_gen_icache_o                                = pc_gen_icache;
-    assign pc_gen_itlb_o                                  = pc_gen_itlb;
-    assign pc_gen_fe_o                                    = pc_gen_queue;
-    assign next_icache_pc_gen                             = icache_pc_gen_i;
-    assign fe_pc_gen_cmd                                  = fe_pc_gen_i;
-
-    /* input wiring */
-    assign state_reset          = fe_pc_gen_cmd.command_queue_opcodes == e_op_state_reset ;
-    assign interrupt            = fe_pc_gen_cmd.command_queue_opcodes == e_op_interrupt ;
-    assign branch_misprediction = (fe_pc_gen_cmd.command_queue_opcodes == e_op_pc_redirection)
-                                && (fe_pc_gen_cmd.operands.pc_redirect_operands.subopcode 
-                                == e_subop_branch_mispredict) ;
-    assign attaboy              =  fe_pc_gen_cmd.command_queue_opcodes == e_op_attaboy ;
-
-    assign branch_metadata_fwd_i = (fe_pc_gen_cmd.command_queue_opcodes  == e_op_attaboy) ? 
-                                   fe_pc_gen_cmd.operands.attaboy.branch_metadata_fwd :
-                                 (fe_pc_gen_cmd.command_queue_opcodes  == e_op_pc_redirection) ?
-                                   fe_pc_gen_cmd.operands.pc_redirect_operands.branch_metadata_fwd :
-                                  '{default:'0};
-
-    assign next_instr           = next_icache_pc_gen.instr;
-    assign misalignment         = fe_pc_gen_v_i && 
-                                  ~fe_pc_gen_cmd.operands.pc_redirect_operands.pc[3:0] == 4'h0 
-                                  && ~fe_pc_gen_cmd.operands.pc_redirect_operands.pc[3:0] == 4'h4
-                                  && ~fe_pc_gen_cmd.operands.pc_redirect_operands.pc[3:0] == 4'h8
-                                  && ~fe_pc_gen_cmd.operands.pc_redirect_operands.pc[3:0] == 4'hC;
-
-    /* output wiring */
-    // there should be fixes to the pc signal sent out according to the valid/ready signal pairs
-    assign pc_gen_queue.msg_type              = (misalignment) ?  e_fe_exception: e_fe_fetch;
-    assign pc_gen_exception.exception_code    = (misalignment) ? e_instr_addr_misaligned : e_illegal_instruction;
-    assign pc_gen_queue.scan_instr            = scan_instr;
-    assign pc_gen_queue.msg                   = (pc_gen_queue.msg_type == e_fe_fetch) ? pc_gen_fetch : pc_gen_exception;
-    assign pc_gen_fetch.pc                    = last_pc;
-    assign pc_gen_fetch.instr                 = (pc_gen_state == e_state_not_ready
-                                                || pc_gen_state == e_state_always_not_ready) 
-                                                ? icache_pc_gen.instr : next_instr; 
-    assign pc_gen_icache.virt_addr            = next_pc;
-    //assign pc_gen_icache.speculative          = speculative;
-    assign pc_gen_itlb.virt_addr              = next_pc;
-    assign pc_gen_fetch.branch_metadata_fwd   = branch_metadata_fwd_o;
-    assign pc_gen_fetch.padding               = '0;
-    assign pc_gen_exception.padding           = '0;
-
-
-    always_comb begin
-
-        if (pc_gen_state == e_state_reset) begin
-            pc_gen_fe_v_o                     = 1'b0;
-            fe_pc_gen_ready_o                 = 1'b0;
-
-            pc_gen_icache_v_o                 = 1'b0;
-
-        end else begin
-            fe_pc_gen_ready_o                 = fe_pc_gen_v_i;
-        end
-
-        if  (pc_gen_state == e_state_first_start_icache) begin
-            pc_gen_fe_v_o                     = pc_gen_fe_ready_i && icache_pc_gen_v_i;
-
-            pc_gen_icache_v_o                 = 1'b1;
-        end
-
-        if (pc_gen_state == e_state_pc_redirect ) begin
-
-            pc_gen_fe_v_o                     = pc_gen_fe_ready_i && icache_pc_gen_v_i;
-
-        end
-
-        if (pc_gen_state == e_state_after_pc_redirect) begin
-
-            pc_gen_fe_v_o                     = 1'b0;
-
-        end
-
-        if (pc_gen_state == e_state_invalid_cmd) begin
-
-            pc_gen_icache_v_o                 = pc_gen_fe_ready_i; 
-
-        end
-        
-        if (pc_gen_state == e_state_not_ready) begin
-            pc_gen_fe_v_o                     = pc_gen_fe_ready_i && icache_pc_gen_v_i;
-
-            pc_gen_icache_v_o                 = pc_gen_fe_ready_i;
-        end
-
-        if (pc_gen_state == e_state_always_not_ready) begin
-            pc_gen_icache_v_o                 = pc_gen_fe_ready_i;
-        end
-
-        if (pc_gen_state == e_state_icache_miss) begin
-
-            pc_gen_fe_v_o                     = 1'b0;
-=======
    , output logic [bp_fe_pc_gen_width_o_lp-1:0]      pc_gen_fe_o
    , output logic                                    pc_gen_fe_v_o
    , input  logic                                    pc_gen_fe_ready_i
@@ -370,7 +199,6 @@
   end
 end
 
-//new atate machine
 always_ff @(posedge clk_i) begin
   if (reset_i) begin
     pc <= bp_first_pc_p;
@@ -439,6 +267,5 @@
                                  );
   end
 endgenerate
->>>>>>> 16067d7b
 
 endmodule