--- conflicted
+++ resolved
@@ -7,7 +7,7 @@
  * between the frontend and the backend, i.e. the frontend queue).
 */
 
-Module bp_fe_pc_gen
+module bp_fe_pc_gen
  import bp_common_pkg::*;
  import bp_be_rv64_pkg::*;
  import bp_fe_pkg::*;
@@ -20,12 +20,8 @@
    , parameter instr_width_p="inv"
    , parameter asid_width_p="inv"
    , parameter bp_first_pc_p="inv"
-<<<<<<< HEAD
-   , localparam branch_metadata_fwd_width_lp=btb_indx_width_p+bht_indx_width_p+ras_addr_width_p
-=======
    , localparam instr_scan_width_lp=`bp_fe_instr_scan_width
    , localparam branch_metadata_fwd_width_lp=eaddr_width_p-2+bht_indx_width_p+ras_addr_width_p
->>>>>>> 92e888dd
    , localparam bp_fe_pc_gen_icache_width_lp=eaddr_width_p
    , localparam bp_fe_icache_pc_gen_width_lp=`bp_fe_icache_pc_gen_width(eaddr_width_p)
    , localparam bp_fe_pc_gen_itlb_width_lp=`bp_fe_pc_gen_itlb_width(eaddr_width_p)
@@ -182,22 +178,6 @@
    
 //valid-ready signals assignments
 always_comb 
-<<<<<<< HEAD
-  begin
-    if (reset_i) 
-      begin
-        pc_gen_fe_v_o     = 1'b0;
-        fe_pc_gen_ready_o = 1'b0;
-        pc_gen_icache_v_o = 1'b0; 
-      end 
-    else 
-      begin
-        fe_pc_gen_ready_o = fe_pc_gen_v_i;
-        pc_gen_fe_v_o     = pc_gen_fe_ready_i && icache_pc_gen_v_i && ~icache_miss_i && ~tlb_miss_v_i;
-        pc_gen_icache_v_o = pc_gen_fe_ready_i && ~icache_miss_i;
-      end
-  end
-=======
 begin
   if (reset_i) 
     begin
@@ -217,25 +197,14 @@
 
 // stall logic
 assign stall = ~pc_gen_fe_ready_i | (~pc_gen_icache_ready_i &  ~tlb_miss_v_i) | icache_miss_i;
->>>>>>> 92e888dd
 
 assign icache_miss_recover = icache_miss_prev & (~icache_miss_i);
 assign tlb_miss_recover    = tlb_miss_prev & (~tlb_miss_v_i);
    
-<<<<<<< HEAD
-//next_pc
-always_comb begin
-  if(tlb_miss_v_i)
-    begin
-      next_pc = last_pc;
-    end
-  else if (icache_miss_i) 
-=======
 // icache and  itlb miss recover logic
 always_ff @(posedge clk_i)
 begin
     if (reset_i)
->>>>>>> 92e888dd
     begin
         icache_miss_prev <= '0;
         tlb_miss_prev    <= '0;
@@ -284,34 +253,6 @@
 always_ff @(posedge clk_i)
 begin
     if (reset_i) 
-<<<<<<< HEAD
-      begin
-       pc <= eaddr_width_p'(bp_first_pc_p);
-       last_pc <= '0;
-       icache_miss_pc <= '0;
-       previous_pc_gen_icache_v <= '0;	 
-      end
-    else if (stalled_pc_redirect && icache_miss_i) 
-      begin
-        pc                  <= pc_redirect;
-        last_pc             <= pc;
-        icache_miss_pc      <= last_pc;
-	      previous_pc_gen_icache_v <= pc_gen_icache_v_o; 
-      end 
-      else if (pc_gen_icache_ready_i && pc_gen_fe_ready_i) 
-        begin
-          pc                  <= next_pc;
-          last_pc             <= pc;
-          icache_miss_pc      <= last_pc;
-	        previous_pc_gen_icache_v <= pc_gen_icache_v_o;
-        end 
-      else if (icache_miss_i && ~pc_gen_icache_ready_i) 
-        begin
-          pc             <= icache_miss_pc;
-          last_pc        <= pc;
-          icache_miss_pc <= last_pc;
-	        previous_pc_gen_icache_v <= pc_gen_icache_v_o;
-=======
     begin
         pc_f2 <= '0;
         pc_v_f2 <= '0;
@@ -331,35 +272,10 @@
 
             btb_pred_f1_r <= btb_br_tgt_v_lo;
             btb_pred_f2_r <= btb_pred_f1_r;
->>>>>>> 92e888dd
         end
     end
 end
 
-<<<<<<< HEAD
-   
-// PC redirect register
-always_ff @(posedge clk_i) 
-  begin
-    if (fe_pc_gen_v_i && fe_pc_gen_cmd.pc_redirect_valid) 
-      begin
-        pc_redirect <= fe_pc_gen_cmd.pc;
-      end
-  end
-
-//Keep track of stalled PC_redirect due to icache miss (icache is not ready). 
-wire stalled_pc_redirect_n = (fe_pc_gen_v_i & fe_pc_gen_cmd.pc_redirect_valid)
-                             | (stalled_pc_redirect & (pc_gen_fetch.pc != pc_redirect))
-                             | (stalled_pc_redirect & (pc_gen_fetch.pc == pc_redirect) & ~pc_gen_fe_v_o);
-
-always_ff @(posedge clk_i) 
-  begin
-    if (reset_i)
-      stalled_pc_redirect <= 1'b0;
-    else
-      stalled_pc_redirect <= stalled_pc_redirect_n;
-  end
-=======
 assign fe_queue_branch_metadata = '{btb_tag: pc_gen_fetch.pc[2+btb_indx_width_p+:btb_tag_width_lp]
                                     , btb_indx: pc_gen_fetch.pc[2+:btb_indx_width_p]
                                     , default: '0
@@ -381,8 +297,6 @@
  btb
   (.clk_i(clk_i)
    ,.reset_i(reset_i)
->>>>>>> 92e888dd
-
    ,.r_addr_i(pc_n)
    ,.r_v_i(1'b1) // ~stall
    ,.br_tgt_o(btb_br_tgt_lo)
@@ -401,66 +315,10 @@
    ,.scan_o(scan_instr)
    );
 
-<<<<<<< HEAD
-assign bht_r_v_branch_jalr_inst = (icache_pc_gen_v_i & (scan_instr.instr_scan_class == e_rvi_jalr
-                                                      | scan_instr.instr_scan_class == e_rvi_branch));
-   
-//select among 2 available branch predictor implementations
-generate
-  if (branch_predictor_p) 
-    begin //select bht_btb implementation for branch predictor
-      bp_fe_branch_predictor 
-        #(.eaddr_width_p(eaddr_width_p)
-          ,.btb_indx_width_p(btb_indx_width_p)
-          ,.bht_indx_width_p(bht_indx_width_p)
-          ,.ras_addr_width_p(ras_addr_width_p)
-          ) 
-        branch_prediction_1 
-         (.clk_i(clk_i)
-          ,.reset_i(reset_i)
-          ,.attaboy_i(fe_pc_gen_cmd.attaboy_valid)
-          ,.r_v_i(bht_r_v_branch_jalr_inst)
-	        ,.btb_r_v_i(btb_r_v_i)
-          ,.w_v_i(fe_pc_gen_v_i)
-          ,.pc_queue_i(last_pc)
-          ,.pc_cmd_i(fe_pc_gen_cmd.pc)
-          ,.pc_fwd_i(icache_pc_gen.addr)
-          ,.branch_metadata_fwd_i(fe_pc_gen_cmd.branch_metadata_fwd)
-          ,.predict_o(predict)
-          ,.pc_o(btb_target)
-          ,.branch_metadata_fwd_o(branch_metadata_fwd_o)
-          );
-    end 
-  else 
-    begin //seselct Pc+4 as branch predictor
-      branch_prediction_pc_plus_4 
-       #(.eaddr_width_p(eaddr_width_p)
-         ,.btb_indx_width_p(btb_indx_width_p)
-         ,.bht_indx_width_p(bht_indx_width_p)
-         ,.ras_addr_width_p(ras_addr_width_p)
-        ) 
-       branch_prediction_1 
-        (.clk_i(clk_i)
-         ,.reset_i(reset_i)
-         ,.attaboy_i(fe_pc_gen_cmd.attaboy_valid)
-         ,.r_v_i(bht_r_v_branch_jalr_inst)
-         ,.w_v_i(fe_pc_gen_v_i)
-         ,.pc_queue_i(last_pc)
-         ,.pc_cmd_i(fe_pc_gen_cmd.pc)
-         ,.pc_fwd_i(icache_pc_gen.addr)
-         ,.branch_metadata_fwd_i(fe_pc_gen_cmd.branch_metadata_fwd)
-         ,.predict_o(predict)
-         ,.pc_o(btb_target)
-         ,.branch_metadata_fwd_o(branch_metadata_fwd_o)
-         );
-    end
-  endgenerate
-=======
 assign is_br = icache_pc_gen_v_i & (scan_instr.instr_scan_class == e_rvi_branch);
 assign is_jal = icache_pc_gen_v_i & (scan_instr.instr_scan_class == e_rvi_jal);
 assign br_target = icache_pc_gen.addr + scan_instr.imm; 
 assign is_back_br = scan_instr.imm[63];
 assign predict_taken = pc_v_f2 & ((is_br & is_back_br) | (is_jal)) & icache_pc_gen_v_i;
->>>>>>> 92e888dd
 
 endmodule