/*
 * bp_fe_pc_gen.v
 *
 * pc_gen.v provides the interfaces for the pc_gen logics and also interfacing
 * other modules in the frontend. PC_gen provides the pc for the itlb and icache.
 * PC_gen also provides the BTB, BHT and RAS indexes for the backend (the queue
 * between the frontend and the backend, i.e. the frontend queue).
*/

module bp_fe_pc_gen
 import bp_common_pkg::*;
 import bp_be_rv64_pkg::*;
 import bp_fe_pkg::*;
 import bp_common_aviary_pkg::*;
 #(parameter bp_cfg_e cfg_p = e_bp_inv_cfg
   `declare_bp_proc_params(cfg_p)

   `declare_bp_fe_pc_gen_if_widths(vaddr_width_p, branch_metadata_fwd_width_p)

   , localparam instr_width_lp    = rv64_instr_width_gp
   )
  (input                                             clk_i
   , input                                           reset_i
    
   , output logic [bp_fe_pc_gen_icache_width_lp-1:0] pc_gen_icache_o
   , output logic                                    pc_gen_icache_v_o
   , input                                           pc_gen_icache_ready_i

   , input [bp_fe_icache_pc_gen_width_lp-1:0]        icache_pc_gen_i
   , input                                           icache_pc_gen_v_i
   , output logic                                    icache_pc_gen_ready_o
   , input                                           icache_miss_i
   , input                                           instr_access_fault_i

   , output logic [bp_fe_pc_gen_itlb_width_lp-1:0]   pc_gen_itlb_o
   , output logic                                    pc_gen_itlb_v_o
   , input                                           pc_gen_itlb_ready_i
     
   , output logic [bp_fe_pc_gen_width_o_lp-1:0]      pc_gen_fe_o
   , output logic                                    pc_gen_fe_v_o
   , input                                           pc_gen_fe_ready_i

   , input [bp_fe_pc_gen_width_i_lp-1:0]             fe_pc_gen_i
   , input                                           fe_pc_gen_v_i
   , output logic                                    fe_pc_gen_ready_o

   , input logic                                     itlb_miss_i
   );

//the first level of structs
`declare_bp_fe_structs(vaddr_width_p,paddr_width_p,asid_width_p,branch_metadata_fwd_width_p)
`declare_bp_fe_pc_gen_cmd_s(vaddr_width_p, branch_metadata_fwd_width_p);
`declare_bp_fe_pc_gen_icache_s(vaddr_width_p);
`declare_bp_fe_pc_gen_itlb_s(vaddr_width_p);
`declare_bp_fe_icache_pc_gen_s(vaddr_width_p);
`declare_bp_fe_branch_metadata_fwd_s(btb_tag_width_p,btb_idx_width_p,bht_idx_width_p,ras_idx_width_p);

// pc pipeline
logic [vaddr_width_p-1:0]       pc_if1_n, pc_if1_r, pc_if2_r;
logic                           pc_v_if1_n, pc_v_if2_n, pc_v_if1_r, pc_v_if2_r;
// branch prediction wires
logic [vaddr_width_p-1:0]       br_target;
logic                           ovr_taken, ovr_ntaken;
// btb io
logic [vaddr_width_p-1:0]       btb_br_tgt_lo;
logic                           btb_br_tgt_v_lo;

logic itlb_miss_if2_r;
logic btb_v_if1_r;

// Port casting
bp_fe_pc_gen_queue_s  pc_gen_queue;
bp_fe_pc_gen_cmd_s    fe_pc_gen_cmd;
bp_fe_pc_gen_icache_s pc_gen_icache;
bp_fe_pc_gen_itlb_s   pc_gen_itlb;
bp_fe_icache_pc_gen_s icache_pc_gen;

assign pc_gen_fe_o     = pc_gen_queue;
assign fe_pc_gen_cmd   = fe_pc_gen_i;
assign pc_gen_icache_o = pc_gen_icache;
assign pc_gen_itlb_o   = pc_gen_itlb;
assign icache_pc_gen   = icache_pc_gen_i;

// Flags for valid FE commands
wire state_reset_v    = fe_pc_gen_v_i & fe_pc_gen_cmd.reset_valid;
wire pc_redirect_v    = fe_pc_gen_v_i & fe_pc_gen_cmd.pc_redirect_valid;
wire itlb_fill_v      = fe_pc_gen_v_i & fe_pc_gen_cmd.itlb_fill_valid;
wire icache_fence_v   = fe_pc_gen_v_i & fe_pc_gen_cmd.icache_fence_valid;
wire itlb_fence_v     = fe_pc_gen_v_i & fe_pc_gen_cmd.itlb_fence_valid;
wire attaboy_v        = fe_pc_gen_v_i & fe_pc_gen_cmd.attaboy_valid;
wire cmd_nonattaboy_v = fe_pc_gen_v_i & ~fe_pc_gen_cmd.attaboy_valid;

// Until we support C, must be aligned to 4 bytes
// There's also an interesting question about physical alignment (I/O devices, etc)
//   But let's punt that for now...
wire misalign_exception  = pc_v_if2_r & (pc_if2_r[1:0] != 2'b00); 
wire itlb_miss_exception = pc_v_if2_r & itlb_miss_if2_r;
wire instr_access_fault_exception = pc_v_if2_r & instr_access_fault_i;

wire fetch_fail     = pc_v_if2_r & ~pc_gen_fe_v_o;
wire queue_miss     = pc_v_if2_r & ~pc_gen_fe_ready_i;
wire flush          = itlb_miss_if2_r | icache_miss_i | queue_miss | cmd_nonattaboy_v;
wire fe_instr_v     = pc_v_if2_r & ~flush;
<<<<<<< HEAD
wire fe_exception_v = pc_v_if2_r & (instr_access_fault_exception | misalign_exception | itlb_miss_exception) & ~cmd_nonattaboy_v;
=======
wire fe_exception_v = pc_v_if2_r & (misalign_exception | itlb_miss_exception);
>>>>>>> 83615bf8

// FSM
enum bit [1:0] {e_wait=2'd0, e_run, e_stall} state_n, state_r;
logic [vaddr_width_p-1:0] pc_resume_r, pc_resume_n;

// Decoded state signals
wire is_wait  = (state_r == e_wait);
wire is_run   = (state_r == e_run);
wire is_stall = (state_r == e_stall);

always_comb
  begin
    // Change the resume pc on redirect command, else save the PC in IF2 while running
    pc_resume_n = cmd_nonattaboy_v ? fe_pc_gen_cmd.pc : is_run ? pc_if2_r : pc_resume_r;

    case (state_r)
      // Wait for FE cmd
      e_wait : state_n = cmd_nonattaboy_v ? e_stall : e_wait;
      // Stall until we can start valid fetch
      e_stall: state_n = pc_v_if1_n ? e_run : e_stall;
      // Run state -- PCs are actually being fetched
      // Stay in run if there's an incoming cmd, the next pc will automatically be valid 
      // Transition to wait if there's a TLB miss while we wait for fill
      // Transition to stall if we don't successfully complete the fetch for whatever reason
<<<<<<< HEAD
      e_run  : state_n = fetch_fail ? e_stall : fe_exception_v ? e_wait : e_run;
=======
      e_run  : state_n = cmd_nonattaboy_v 
                         ? e_run 
                         : fetch_fail 
                           ? e_stall 
                           : fe_exception_v 
                             ? e_wait 
                             : e_run;
>>>>>>> 83615bf8
      default: state_n = e_wait;
    endcase
  end

// Register state logic
always_ff @(posedge clk_i)
  begin
    pc_resume_r <= pc_resume_n;

    if (reset_i)
        state_r  <= e_wait;
    else
      begin
        state_r <= state_n;
      end
  end

// Next PC calculation
always_comb
  // load boot pc on reset command
  if(state_reset_v)
      pc_if1_n = fe_pc_gen_cmd.pc;
  // if we need to redirect
  else if (pc_redirect_v | icache_fence_v | itlb_fence_v)
      pc_if1_n = fe_pc_gen_cmd.pc;
  else if (state_r != e_run) 
      pc_if1_n = pc_resume_r;
  else if (btb_br_tgt_v_lo)
      pc_if1_n = btb_br_tgt_lo;
  else if (ovr_taken)
      pc_if1_n = br_target;
  else if (ovr_ntaken)
      pc_if1_n = pc_if2_r + 4;
  else
    begin
      pc_if1_n = pc_if1_r + 4;
    end

// PC pipeline
// We can't fetch from wait state, only run and coming out of stall
assign pc_v_if1_n = ~is_wait & pc_gen_itlb_ready_i & pc_gen_fe_ready_i & pc_gen_icache_ready_i;
assign pc_v_if2_n = pc_v_if1_r & ~flush;

// We use reset flops for status signals in the pipeline
always_ff @(posedge clk_i) 
  begin
    if (reset_i) 
      begin
        pc_v_if1_r      <= '0;
        pc_v_if2_r      <= '0;
        btb_v_if1_r     <= '0;
        itlb_miss_if2_r <= '0;
      end
    else
      begin
        pc_v_if1_r      <= pc_v_if1_n;
        pc_v_if2_r      <= pc_v_if2_n;
        btb_v_if1_r     <= btb_br_tgt_v_lo;
        itlb_miss_if2_r <= itlb_miss_i;
      end
  end

// We gate the PC data pipeline for power
always_ff @(posedge clk_i) 
  if (reset_i)
    begin
      pc_if1_r <= '0;
      pc_if2_r <= '0;
    end
  else if (state_n == e_run) 
    begin
      pc_if1_r <= pc_if1_n;
      pc_if2_r <= pc_if1_r;
    end


// Branch prediction logic
bp_fe_branch_metadata_fwd_s fe_queue_branch_metadata, fe_queue_branch_metadata_r;

assign fe_queue_branch_metadata = '{btb_tag: icache_pc_gen.addr[2+btb_idx_width_p+:btb_tag_width_p]
                                    , btb_idx: icache_pc_gen.addr[2+:btb_idx_width_p]
                                    , default: '0
                                    };
bsg_dff_reset_en
 #(.width_p(branch_metadata_fwd_width_p))
 branch_metadata_fwd_reg
  (.clk_i(clk_i)
   ,.reset_i(reset_i) 
   ,.en_i(pc_gen_fe_v_o)

   ,.data_i(fe_queue_branch_metadata)
   ,.data_o(fe_queue_branch_metadata_r)
   );

// Casting branch metadata forwarded from BE
bp_fe_branch_metadata_fwd_s fe_cmd_branch_metadata;
assign fe_cmd_branch_metadata = fe_pc_gen_cmd.branch_metadata_fwd;
bp_fe_btb
 #(.vaddr_width_p(vaddr_width_p)
   ,.btb_tag_width_p(btb_tag_width_p)
   ,.btb_idx_width_p(btb_idx_width_p)
   )
 btb
  (.clk_i(clk_i)
   ,.reset_i(reset_i)
   ,.r_addr_i(pc_if1_n)
   ,.r_v_i(pc_v_if1_n)
   ,.br_tgt_o(btb_br_tgt_lo)
   ,.br_tgt_v_o(btb_br_tgt_v_lo)

   ,.w_tag_i(fe_cmd_branch_metadata.btb_tag) 
   ,.w_idx_i(fe_cmd_branch_metadata.btb_idx)
   ,.w_v_i(pc_redirect_v & fe_pc_gen_ready_o)
   ,.br_tgt_i(fe_pc_gen_cmd.pc)
   );
 
bp_fe_instr_scan_s scan_instr;
instr_scan 
 #(.vaddr_width_p(vaddr_width_p)
   ,.instr_width_p(instr_width_lp)
   ) 
 instr_scan_1 
  (.instr_i(icache_pc_gen.instr)
   ,.scan_o(scan_instr)
   );

// TODO: Should use an instruction cast
//   We don't want to wait until after expanding the immediate, though
// TODO: This functionality is broken. Should predict taken branches based on BHT and override BTB
wire is_br      = icache_pc_gen_v_i & (scan_instr.instr_scan_class == e_rvi_branch);
wire is_jal     = icache_pc_gen_v_i & (scan_instr.instr_scan_class == e_rvi_jal);
wire is_back_br = icache_pc_gen.instr[instr_width_lp-1];
assign ovr_taken  = 1'b0; //pc_v_if2_r & ~flush & ((is_br & is_back_br) | (is_jal)) & ~btb_v_if1_r & icache_pc_gen_v_i;
assign ovr_ntaken = 1'b0; 
assign br_target  = vaddr_width_p'(icache_pc_gen.addr + icache_pc_gen.instr[20+:12]); 

// Organize the FE queue message
always_comb
  begin
    // Set padding to 0
    pc_gen_queue = '0;

    // TODO: Don't need to be structs, just send out pc_o from pc_gen
    pc_gen_icache.virt_addr = pc_if1_n;
    pc_gen_itlb.virt_addr   = pc_if1_n;

    if (fe_exception_v)
      begin
        pc_gen_queue.msg_type                     = e_fe_exception;
        pc_gen_queue.msg.exception.vaddr          = pc_if2_r; 
        pc_gen_queue.msg.exception.exception_code = misalign_exception
                                                    ? e_instr_misaligned
                                                    : itlb_miss_exception
                                                      ? e_itlb_miss
                                                      : e_illegal_instr;
      end
    else 
      begin
        pc_gen_queue.msg_type                      = e_fe_fetch;
        pc_gen_queue.msg.fetch.pc                  = icache_pc_gen.addr;
        pc_gen_queue.msg.fetch.instr               = icache_pc_gen.instr;
        pc_gen_queue.msg.fetch.branch_metadata_fwd = fe_queue_branch_metadata_r;
      end
  end
   
// Handshaking signals
assign fe_pc_gen_ready_o     = fe_pc_gen_v_i; // Always accept FE commands
assign pc_gen_fe_v_o         = pc_gen_fe_ready_i & (fe_instr_v | fe_exception_v);
assign pc_gen_icache_v_o     = pc_gen_icache_ready_i & pc_v_if1_n;
assign icache_pc_gen_ready_o = 1'b1; // Always ready for icache data return
assign pc_gen_itlb_v_o       = pc_gen_itlb_ready_i & pc_v_if1_n;

endmodule
<|MERGE_RESOLUTION|>--- conflicted
+++ resolved
@@ -101,11 +101,7 @@
 wire queue_miss     = pc_v_if2_r & ~pc_gen_fe_ready_i;
 wire flush          = itlb_miss_if2_r | icache_miss_i | queue_miss | cmd_nonattaboy_v;
 wire fe_instr_v     = pc_v_if2_r & ~flush;
-<<<<<<< HEAD
-wire fe_exception_v = pc_v_if2_r & (instr_access_fault_exception | misalign_exception | itlb_miss_exception) & ~cmd_nonattaboy_v;
-=======
-wire fe_exception_v = pc_v_if2_r & (misalign_exception | itlb_miss_exception);
->>>>>>> 83615bf8
+wire fe_exception_v = pc_v_if2_r & (instr_access_fault_exception | misalign_exception | itlb_miss_exception);
 
 // FSM
 enum bit [1:0] {e_wait=2'd0, e_run, e_stall} state_n, state_r;
@@ -130,9 +126,6 @@
       // Stay in run if there's an incoming cmd, the next pc will automatically be valid 
       // Transition to wait if there's a TLB miss while we wait for fill
       // Transition to stall if we don't successfully complete the fetch for whatever reason
-<<<<<<< HEAD
-      e_run  : state_n = fetch_fail ? e_stall : fe_exception_v ? e_wait : e_run;
-=======
       e_run  : state_n = cmd_nonattaboy_v 
                          ? e_run 
                          : fetch_fail 
@@ -140,7 +133,6 @@
                            : fe_exception_v 
                              ? e_wait 
                              : e_run;
->>>>>>> 83615bf8
       default: state_n = e_wait;
     endcase
   end
