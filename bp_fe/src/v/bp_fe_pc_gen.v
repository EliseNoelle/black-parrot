--- conflicted
+++ resolved
@@ -101,10 +101,7 @@
 logic [instr_width_p-1:0]       instr_out;
 
 //control signals
-<<<<<<< HEAD
-=======
 logic                          misalignment;
->>>>>>> 9d903b80
 logic                          predict;
 logic                          pc_redirect_after_icache_miss;
 logic                          stalled_pc_redirect;
@@ -127,19 +124,6 @@
    
 /* output wiring */
 // there should be fixes to the pc signal sent out according to the valid/ready signal pairs
-<<<<<<< HEAD
-assign pc_gen_queue.msg_type            = (misalignment) ?  e_fe_exception : e_fe_fetch;
-assign pc_gen_exception.exception_code  = (misalignment) ? e_instr_addr_misaligned : e_illegal_instruction;
-assign pc_gen_queue.msg                 = (pc_gen_queue.msg_type == e_fe_fetch) ? pc_gen_fetch : pc_gen_exception;
-assign pc_gen_fetch.pc                  = icache_pc_gen.addr;
-assign pc_gen_fetch.instr               = icache_pc_gen.instr;
-assign pc_gen_icache.virt_addr          = pc;
-assign pc_gen_itlb.virt_addr            = pc;
-assign pc_gen_fetch.branch_metadata_fwd = branch_metadata_fwd_o;
-assign pc_gen_fetch.padding             = '0;
-assign pc_gen_exception.padding         = '0;
-
-=======
 always_comb 
   begin
     pc_gen_queue.msg_type            = (misalignment) ?  e_fe_exception : e_fe_fetch;
@@ -153,7 +137,6 @@
     pc_gen_icache.virt_addr          = pc;
     pc_gen_itlb.virt_addr            = pc;
   end
->>>>>>> 9d903b80
    
 //valid-ready signals assignments
 always_comb 
@@ -178,21 +161,12 @@
   if (icache_miss_i) 
     begin
       next_pc = icache_miss_pc;
-<<<<<<< HEAD
-    end 
+    end
   else if (fe_pc_gen_cmd.pc_redirect_valid && fe_pc_gen_v_i) 
     begin
       next_pc = fe_pc_gen_cmd.pc;
-    end 
-  else if (prediction_on_p && predict) 
-=======
-    end
-  else if (fe_pc_gen_cmd.pc_redirect_valid && fe_pc_gen_v_i) 
-    begin
-      next_pc = fe_pc_gen_cmd.pc;
     end
   else if (prediction_on_p && predict && icache_pc_gen_v_i && (scan_instr.instr_scan_class == e_rvi_jalr)) 
->>>>>>> 9d903b80
     begin
       next_pc = btb_target;
     end
@@ -287,15 +261,9 @@
          (.clk_i(clk_i)
           ,.reset_i(reset_i)
           ,.attaboy_i(fe_pc_gen_cmd.attaboy_valid)
-<<<<<<< HEAD
-          ,.r_v_i(~fe_pc_gen_v_i)
-          ,.w_v_i(fe_pc_gen_v_i)
-          ,.pc_queue_i(pc)
-=======
           ,.r_v_i(bht_r_v_branch_jalr_inst)
           ,.w_v_i(fe_pc_gen_v_i)
           ,.pc_queue_i(last_pc)
->>>>>>> 9d903b80
           ,.pc_cmd_i(fe_pc_gen_cmd.pc)
           ,.pc_fwd_i(icache_pc_gen.addr)
           ,.branch_metadata_fwd_i(fe_pc_gen_cmd.branch_metadata_fwd)
@@ -316,15 +284,9 @@
         (.clk_i(clk_i)
          ,.reset_i(reset_i)
          ,.attaboy_i(fe_pc_gen_cmd.attaboy_valid)
-<<<<<<< HEAD
-         ,.r_v_i(~fe_pc_gen_v_i)
-         ,.w_v_i(fe_pc_gen_v_i)
-         ,.pc_queue_i(pc)
-=======
          ,.r_v_i(bht_r_v_branch_jalr_inst)
          ,.w_v_i(fe_pc_gen_v_i)
          ,.pc_queue_i(last_pc)
->>>>>>> 9d903b80
          ,.pc_cmd_i(fe_pc_gen_cmd.pc)
          ,.pc_fwd_i(icache_pc_gen.addr)
          ,.branch_metadata_fwd_i(fe_pc_gen_cmd.branch_metadata_fwd)
