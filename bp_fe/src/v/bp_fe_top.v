--- conflicted
+++ resolved
@@ -24,7 +24,6 @@
 
 
    , localparam lg_lce_assoc_lp=`BSG_SAFE_CLOG2(lce_assoc_p)
-<<<<<<< HEAD
    , localparam index_width_lp=`BSG_SAFE_CLOG2(lce_sets_p)
    , localparam block_size_in_words_lp=lce_assoc_p
    , localparam word_offset_width_lp=`BSG_SAFE_CLOG2(block_size_in_words_lp)
@@ -39,16 +38,6 @@
    , localparam vaddr_offset_width_lp=(index_width_lp+lg_lce_assoc_lp+byte_offset_width_lp)
    , localparam addr_width_lp=(vaddr_offset_width_lp+tag_width_lp)
    , localparam lce_data_width_lp=(lce_assoc_p*reg_data_width_lp)
-=======
-   , localparam lg_lce_sets_lp=`BSG_SAFE_CLOG2(lce_sets_p)
-   , localparam lg_block_size_in_bytes_lp=`BSG_SAFE_CLOG2(block_size_in_bytes_fix_lp)
-   , localparam data_mask_width_lp=(data_width_p>>3)
-   , localparam lg_data_mask_width_lp=`BSG_SAFE_CLOG2(data_mask_width_lp)
-   , localparam vaddr_width_lp=(lg_lce_sets_lp+lg_lce_assoc_lp+lg_data_mask_width_lp)
-   , localparam addr_width_lp=(vaddr_width_lp+tag_width_p)
-   , localparam lce_data_width_lp=(lce_assoc_p*data_width_p)
-   , localparam bp_fe_itlb_icache_data_resp_width_lp=`bp_fe_itlb_icache_data_resp_width(tag_width_p)
->>>>>>> 32796223
    , localparam bp_lce_cce_req_width_lp=`bp_lce_cce_req_width(num_cce_p 
                                                               ,num_lce_p
                                                               ,addr_width_lp
@@ -158,12 +147,7 @@
 // icache to pc_gen
 `declare_bp_fe_icache_pc_gen_s(eaddr_width_lp);
 // itlb to cache
-<<<<<<< HEAD
 `declare_bp_fe_itlb_icache_data_resp_s(tag_width_lp);
-=======
-`declare_bp_fe_itlb_icache_data_resp_s(tag_width_p);
->>>>>>> 32796223
-
    
 // fe to be
 bp_fe_queue_s                 bp_fe_queue;
@@ -233,25 +217,15 @@
     fe_pc_gen.branch_metadata_fwd = (bp_fe_cmd.opcode  == e_op_attaboy) 
                                     ? bp_fe_cmd.operands.attaboy.branch_metadata_fwd
                                     : (bp_fe_cmd.opcode  == e_op_pc_redirection)
-<<<<<<< HEAD
                                     ? bp_fe_cmd.operands.pc_redirect_operands.branch_metadata_fwd
                                     : '{default:'0};
-=======
-                                      ? bp_fe_cmd.operands.pc_redirect_operands.branch_metadata_fwd
-                                      : '{default:'0};
->>>>>>> 32796223
     
     fe_pc_gen.pc                  = fe_pc_gen.pc_redirect_valid 
                                     ? bp_fe_cmd.operands.pc_redirect_operands.pc
                                     : bp_fe_cmd.operands.attaboy.pc;
 
-<<<<<<< HEAD
     fe_pc_gen_v                   = fe_cmd_v_i;
     fe_cmd_ready_o                = fe_pc_gen_ready;
-=======
-    fe_pc_gen_v                   = bp_fe_cmd_v_i;
-    bp_fe_cmd_ready_o             = fe_pc_gen_ready;
->>>>>>> 32796223
   end
    
 // fe to itlb
@@ -355,13 +329,13 @@
    ,.lce_data_cmd_v_i(lce_data_cmd_v_i)
    ,.lce_data_cmd_ready_o(lce_data_cmd_ready_o)
          
-   ,.lce_tr_resp_i(lce_lce_tr_resp_i)
-   ,.lce_tr_resp_v_i(lce_lce_tr_resp_v_i)
-   ,.lce_tr_resp_ready_o(lce_lce_tr_resp_ready_o)               
-         
-   ,.lce_tr_resp_o(lce_lce_tr_resp_o)
-   ,.lce_tr_resp_v_o(lce_lce_tr_resp_v_o)
-   ,.lce_tr_resp_ready_i(lce_lce_tr_resp_ready_i)
+   ,.lce_tr_resp_i(lce_tr_resp_i)
+   ,.lce_tr_resp_v_i(lce_tr_resp_v_i)
+   ,.lce_tr_resp_ready_o(lce_tr_resp_ready_o)               
+         
+   ,.lce_tr_resp_o(lce_tr_resp_o)
+   ,.lce_tr_resp_v_o(lce_tr_resp_v_o)
+   ,.lce_tr_resp_ready_i(lce_tr_resp_ready_i)
          
    ,.cache_miss_o(cache_miss)
    ,.poison_i(poison)
@@ -378,7 +352,6 @@
    ,.tag_width_p(tag_width_lp)
    ,.asid_width_p(asid_width_p)
    ,.ppn_start_bit_p(ppn_start_bit_lp)
-   ,.tag_width_p(tag_width_p)
    ) 
  itlb_1
   (.clk_i(clk_i)
