
`ifndef BSG_DEFINES_V
`define BSG_DEFINES_V
`include "bsg_defines.v"
`endif

`ifndef BP_COMMON_FE_BE_IF_VH
`define BP_COMMON_FE_BE_IF_VH
`include "bp_common_fe_be_if.vh"
`endif

`ifndef BP_FE_PC_GEN_VH
`define BP_FE_PC_GEN_VH
`include "bp_fe_pc_gen.vh"
`endif

`ifndef BP_FE_ITLB_VH
`define BP_FE_ITLB_VH
`include "bp_fe_itlb.vh"
`endif

`ifndef BP_FE_ICACHE_VH
`define BP_FE_ICACHE_VH
`include "bp_fe_icache.vh"
`endif

import pc_gen_pkg::*;

module bp_fe_top 
<<<<<<< HEAD
#(
    parameter vaddr_width_p="inv" 
    ,parameter paddr_width_p="inv" 
    ,parameter eaddr_width_p="inv" 
    // icache related parameters 
    ,parameter data_width_p="inv"
    ,parameter inst_width_p="inv"
    ,parameter tag_width_p="inv"
    ,parameter num_cce_p="inv"
    ,parameter num_lce_p="inv"
    ,parameter lce_assoc_p="inv"
    ,parameter lce_sets_p="inv"
    ,parameter coh_states_p="inv"
    ,parameter block_size_in_bytes_p="inv"
    ,parameter lg_lce_assoc_lp=`BSG_SAFE_CLOG2(lce_assoc_p)
    ,parameter lg_lce_sets_lp=`BSG_SAFE_CLOG2(lce_sets_p)
    ,parameter lg_coh_states_lp=`BSG_SAFE_CLOG2(coh_states_p)
    ,parameter block_size_in_bits_lp=block_size_in_bytes_p*8
    ,parameter lg_block_size_in_bytes_lp=`BSG_SAFE_CLOG2(block_size_in_bytes_p)
    ,parameter entry_width_lp=tag_width_p+lg_coh_states_lp
    ,parameter tag_set_width_lp=(entry_width_lp*lce_assoc_p)
    ,parameter way_group_width_lp=(tag_set_width_lp*num_lce_p)
    ,parameter data_set_width_lp=(data_width_p*lce_assoc_p)
    ,parameter meta_data_set_width=(lg_lce_assoc_lp+lce_assoc_p)
    ,parameter data_mask_width_lp=(data_width_p>>3)
    ,parameter lg_data_mask_width_lp=`BSG_SAFE_CLOG2(data_mask_width_lp)
    ,parameter lg_num_cce_lp=`BSG_SAFE_CLOG2(num_cce_p)
    ,parameter lg_num_lce_lp=`BSG_SAFE_CLOG2(num_lce_p)
    ,parameter vaddr_width_lp=(lg_lce_sets_lp+lg_lce_assoc_lp+lg_data_mask_width_lp)
    ,parameter addr_width_lp=(vaddr_width_lp+tag_width_p)
    ,parameter lce_data_width_lp=(lce_assoc_p*data_width_p)

    ,parameter bp_fe_pc_gen_icache_width_lp=`bp_fe_pc_gen_icache_width(eaddr_width_p)
    ,parameter bp_fe_itlb_icache_width_lp=44

    ,parameter bp_lce_cce_req_width_lp=`bp_lce_cce_req_width(num_cce_p, num_lce_p, addr_width_lp, lce_assoc_p)
    ,parameter bp_lce_cce_resp_width_lp=`bp_lce_cce_resp_width(num_cce_p, num_lce_p, addr_width_lp)
    ,parameter bp_lce_cce_data_resp_width_lp=`bp_lce_cce_data_resp_width(num_cce_p, num_lce_p, addr_width_lp, lce_data_width_lp)
    ,parameter bp_cce_lce_cmd_width_lp=`bp_cce_lce_cmd_width(num_cce_p, num_lce_p, addr_width_lp, lce_assoc_p, coh_states_p)
    ,parameter bp_cce_lce_data_cmd_width_lp=`bp_cce_lce_data_cmd_width(num_cce_p, num_lce_p, addr_width_lp, lce_data_width_lp, lce_assoc_p)
    ,parameter bp_lce_lce_tr_resp_width_lp=`bp_lce_lce_tr_resp_width(num_lce_p, addr_width_lp, lce_data_width_lp, lce_assoc_p)

    ,parameter bp_fe_icache_tag_set_width_lp=`bp_fe_icache_tag_set_width(coh_states_p,tag_width_p, lce_assoc_p)
    ,parameter bp_fe_icache_tag_state_width_lp=`bp_fe_icache_tag_state_width(coh_state_p, tag_width_p)
    ,parameter bp_fe_icache_meta_data_width_lp=`bp_fe_icache_meta_data_width(lce_assoc_p)

    ,parameter bp_fe_icache_pc_gen_width_lp=`bp_fe_icache_pc_gen_width(eaddr_width_p)

    // pc gen related parameters
    ,parameter btb_indx_width_p="inv"
    ,parameter bht_indx_width_p="inv"
    ,parameter ras_addr_width_p="inv"
    ,parameter asid_width_p="inv"
    ,parameter bp_first_pc_p="inv"
    ,parameter instr_width_p="inv"
    ,parameter instr_scan_width_lp=`bp_fe_instr_scan_width
    ,parameter branch_metadata_fwd_width_lp=btb_indx_width_p+bht_indx_width_p+ras_addr_width_p
    ,parameter bp_fe_pc_gen_itlb_width_lp=`bp_fe_pc_gen_itlb_width(eaddr_width_p)
    ,parameter bp_fe_pc_gen_width_i_lp=`bp_fe_pc_gen_cmd_width(vaddr_width_p,paddr_width_p,asid_width_p,branch_metadata_fwd_width_lp)
    ,parameter bp_fe_pc_gen_width_o_lp=`bp_fe_pc_gen_queue_width(vaddr_width_p,branch_metadata_fwd_width_lp)
    // itlb related parameters 
    ,parameter ppn_start_bit_p=lg_lce_sets_lp+lg_block_size_in_bytes_lp+lg_lce_assoc_lp
    ,parameter bp_fe_itlb_cmd_width_lp=`bp_fe_itlb_cmd_width(vaddr_width_p,paddr_width_p,asid_width_p,branch_metadata_fwd_width_lp)
    ,parameter bp_fe_itlb_queue_width_lp=`bp_fe_itlb_queue_width(vaddr_width_p,branch_metadata_fwd_width_lp)
    // be interfaces parameters
    ,parameter bp_fe_cmd_width_lp=`bp_fe_cmd_width(vaddr_width_p,paddr_width_p,asid_width_p,branch_metadata_fwd_width_lp)
    ,parameter bp_fe_queue_width_lp=`bp_fe_queue_width(vaddr_width_p,branch_metadata_fwd_width_lp)

    ,localparam lce_id_width_lp=`bp_lce_id_width
)(
    input clk_i
    ,input reset_i

    ,input [lce_id_width_lp-1:0]                      icache_id_i

    ,input [bp_fe_cmd_width_lp-1:0]                   bp_fe_cmd_i
    ,input                                            bp_fe_cmd_v_i
    ,output                                           bp_fe_cmd_ready_o

    ,output  [bp_fe_queue_width_lp-1:0]               bp_fe_queue_o
    ,output                                           bp_fe_queue_v_o
    ,input                                            bp_fe_queue_ready_i

    ,output logic [bp_lce_cce_req_width_lp-1:0]       lce_cce_req_o
    ,output logic                                     lce_cce_req_v_o
    ,input  logic                                     lce_cce_req_ready_i

    ,output logic [bp_lce_cce_resp_width_lp-1:0]      lce_cce_resp_o
    ,output logic                                     lce_cce_resp_v_o
    ,input  logic                                     lce_cce_resp_ready_i

    ,output logic [bp_lce_cce_data_resp_width_lp-1:0] lce_cce_data_resp_o     
    ,output logic                                     lce_cce_data_resp_v_o 
    ,input logic                                      lce_cce_data_resp_ready_i

    ,input logic [bp_cce_lce_cmd_width_lp-1:0]        cce_lce_cmd_i
    ,input logic                                      cce_lce_cmd_v_i
    ,output logic                                     cce_lce_cmd_ready_o

    ,input logic [bp_cce_lce_data_cmd_width_lp-1:0]   cce_lce_data_cmd_i
    ,input logic                                      cce_lce_data_cmd_v_i
    ,output logic                                     cce_lce_data_cmd_ready_o

    ,input logic [bp_lce_lce_tr_resp_width_lp-1:0]    lce_lce_tr_resp_i
    ,input logic                                      lce_lce_tr_resp_v_i
    ,output logic                                     lce_lce_tr_resp_ready_o

    ,output logic [bp_lce_lce_tr_resp_width_lp-1:0]   lce_lce_tr_resp_o
    ,output logic                                     lce_lce_tr_resp_v_o
    ,input logic                                      lce_lce_tr_resp_ready_i
);

// the first level of structs
// be fe interface udpate (not sure if this is needed)
  localparam branch_metadata_fwd_width_p = branch_metadata_fwd_width_lp; 
`declare_bp_common_fe_be_if_structs(vaddr_width_p,paddr_width_p,asid_width_p,branch_metadata_fwd_width_lp)
=======
 #(parameter  vaddr_width_p="inv" 
   , parameter paddr_width_p="inv" 
   , parameter eaddr_width_p="inv" 
   , parameter data_width_p="inv"
   , parameter inst_width_p="inv"
  
   // icache related parameters 
   , parameter tag_width_p="inv"
   , parameter num_cce_p="inv"
   , parameter num_lce_p="inv"
   , parameter lce_id_p="inv"
   , parameter lce_assoc_p="inv"
   , parameter lce_sets_p="inv"
   , parameter coh_states_p="inv"
   , parameter block_size_in_bytes_p="inv"
   , parameter lg_lce_assoc_lp=`BSG_SAFE_CLOG2(lce_assoc_p)
   , parameter lg_lce_sets_lp=`BSG_SAFE_CLOG2(lce_sets_p)
   , parameter lg_block_size_in_bytes_lp=`BSG_SAFE_CLOG2(block_size_in_bytes_p)
   , parameter data_mask_width_lp=(data_width_p>>3)
   , parameter lg_data_mask_width_lp=`BSG_SAFE_CLOG2(data_mask_width_lp)
   , parameter vaddr_width_lp=(lg_lce_sets_lp+lg_lce_assoc_lp+lg_data_mask_width_lp)
   , parameter addr_width_lp=(vaddr_width_lp+tag_width_p)
   , parameter lce_data_width_lp=(lce_assoc_p*data_width_p)
   , parameter bp_fe_itlb_icache_width_lp=44
   , parameter bp_lce_cce_req_width_lp=`bp_lce_cce_req_width(num_cce_p 
                                                             ,num_lce_p
                                                             ,addr_width_lp
                                                             ,lce_assoc_p
                                                           )
   , parameter bp_lce_cce_resp_width_lp=`bp_lce_cce_resp_width(num_cce_p
                                                               ,num_lce_p
                                                               ,addr_width_lp
                                                             )
   , parameter bp_lce_cce_data_resp_width_lp=`bp_lce_cce_data_resp_width(num_cce_p
                                                                         ,num_lce_p
                                                                         ,addr_width_lp
                                                                         ,lce_data_width_lp
                                                                       )
   , parameter bp_cce_lce_cmd_width_lp=`bp_cce_lce_cmd_width(num_cce_p
                                                             ,num_lce_p
                                                             ,addr_width_lp
                                                             ,lce_assoc_p
                                                             ,coh_states_p
                                                            )
   , parameter bp_cce_lce_data_cmd_width_lp=`bp_cce_lce_data_cmd_width(num_cce_p
                                                                       ,num_lce_p
                                                                       ,addr_width_lp
                                                                       ,lce_data_width_lp
                                                                       ,lce_assoc_p
                                                                      )
   , parameter bp_lce_lce_tr_resp_width_lp=`bp_lce_lce_tr_resp_width(num_lce_p
                                                                     ,addr_width_lp
                                                                     ,lce_data_width_lp
                                                                     ,lce_assoc_p
                                                                    )
  
   // pc gen related parameters
   , parameter btb_indx_width_p="inv"
   , parameter bht_indx_width_p="inv"
   , parameter ras_addr_width_p="inv"
   , parameter asid_width_p="inv"
   , parameter bp_first_pc_p="inv"
   , parameter instr_width_p="inv"
   , parameter instr_scan_width_lp=`bp_fe_instr_scan_width
   , parameter branch_metadata_fwd_width_lp=btb_indx_width_p+bht_indx_width_p+ras_addr_width_p
   , parameter bp_fe_pc_gen_itlb_width_lp=`bp_fe_pc_gen_itlb_width(eaddr_width_p)
   , parameter bp_fe_pc_gen_width_i_lp=`bp_fe_pc_gen_cmd_width(vaddr_width_p
                                                              ,paddr_width_p
                                                              ,asid_width_p
                                                              ,branch_metadata_fwd_width_lp
                                                             )
   , parameter bp_fe_pc_gen_width_o_lp=`bp_fe_pc_gen_queue_width(vaddr_width_p
                                                                ,branch_metadata_fwd_width_lp
                                                               )
  
  
   // itlb related parameters 
   , parameter ppn_start_bit_p=lg_lce_sets_lp+lg_block_size_in_bytes_lp+lg_lce_assoc_lp
   , parameter bp_fe_itlb_cmd_width_lp=`bp_fe_itlb_cmd_width(vaddr_width_p
                                                            ,paddr_width_p
                                                            ,asid_width_p
                                                            ,branch_metadata_fwd_width_lp
                                                           )
   , parameter bp_fe_itlb_queue_width_lp=`bp_fe_itlb_queue_width(vaddr_width_p
                                                                ,branch_metadata_fwd_width_lp
                                                               )
    
   // be interfaces parameters
   , parameter bp_fe_cmd_width_lp=`bp_fe_cmd_width(vaddr_width_p
                                                  ,paddr_width_p
                                                  ,asid_width_p
                                                  ,branch_metadata_fwd_width_lp
                                                 )
   , parameter bp_fe_queue_width_lp=`bp_fe_queue_width(vaddr_width_p
                                                      ,branch_metadata_fwd_width_lp
                                                     )
  )
  (input logic                                       clk_i
   , input logic                                     reset_i

   , input logic[bp_fe_cmd_width_lp-1:0]             bp_fe_cmd_i
   , input logic                                     bp_fe_cmd_v_i
   , output logic                                    bp_fe_cmd_ready_o

   , output logic[bp_fe_queue_width_lp-1:0]          bp_fe_queue_o
   , output logic                                    bp_fe_queue_v_o
   , input logic                                     bp_fe_queue_ready_i

   , output logic[bp_lce_cce_req_width_lp-1:0]       lce_cce_req_o
   , output logic                                    lce_cce_req_v_o
   , input  logic                                    lce_cce_req_ready_i

   , output logic[bp_lce_cce_resp_width_lp-1:0]      lce_cce_resp_o
   , output logic                                    lce_cce_resp_v_o
   , input  logic                                    lce_cce_resp_ready_i

   , output logic[bp_lce_cce_data_resp_width_lp-1:0] lce_cce_data_resp_o     
   , output logic                                    lce_cce_data_resp_v_o 
   , input logic                                     lce_cce_data_resp_ready_i

   , input logic[bp_cce_lce_cmd_width_lp-1:0]        cce_lce_cmd_i
   , input logic                                     cce_lce_cmd_v_i
   , output logic                                    cce_lce_cmd_ready_o

   , input logic[bp_cce_lce_data_cmd_width_lp-1:0]   cce_lce_data_cmd_i
   , input logic                                     cce_lce_data_cmd_v_i
   , output logic                                    cce_lce_data_cmd_ready_o

   , input logic[bp_lce_lce_tr_resp_width_lp-1:0]    lce_lce_tr_resp_i
   , input logic                                     lce_lce_tr_resp_v_i
   , output logic                                    lce_lce_tr_resp_ready_o

   , output logic[bp_lce_lce_tr_resp_width_lp-1:0]   lce_lce_tr_resp_o
   , output logic                                    lce_lce_tr_resp_v_o
   , input logic                                     lce_lce_tr_resp_ready_i
  );

// the first level of structs
// be_fe interface
localparam branch_metadata_fwd_width_p = branch_metadata_fwd_width_lp; 
`declare_bp_fe_be_if_structs(vaddr_width_p,paddr_width_p,asid_width_p,branch_metadata_fwd_width_p)
>>>>>>> 16067d7b
// pc_gen to fe
`declare_bp_fe_pc_gen_queue_s;
// fe to pc_gen
`declare_bp_fe_pc_gen_cmd_s;
// pc_gen to icache
`declare_bp_fe_pc_gen_icache_s(eaddr_width_p);
// pc_gen to itlb
`declare_bp_fe_pc_gen_itlb_s(eaddr_width_p);
// icache to pc_gen
`declare_bp_fe_icache_pc_gen_s(eaddr_width_p);
// fe to itlb
`declare_bp_fe_itlb_cmd_s;
// itlb to cache
`declare_bp_fe_itlb_icache_data_resp_s(bp_fe_itlb_icache_width_lp);
// itlb to fe
`declare_bp_fe_itlb_queue_s;

   
// fe to be
bp_fe_queue_s                 bp_fe_queue;
// pc_gen to fe
bp_fe_pc_gen_queue_s          pc_gen_queue;
// fe to pc_gen
bp_fe_pc_gen_cmd_s            fe_pc_gen;
// pc_gen to icache
bp_fe_pc_gen_icache_s         pc_gen_icache;
// pc_gen to itlb
bp_fe_pc_gen_itlb_s           pc_gen_itlb;
// icache to pc_gen
bp_fe_icache_pc_gen_s         icache_pc_gen;
// be to fe
bp_fe_cmd_s                   bp_fe_cmd;
// fe to itlb
bp_fe_itlb_cmd_s              fe_itlb_cmd;
// itlb to fe 
bp_fe_itlb_queue_s            itlb_fe_queue;
// itlb to icache
bp_fe_itlb_icache_data_resp_s itlb_icache;

   
// valid, ready signals
logic pc_gen_itlb_v;
logic pc_gen_itlb_ready;
logic pc_gen_fe_v;
logic pc_gen_fe_ready;
logic pc_gen_icache_v;
logic pc_gen_icache_ready;
logic fe_pc_gen_v;
logic fe_pc_gen_ready;
logic itlb_fe_v;
logic itlb_fe_ready;
logic itlb_icache_data_resp_v;
logic itlb_icache_data_resp_ready;
logic fe_itlb_v;
logic fe_itlb_ready;
logic icache_pc_gen_v;
logic icache_pc_gen_ready;
logic icache_itlb_v;
logic icache_itlb_ready;
// reserved icache
logic cache_miss_o;
logic poison_i;

// be interfaces
assign bp_fe_cmd     = bp_fe_cmd_i;
assign bp_fe_queue_o = bp_fe_queue;

// pc_gen to fe
// pc_gen output msg_type and msg, does not forward the instr_scan results to the backend
assign bp_fe_queue.msg_type = pc_gen_queue.msg_type;
assign bp_fe_queue.msg      = pc_gen_queue.msg;
assign pc_gen_fe_ready      = bp_fe_queue_ready_i;
assign bp_fe_queue_v_o      = pc_gen_fe_v;


// fe to pc_gen 
//(top module only forward information if the bp_fe_cmd is in the following opcode)
assign fe_pc_gen         = bp_fe_cmd;
assign fe_pc_gen_v       = bp_fe_cmd_v_i;
assign bp_fe_cmd_ready_o = fe_pc_gen_ready;

   
// fe to itlb
// itlb does not has the exception functionality yet, thus it does not use the valid/ready signal from backend
assign fe_itlb_cmd = bp_fe_cmd;
assign fe_itlb_v   = bp_fe_cmd_v_i;

// itlb to fe
assign itlb_fe_ready = bp_fe_queue_ready_i;

// icache to icache
<<<<<<< HEAD
assign poison_i                                       = cache_miss_o && bp_fe_cmd.opcode == e_op_icache_fence;

bp_fe_pc_gen
#(
.vaddr_width_p(vaddr_width_p)
,.paddr_width_p(paddr_width_p)
,.eaddr_width_p(eaddr_width_p)
,.btb_indx_width_p(btb_indx_width_p)
,.bht_indx_width_p(bht_indx_width_p)
,.ras_addr_width_p(ras_addr_width_p)
,.asid_width_p(asid_width_p)
,.bp_first_pc_p(bp_first_pc_p)
,.instr_width_p(instr_width_p)
)
bp_fe_pc_gen_1
(
.clk_i(clk_i)
,.reset_i(reset_i)

,.v_i(1'b1)
    
,.pc_gen_icache_o(pc_gen_icache)
,.pc_gen_icache_v_o(pc_gen_icache_v)
,.pc_gen_icache_ready_i(pc_gen_icache_ready)

,.icache_pc_gen_i(icache_pc_gen)
,.icache_pc_gen_v_i(icache_pc_gen_v)
,.icache_pc_gen_ready_o(icache_pc_gen_ready)
,.icache_miss_i(cache_miss_o)

,.pc_gen_itlb_o(pc_gen_itlb)
,.pc_gen_itlb_v_o(pc_gen_itlb_v)
,.pc_gen_itlb_ready_i(pc_gen_itlb_ready)
     
,.pc_gen_fe_o(pc_gen_queue)
,.pc_gen_fe_v_o(pc_gen_fe_v)
,.pc_gen_fe_ready_i(pc_gen_fe_ready)

,.fe_pc_gen_i(fe_pc_gen)
,.fe_pc_gen_v_i(fe_pc_gen_v)
,.fe_pc_gen_ready_o(fe_pc_gen_ready)
);

icache
#(
.eaddr_width_p(eaddr_width_p)
,.data_width_p(data_width_p)
,.inst_width_p(inst_width_p)
,.tag_width_p(tag_width_p)
,.num_cce_p(num_cce_p)
,.num_lce_p(num_lce_p)
,.lce_assoc_p(lce_assoc_p)
,.lce_sets_p(lce_sets_p)
,.coh_states_p(coh_states_p)
,.block_size_in_bytes_p(block_size_in_bytes_p)
)
icache_1
(
.clk_i(clk_i)
,.reset_i(reset_i)

,.id_i(icache_id_i)

,.pc_gen_icache_vaddr_i(pc_gen_icache)
,.pc_gen_icache_vaddr_v_i(pc_gen_icache_v)
,.pc_gen_icache_vaddr_ready_o(pc_gen_icache_ready)

,.icache_pc_gen_data_o(icache_pc_gen)
,.icache_pc_gen_data_v_o(icache_pc_gen_v)
,.icache_pc_gen_data_ready_i(icache_pc_gen_ready)

,.itlb_icache_data_resp_i(itlb_icache)
,.itlb_icache_data_resp_v_i(itlb_icache_data_resp_v)
,.itlb_icache_data_resp_ready_o(itlb_icache_data_resp_ready)

,.lce_cce_req_o(lce_cce_req_o)
,.lce_cce_req_v_o(lce_cce_req_v_o)
,.lce_cce_req_ready_i(lce_cce_req_ready_i)

,.lce_cce_resp_o(lce_cce_resp_o)
,.lce_cce_resp_v_o(lce_cce_resp_v_o)
,.lce_cce_resp_ready_i(lce_cce_resp_ready_i)

,.lce_cce_data_resp_o(lce_cce_data_resp_o)
,.lce_cce_data_resp_v_o(lce_cce_data_resp_v_o)
,.lce_cce_data_resp_ready_i(lce_cce_data_resp_ready_i)

,.cce_lce_cmd_i(cce_lce_cmd_i)
,.cce_lce_cmd_v_i(cce_lce_cmd_v_i)
,.cce_lce_cmd_ready_o(cce_lce_cmd_ready_o)

,.cce_lce_data_cmd_i(cce_lce_data_cmd_i)
,.cce_lce_data_cmd_v_i(cce_lce_data_cmd_v_i)
,.cce_lce_data_cmd_ready_o(cce_lce_data_cmd_ready_o)

,.lce_lce_tr_resp_i(lce_lce_tr_resp_i)
,.lce_lce_tr_resp_v_i(lce_lce_tr_resp_v_i)
,.lce_lce_tr_resp_ready_o(lce_lce_tr_resp_ready_o)
                        
,.lce_lce_tr_resp_o(lce_lce_tr_resp_o)
,.lce_lce_tr_resp_v_o(lce_lce_tr_resp_v_o)
,.lce_lce_tr_resp_ready_i(lce_lce_tr_resp_ready_i)

//,.bp_fe_pc_gen_cmd_i(fe_pc_gen)

,.cache_miss_o(cache_miss_o)
,.poison_i(poison_i)
);

itlb
#(
.vaddr_width_p(vaddr_width_p)
,.paddr_width_p(paddr_width_p)
,.eaddr_width_p(eaddr_width_p)
,.btb_indx_width_p(btb_indx_width_p)
,.bht_indx_width_p(bht_indx_width_p)
,.ras_addr_width_p(ras_addr_width_p)
,.asid_width_p(asid_width_p)
,.ppn_start_bit_p(ppn_start_bit_p)
)
itlb_1
(
.clk_i(clk_i)
,.reset_i(reset_i)

,.fe_itlb_i(fe_itlb_cmd)
,.fe_itlb_v_i(fe_itlb_v)
,.fe_itlb_ready_o(fe_itlb_ready)
                              
,.pc_gen_itlb_i(pc_gen_itlb)
,.pc_gen_itlb_v_i(pc_gen_itlb_v)
,.pc_gen_itlb_ready_o(pc_gen_itlb_ready)
                              
,.itlb_icache_o(itlb_icache)
,.itlb_icache_data_resp_v_o(itlb_icache_data_resp_v)
,.itlb_icache_data_resp_ready_i(itlb_icache_data_resp_ready)
                              
,.itlb_fe_o(itlb_fe_queue)
,.itlb_fe_v_o(itlb_fe_v)
,.itlb_fe_ready_i(itlb_fe_ready)

);
=======
assign poison_i = cache_miss_o && bp_fe_cmd.opcode == e_op_icache_fence;


   
bp_fe_pc_gen #(.vaddr_width_p(vaddr_width_p)
               ,.paddr_width_p(paddr_width_p)
               ,.eaddr_width_p(eaddr_width_p)
               ,.btb_indx_width_p(btb_indx_width_p)
               ,.bht_indx_width_p(bht_indx_width_p)
               ,.ras_addr_width_p(ras_addr_width_p)
               ,.asid_width_p(asid_width_p)
               ,.bp_first_pc_p(bp_first_pc_p)
               ,.instr_width_p(instr_width_p)
               ,.branch_predictor_p(branch_predictor_p)
              ) bp_fe_pc_gen_1
              (.clk_i(clk_i)
               ,.reset_i(reset_i)
               
               ,.v_i(1'b1)
               
               ,.pc_gen_icache_o(pc_gen_icache)
               ,.pc_gen_icache_v_o(pc_gen_icache_v)
               ,.pc_gen_icache_ready_i(pc_gen_icache_ready)
               
               ,.icache_pc_gen_i(icache_pc_gen)
               ,.icache_pc_gen_v_i(icache_pc_gen_v)
               ,.icache_pc_gen_ready_o(icache_pc_gen_ready)
               ,.icache_miss_i(cache_miss_o)
               
               ,.pc_gen_itlb_o(pc_gen_itlb)
               ,.pc_gen_itlb_v_o(pc_gen_itlb_v)
               ,.pc_gen_itlb_ready_i(pc_gen_itlb_ready)
               
               ,.pc_gen_fe_o(pc_gen_queue)
               ,.pc_gen_fe_v_o(pc_gen_fe_v)
               ,.pc_gen_fe_ready_i(pc_gen_fe_ready)
               
               ,.fe_pc_gen_i(fe_pc_gen)
               ,.fe_pc_gen_v_i(fe_pc_gen_v)
               ,.fe_pc_gen_ready_o(fe_pc_gen_ready)
              );

   
icache #(.eaddr_width_p(eaddr_width_p)
         ,.data_width_p(data_width_p)
         ,.inst_width_p(inst_width_p)
         ,.tag_width_p(tag_width_p)
         ,.num_cce_p(num_cce_p)
         ,.num_lce_p(num_lce_p)
         ,.lce_id_p(lce_id_p)
         ,.lce_assoc_p(lce_assoc_p)
         ,.lce_sets_p(lce_sets_p)
         ,.coh_states_p(coh_states_p)
         ,.block_size_in_bytes_p(block_size_in_bytes_p)
        ) icache_1
        (.clk_i(clk_i)
         ,.reset_i(reset_i)
         
         ,.pc_gen_icache_vaddr_i(pc_gen_icache)
         ,.pc_gen_icache_vaddr_v_i(pc_gen_icache_v)
         ,.pc_gen_icache_vaddr_ready_o(pc_gen_icache_ready)
         
         ,.icache_pc_gen_data_o(icache_pc_gen)
         ,.icache_pc_gen_data_v_o(icache_pc_gen_v)
         ,.icache_pc_gen_data_ready_i(icache_pc_gen_ready)
         
         ,.itlb_icache_data_resp_i(itlb_icache)
         ,.itlb_icache_data_resp_v_i(itlb_icache_data_resp_v)
         ,.itlb_icache_data_resp_ready_o(itlb_icache_data_resp_ready)
         
         ,.lce_cce_req_o(lce_cce_req_o)
         ,.lce_cce_req_v_o(lce_cce_req_v_o)
         ,.lce_cce_req_ready_i(lce_cce_req_ready_i)
         
         ,.lce_cce_resp_o(lce_cce_resp_o)
         ,.lce_cce_resp_v_o(lce_cce_resp_v_o)
         ,.lce_cce_resp_ready_i(lce_cce_resp_ready_i)
         
         ,.lce_cce_data_resp_o(lce_cce_data_resp_o)
         ,.lce_cce_data_resp_v_o(lce_cce_data_resp_v_o)
         ,.lce_cce_data_resp_ready_i(lce_cce_data_resp_ready_i)
         
         ,.cce_lce_cmd_i(cce_lce_cmd_i)
         ,.cce_lce_cmd_v_i(cce_lce_cmd_v_i)
         ,.cce_lce_cmd_ready_o(cce_lce_cmd_ready_o)
         
         ,.cce_lce_data_cmd_i(cce_lce_data_cmd_i)
         ,.cce_lce_data_cmd_v_i(cce_lce_data_cmd_v_i)
         ,.cce_lce_data_cmd_ready_o(cce_lce_data_cmd_ready_o)
         
         ,.lce_lce_tr_resp_i(lce_lce_tr_resp_i)
         ,.lce_lce_tr_resp_v_i(lce_lce_tr_resp_v_i)
         ,.lce_lce_tr_resp_ready_o(lce_lce_tr_resp_ready_o)               
         
         ,.lce_lce_tr_resp_o(lce_lce_tr_resp_o)
         ,.lce_lce_tr_resp_v_o(lce_lce_tr_resp_v_o)
         ,.lce_lce_tr_resp_ready_i(lce_lce_tr_resp_ready_i)
         
         ,.cache_miss_o(cache_miss_o)
         ,.poison_i(poison_i)
        );

   
itlb #(.vaddr_width_p(vaddr_width_p)
       ,.paddr_width_p(paddr_width_p)
       ,.eaddr_width_p(eaddr_width_p)
       ,.btb_indx_width_p(btb_indx_width_p)
       ,.bht_indx_width_p(bht_indx_width_p)
       ,.ras_addr_width_p(ras_addr_width_p)
       ,.asid_width_p(asid_width_p)
       ,.ppn_start_bit_p(ppn_start_bit_p)
      ) itlb_1
      (.clk_i(clk_i)
       ,.reset_i(reset_i)
       
       ,.fe_itlb_i(fe_itlb_cmd)
       ,.fe_itlb_v_i(fe_itlb_v)
       ,.fe_itlb_ready_o(fe_itlb_ready)                       
       
       ,.pc_gen_itlb_i(pc_gen_itlb)
       ,.pc_gen_itlb_v_i(pc_gen_itlb_v)
       ,.pc_gen_itlb_ready_o(pc_gen_itlb_ready)                       
       
       ,.itlb_icache_o(itlb_icache)
       ,.itlb_icache_data_resp_v_o(itlb_icache_data_resp_v)
       ,.itlb_icache_data_resp_ready_i(itlb_icache_data_resp_ready)                       
       
       ,.itlb_fe_o(itlb_fe_queue)
       ,.itlb_fe_v_o(itlb_fe_v)
       ,.itlb_fe_ready_i(itlb_fe_ready)
      );
>>>>>>> 16067d7b

endmodule<|MERGE_RESOLUTION|>--- conflicted
+++ resolved
@@ -27,124 +27,6 @@
 import pc_gen_pkg::*;
 
 module bp_fe_top 
-<<<<<<< HEAD
-#(
-    parameter vaddr_width_p="inv" 
-    ,parameter paddr_width_p="inv" 
-    ,parameter eaddr_width_p="inv" 
-    // icache related parameters 
-    ,parameter data_width_p="inv"
-    ,parameter inst_width_p="inv"
-    ,parameter tag_width_p="inv"
-    ,parameter num_cce_p="inv"
-    ,parameter num_lce_p="inv"
-    ,parameter lce_assoc_p="inv"
-    ,parameter lce_sets_p="inv"
-    ,parameter coh_states_p="inv"
-    ,parameter block_size_in_bytes_p="inv"
-    ,parameter lg_lce_assoc_lp=`BSG_SAFE_CLOG2(lce_assoc_p)
-    ,parameter lg_lce_sets_lp=`BSG_SAFE_CLOG2(lce_sets_p)
-    ,parameter lg_coh_states_lp=`BSG_SAFE_CLOG2(coh_states_p)
-    ,parameter block_size_in_bits_lp=block_size_in_bytes_p*8
-    ,parameter lg_block_size_in_bytes_lp=`BSG_SAFE_CLOG2(block_size_in_bytes_p)
-    ,parameter entry_width_lp=tag_width_p+lg_coh_states_lp
-    ,parameter tag_set_width_lp=(entry_width_lp*lce_assoc_p)
-    ,parameter way_group_width_lp=(tag_set_width_lp*num_lce_p)
-    ,parameter data_set_width_lp=(data_width_p*lce_assoc_p)
-    ,parameter meta_data_set_width=(lg_lce_assoc_lp+lce_assoc_p)
-    ,parameter data_mask_width_lp=(data_width_p>>3)
-    ,parameter lg_data_mask_width_lp=`BSG_SAFE_CLOG2(data_mask_width_lp)
-    ,parameter lg_num_cce_lp=`BSG_SAFE_CLOG2(num_cce_p)
-    ,parameter lg_num_lce_lp=`BSG_SAFE_CLOG2(num_lce_p)
-    ,parameter vaddr_width_lp=(lg_lce_sets_lp+lg_lce_assoc_lp+lg_data_mask_width_lp)
-    ,parameter addr_width_lp=(vaddr_width_lp+tag_width_p)
-    ,parameter lce_data_width_lp=(lce_assoc_p*data_width_p)
-
-    ,parameter bp_fe_pc_gen_icache_width_lp=`bp_fe_pc_gen_icache_width(eaddr_width_p)
-    ,parameter bp_fe_itlb_icache_width_lp=44
-
-    ,parameter bp_lce_cce_req_width_lp=`bp_lce_cce_req_width(num_cce_p, num_lce_p, addr_width_lp, lce_assoc_p)
-    ,parameter bp_lce_cce_resp_width_lp=`bp_lce_cce_resp_width(num_cce_p, num_lce_p, addr_width_lp)
-    ,parameter bp_lce_cce_data_resp_width_lp=`bp_lce_cce_data_resp_width(num_cce_p, num_lce_p, addr_width_lp, lce_data_width_lp)
-    ,parameter bp_cce_lce_cmd_width_lp=`bp_cce_lce_cmd_width(num_cce_p, num_lce_p, addr_width_lp, lce_assoc_p, coh_states_p)
-    ,parameter bp_cce_lce_data_cmd_width_lp=`bp_cce_lce_data_cmd_width(num_cce_p, num_lce_p, addr_width_lp, lce_data_width_lp, lce_assoc_p)
-    ,parameter bp_lce_lce_tr_resp_width_lp=`bp_lce_lce_tr_resp_width(num_lce_p, addr_width_lp, lce_data_width_lp, lce_assoc_p)
-
-    ,parameter bp_fe_icache_tag_set_width_lp=`bp_fe_icache_tag_set_width(coh_states_p,tag_width_p, lce_assoc_p)
-    ,parameter bp_fe_icache_tag_state_width_lp=`bp_fe_icache_tag_state_width(coh_state_p, tag_width_p)
-    ,parameter bp_fe_icache_meta_data_width_lp=`bp_fe_icache_meta_data_width(lce_assoc_p)
-
-    ,parameter bp_fe_icache_pc_gen_width_lp=`bp_fe_icache_pc_gen_width(eaddr_width_p)
-
-    // pc gen related parameters
-    ,parameter btb_indx_width_p="inv"
-    ,parameter bht_indx_width_p="inv"
-    ,parameter ras_addr_width_p="inv"
-    ,parameter asid_width_p="inv"
-    ,parameter bp_first_pc_p="inv"
-    ,parameter instr_width_p="inv"
-    ,parameter instr_scan_width_lp=`bp_fe_instr_scan_width
-    ,parameter branch_metadata_fwd_width_lp=btb_indx_width_p+bht_indx_width_p+ras_addr_width_p
-    ,parameter bp_fe_pc_gen_itlb_width_lp=`bp_fe_pc_gen_itlb_width(eaddr_width_p)
-    ,parameter bp_fe_pc_gen_width_i_lp=`bp_fe_pc_gen_cmd_width(vaddr_width_p,paddr_width_p,asid_width_p,branch_metadata_fwd_width_lp)
-    ,parameter bp_fe_pc_gen_width_o_lp=`bp_fe_pc_gen_queue_width(vaddr_width_p,branch_metadata_fwd_width_lp)
-    // itlb related parameters 
-    ,parameter ppn_start_bit_p=lg_lce_sets_lp+lg_block_size_in_bytes_lp+lg_lce_assoc_lp
-    ,parameter bp_fe_itlb_cmd_width_lp=`bp_fe_itlb_cmd_width(vaddr_width_p,paddr_width_p,asid_width_p,branch_metadata_fwd_width_lp)
-    ,parameter bp_fe_itlb_queue_width_lp=`bp_fe_itlb_queue_width(vaddr_width_p,branch_metadata_fwd_width_lp)
-    // be interfaces parameters
-    ,parameter bp_fe_cmd_width_lp=`bp_fe_cmd_width(vaddr_width_p,paddr_width_p,asid_width_p,branch_metadata_fwd_width_lp)
-    ,parameter bp_fe_queue_width_lp=`bp_fe_queue_width(vaddr_width_p,branch_metadata_fwd_width_lp)
-
-    ,localparam lce_id_width_lp=`bp_lce_id_width
-)(
-    input clk_i
-    ,input reset_i
-
-    ,input [lce_id_width_lp-1:0]                      icache_id_i
-
-    ,input [bp_fe_cmd_width_lp-1:0]                   bp_fe_cmd_i
-    ,input                                            bp_fe_cmd_v_i
-    ,output                                           bp_fe_cmd_ready_o
-
-    ,output  [bp_fe_queue_width_lp-1:0]               bp_fe_queue_o
-    ,output                                           bp_fe_queue_v_o
-    ,input                                            bp_fe_queue_ready_i
-
-    ,output logic [bp_lce_cce_req_width_lp-1:0]       lce_cce_req_o
-    ,output logic                                     lce_cce_req_v_o
-    ,input  logic                                     lce_cce_req_ready_i
-
-    ,output logic [bp_lce_cce_resp_width_lp-1:0]      lce_cce_resp_o
-    ,output logic                                     lce_cce_resp_v_o
-    ,input  logic                                     lce_cce_resp_ready_i
-
-    ,output logic [bp_lce_cce_data_resp_width_lp-1:0] lce_cce_data_resp_o     
-    ,output logic                                     lce_cce_data_resp_v_o 
-    ,input logic                                      lce_cce_data_resp_ready_i
-
-    ,input logic [bp_cce_lce_cmd_width_lp-1:0]        cce_lce_cmd_i
-    ,input logic                                      cce_lce_cmd_v_i
-    ,output logic                                     cce_lce_cmd_ready_o
-
-    ,input logic [bp_cce_lce_data_cmd_width_lp-1:0]   cce_lce_data_cmd_i
-    ,input logic                                      cce_lce_data_cmd_v_i
-    ,output logic                                     cce_lce_data_cmd_ready_o
-
-    ,input logic [bp_lce_lce_tr_resp_width_lp-1:0]    lce_lce_tr_resp_i
-    ,input logic                                      lce_lce_tr_resp_v_i
-    ,output logic                                     lce_lce_tr_resp_ready_o
-
-    ,output logic [bp_lce_lce_tr_resp_width_lp-1:0]   lce_lce_tr_resp_o
-    ,output logic                                     lce_lce_tr_resp_v_o
-    ,input logic                                      lce_lce_tr_resp_ready_i
-);
-
-// the first level of structs
-// be fe interface udpate (not sure if this is needed)
-  localparam branch_metadata_fwd_width_p = branch_metadata_fwd_width_lp; 
-`declare_bp_common_fe_be_if_structs(vaddr_width_p,paddr_width_p,asid_width_p,branch_metadata_fwd_width_lp)
-=======
  #(parameter  vaddr_width_p="inv" 
    , parameter paddr_width_p="inv" 
    , parameter eaddr_width_p="inv" 
@@ -155,7 +37,6 @@
    , parameter tag_width_p="inv"
    , parameter num_cce_p="inv"
    , parameter num_lce_p="inv"
-   , parameter lce_id_p="inv"
    , parameter lce_assoc_p="inv"
    , parameter lce_sets_p="inv"
    , parameter coh_states_p="inv"
@@ -240,10 +121,13 @@
                                                  )
    , parameter bp_fe_queue_width_lp=`bp_fe_queue_width(vaddr_width_p
                                                       ,branch_metadata_fwd_width_lp
-                                                     )
+                                                      )
+   , localparam lce_id_width_lp=`bp_lce_id_width
   )
   (input logic                                       clk_i
    , input logic                                     reset_i
+
+   , input [lce_id_width_lp-1:0]                     icache_id_i
 
    , input logic[bp_fe_cmd_width_lp-1:0]             bp_fe_cmd_i
    , input logic                                     bp_fe_cmd_v_i
@@ -286,7 +170,6 @@
 // be_fe interface
 localparam branch_metadata_fwd_width_p = branch_metadata_fwd_width_lp; 
 `declare_bp_fe_be_if_structs(vaddr_width_p,paddr_width_p,asid_width_p,branch_metadata_fwd_width_p)
->>>>>>> 16067d7b
 // pc_gen to fe
 `declare_bp_fe_pc_gen_queue_s;
 // fe to pc_gen
@@ -378,150 +261,6 @@
 assign itlb_fe_ready = bp_fe_queue_ready_i;
 
 // icache to icache
-<<<<<<< HEAD
-assign poison_i                                       = cache_miss_o && bp_fe_cmd.opcode == e_op_icache_fence;
-
-bp_fe_pc_gen
-#(
-.vaddr_width_p(vaddr_width_p)
-,.paddr_width_p(paddr_width_p)
-,.eaddr_width_p(eaddr_width_p)
-,.btb_indx_width_p(btb_indx_width_p)
-,.bht_indx_width_p(bht_indx_width_p)
-,.ras_addr_width_p(ras_addr_width_p)
-,.asid_width_p(asid_width_p)
-,.bp_first_pc_p(bp_first_pc_p)
-,.instr_width_p(instr_width_p)
-)
-bp_fe_pc_gen_1
-(
-.clk_i(clk_i)
-,.reset_i(reset_i)
-
-,.v_i(1'b1)
-    
-,.pc_gen_icache_o(pc_gen_icache)
-,.pc_gen_icache_v_o(pc_gen_icache_v)
-,.pc_gen_icache_ready_i(pc_gen_icache_ready)
-
-,.icache_pc_gen_i(icache_pc_gen)
-,.icache_pc_gen_v_i(icache_pc_gen_v)
-,.icache_pc_gen_ready_o(icache_pc_gen_ready)
-,.icache_miss_i(cache_miss_o)
-
-,.pc_gen_itlb_o(pc_gen_itlb)
-,.pc_gen_itlb_v_o(pc_gen_itlb_v)
-,.pc_gen_itlb_ready_i(pc_gen_itlb_ready)
-     
-,.pc_gen_fe_o(pc_gen_queue)
-,.pc_gen_fe_v_o(pc_gen_fe_v)
-,.pc_gen_fe_ready_i(pc_gen_fe_ready)
-
-,.fe_pc_gen_i(fe_pc_gen)
-,.fe_pc_gen_v_i(fe_pc_gen_v)
-,.fe_pc_gen_ready_o(fe_pc_gen_ready)
-);
-
-icache
-#(
-.eaddr_width_p(eaddr_width_p)
-,.data_width_p(data_width_p)
-,.inst_width_p(inst_width_p)
-,.tag_width_p(tag_width_p)
-,.num_cce_p(num_cce_p)
-,.num_lce_p(num_lce_p)
-,.lce_assoc_p(lce_assoc_p)
-,.lce_sets_p(lce_sets_p)
-,.coh_states_p(coh_states_p)
-,.block_size_in_bytes_p(block_size_in_bytes_p)
-)
-icache_1
-(
-.clk_i(clk_i)
-,.reset_i(reset_i)
-
-,.id_i(icache_id_i)
-
-,.pc_gen_icache_vaddr_i(pc_gen_icache)
-,.pc_gen_icache_vaddr_v_i(pc_gen_icache_v)
-,.pc_gen_icache_vaddr_ready_o(pc_gen_icache_ready)
-
-,.icache_pc_gen_data_o(icache_pc_gen)
-,.icache_pc_gen_data_v_o(icache_pc_gen_v)
-,.icache_pc_gen_data_ready_i(icache_pc_gen_ready)
-
-,.itlb_icache_data_resp_i(itlb_icache)
-,.itlb_icache_data_resp_v_i(itlb_icache_data_resp_v)
-,.itlb_icache_data_resp_ready_o(itlb_icache_data_resp_ready)
-
-,.lce_cce_req_o(lce_cce_req_o)
-,.lce_cce_req_v_o(lce_cce_req_v_o)
-,.lce_cce_req_ready_i(lce_cce_req_ready_i)
-
-,.lce_cce_resp_o(lce_cce_resp_o)
-,.lce_cce_resp_v_o(lce_cce_resp_v_o)
-,.lce_cce_resp_ready_i(lce_cce_resp_ready_i)
-
-,.lce_cce_data_resp_o(lce_cce_data_resp_o)
-,.lce_cce_data_resp_v_o(lce_cce_data_resp_v_o)
-,.lce_cce_data_resp_ready_i(lce_cce_data_resp_ready_i)
-
-,.cce_lce_cmd_i(cce_lce_cmd_i)
-,.cce_lce_cmd_v_i(cce_lce_cmd_v_i)
-,.cce_lce_cmd_ready_o(cce_lce_cmd_ready_o)
-
-,.cce_lce_data_cmd_i(cce_lce_data_cmd_i)
-,.cce_lce_data_cmd_v_i(cce_lce_data_cmd_v_i)
-,.cce_lce_data_cmd_ready_o(cce_lce_data_cmd_ready_o)
-
-,.lce_lce_tr_resp_i(lce_lce_tr_resp_i)
-,.lce_lce_tr_resp_v_i(lce_lce_tr_resp_v_i)
-,.lce_lce_tr_resp_ready_o(lce_lce_tr_resp_ready_o)
-                        
-,.lce_lce_tr_resp_o(lce_lce_tr_resp_o)
-,.lce_lce_tr_resp_v_o(lce_lce_tr_resp_v_o)
-,.lce_lce_tr_resp_ready_i(lce_lce_tr_resp_ready_i)
-
-//,.bp_fe_pc_gen_cmd_i(fe_pc_gen)
-
-,.cache_miss_o(cache_miss_o)
-,.poison_i(poison_i)
-);
-
-itlb
-#(
-.vaddr_width_p(vaddr_width_p)
-,.paddr_width_p(paddr_width_p)
-,.eaddr_width_p(eaddr_width_p)
-,.btb_indx_width_p(btb_indx_width_p)
-,.bht_indx_width_p(bht_indx_width_p)
-,.ras_addr_width_p(ras_addr_width_p)
-,.asid_width_p(asid_width_p)
-,.ppn_start_bit_p(ppn_start_bit_p)
-)
-itlb_1
-(
-.clk_i(clk_i)
-,.reset_i(reset_i)
-
-,.fe_itlb_i(fe_itlb_cmd)
-,.fe_itlb_v_i(fe_itlb_v)
-,.fe_itlb_ready_o(fe_itlb_ready)
-                              
-,.pc_gen_itlb_i(pc_gen_itlb)
-,.pc_gen_itlb_v_i(pc_gen_itlb_v)
-,.pc_gen_itlb_ready_o(pc_gen_itlb_ready)
-                              
-,.itlb_icache_o(itlb_icache)
-,.itlb_icache_data_resp_v_o(itlb_icache_data_resp_v)
-,.itlb_icache_data_resp_ready_i(itlb_icache_data_resp_ready)
-                              
-,.itlb_fe_o(itlb_fe_queue)
-,.itlb_fe_v_o(itlb_fe_v)
-,.itlb_fe_ready_i(itlb_fe_ready)
-
-);
-=======
 assign poison_i = cache_miss_o && bp_fe_cmd.opcode == e_op_icache_fence;
 
 
@@ -579,7 +318,9 @@
         ) icache_1
         (.clk_i(clk_i)
          ,.reset_i(reset_i)
-         
+
+         ,.id_i(icache_id_i)         
+
          ,.pc_gen_icache_vaddr_i(pc_gen_icache)
          ,.pc_gen_icache_vaddr_v_i(pc_gen_icache_v)
          ,.pc_gen_icache_vaddr_ready_o(pc_gen_icache_ready)
@@ -653,6 +394,5 @@
        ,.itlb_fe_v_o(itlb_fe_v)
        ,.itlb_fe_ready_i(itlb_fe_ready)
       );
->>>>>>> 16067d7b
 
 endmodule