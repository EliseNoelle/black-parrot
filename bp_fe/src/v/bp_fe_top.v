/*                                  
* bp_fe_top.v                                                                                                                                                                                          
* */

module bp_fe_top
 import bp_fe_pkg::*;
 import bp_common_pkg::*;  
 #(parameter  vaddr_width_p="inv" 
   , parameter paddr_width_p="inv" 
<<<<<<< HEAD
   , parameter eaddr_width_p="inv" 
   , parameter data_width_p="inv"
   , parameter inst_width_p="inv"
  
=======


   /* TODO: These all need to go away */
   , parameter eaddr_width_p=64
   , parameter data_width_p=64
   , parameter inst_width_p=32
   , parameter tag_width_p=10 // TODO: Need to calculate this based on vaddr
   , parameter instr_width_p=32


>>>>>>> 9d903b80
   , parameter branch_predictor_p=1 

   // icache related parameters 
   , parameter num_cce_p="inv"
   , parameter num_lce_p="inv"
   , parameter lce_assoc_p="inv"
   , parameter lce_sets_p="inv"
   , parameter cce_block_size_in_bytes_p="inv"
   /* TODO: Fix.  This is in words, not bytes, but FE depends on it */
   , localparam block_size_in_bytes_fix_lp=cce_block_size_in_bytes_p/8 
   , localparam lg_lce_assoc_lp=`BSG_SAFE_CLOG2(lce_assoc_p)
   , localparam lg_lce_sets_lp=`BSG_SAFE_CLOG2(lce_sets_p)
   , localparam lg_block_size_in_bytes_lp=`BSG_SAFE_CLOG2(block_size_in_bytes_fix_lp)
   , localparam data_mask_width_lp=(data_width_p>>3)
   , localparam lg_data_mask_width_lp=`BSG_SAFE_CLOG2(data_mask_width_lp)
   , localparam vaddr_width_lp=(lg_lce_sets_lp+lg_lce_assoc_lp+lg_data_mask_width_lp)
   , localparam addr_width_lp=(vaddr_width_lp+tag_width_p)
   , localparam lce_data_width_lp=(lce_assoc_p*data_width_p)
   , localparam bp_fe_itlb_icache_width_lp=44
   , localparam bp_lce_cce_req_width_lp=`bp_lce_cce_req_width(num_cce_p 
                                                              ,num_lce_p
                                                              ,addr_width_lp
                                                              ,lce_assoc_p
                                                             )
   , localparam bp_lce_cce_resp_width_lp=`bp_lce_cce_resp_width(num_cce_p
                                                                ,num_lce_p
                                                                ,addr_width_lp
                                                               )
   , localparam bp_lce_cce_data_resp_width_lp=`bp_lce_cce_data_resp_width(num_cce_p
                                                                          ,num_lce_p
                                                                          ,addr_width_lp
                                                                          ,lce_data_width_lp
                                                                         )
   , localparam bp_cce_lce_cmd_width_lp=`bp_cce_lce_cmd_width(num_cce_p
                                                              ,num_lce_p
                                                              ,addr_width_lp
                                                              ,lce_assoc_p
                                                             )
   , localparam bp_cce_lce_data_cmd_width_lp=`bp_cce_lce_data_cmd_width(num_cce_p
                                                                        ,num_lce_p
                                                                        ,addr_width_lp
                                                                        ,lce_data_width_lp
                                                                        ,lce_assoc_p
                                                                       )
   , localparam bp_lce_lce_tr_resp_width_lp=`bp_lce_lce_tr_resp_width(num_lce_p
                                                                      ,addr_width_lp
                                                                      ,lce_data_width_lp
                                                                      ,lce_assoc_p
                                                                     )
  
   // pc gen related parameters
   , parameter btb_indx_width_p="inv"
   , parameter bht_indx_width_p="inv"
   , parameter ras_addr_width_p="inv"
   , parameter asid_width_p="inv"
   , parameter bp_first_pc_p="inv"
   , localparam instr_scan_width_lp=`bp_fe_instr_scan_width
   , localparam branch_metadata_fwd_width_lp=btb_indx_width_p+bht_indx_width_p+ras_addr_width_p
   , localparam bp_fe_pc_gen_itlb_width_lp=`bp_fe_pc_gen_itlb_width(eaddr_width_p)
   , localparam bp_fe_pc_gen_width_i_lp=`bp_fe_pc_gen_cmd_width(vaddr_width_p
                                                                ,branch_metadata_fwd_width_lp
                                                               )
   , localparam bp_fe_pc_gen_width_o_lp=`bp_fe_pc_gen_queue_width(vaddr_width_p
                                                                  ,branch_metadata_fwd_width_lp
                                                                 )
  
  
   // itlb related parameters 
   , localparam ppn_start_bit_lp=lg_lce_sets_lp+lg_block_size_in_bytes_lp+lg_lce_assoc_lp
   , localparam bp_fe_itlb_cmd_width_lp=`bp_fe_itlb_cmd_width(vaddr_width_p
                                                              ,paddr_width_p
                                                              ,asid_width_p
                                                              ,branch_metadata_fwd_width_lp
                                                             )
   , localparam bp_fe_itlb_queue_width_lp=`bp_fe_itlb_queue_width(vaddr_width_p
                                                                  ,branch_metadata_fwd_width_lp
                                                                 )
    
   // be interfaces parameters
   , localparam bp_fe_cmd_width_lp=`bp_fe_cmd_width(vaddr_width_p
                                                    ,paddr_width_p
                                                    ,asid_width_p
                                                    ,branch_metadata_fwd_width_lp
                                                   )
   , localparam bp_fe_queue_width_lp=`bp_fe_queue_width(vaddr_width_p
                                                        ,branch_metadata_fwd_width_lp
                                                       )
   , localparam lce_id_width_lp=`BSG_SAFE_CLOG2(num_lce_p)
   )
  (input                                              clk_i
   , input                                            reset_i

   , input [lce_id_width_lp-1:0]                      icache_id_i

   , input [bp_fe_cmd_width_lp-1:0]                   bp_fe_cmd_i
   , input                                            bp_fe_cmd_v_i
   , output logic                                     bp_fe_cmd_ready_o

   , output logic [bp_fe_queue_width_lp-1:0]          bp_fe_queue_o
   , output logic                                     bp_fe_queue_v_o
   , input                                            bp_fe_queue_ready_i

   , output logic [bp_lce_cce_req_width_lp-1:0]       lce_cce_req_o
   , output logic                                     lce_cce_req_v_o
   , input                                            lce_cce_req_ready_i

   , output logic [bp_lce_cce_resp_width_lp-1:0]      lce_cce_resp_o
   , output logic                                     lce_cce_resp_v_o
   , input                                            lce_cce_resp_ready_i

   , output logic [bp_lce_cce_data_resp_width_lp-1:0] lce_cce_data_resp_o     
   , output logic                                     lce_cce_data_resp_v_o 
   , input                                            lce_cce_data_resp_ready_i

   , input [bp_cce_lce_cmd_width_lp-1:0]              cce_lce_cmd_i
   , input                                            cce_lce_cmd_v_i
   , output logic                                     cce_lce_cmd_ready_o

   , input [bp_cce_lce_data_cmd_width_lp-1:0]         cce_lce_data_cmd_i
   , input                                            cce_lce_data_cmd_v_i
   , output logic                                     cce_lce_data_cmd_ready_o

   , input [bp_lce_lce_tr_resp_width_lp-1:0]          lce_lce_tr_resp_i
   , input                                            lce_lce_tr_resp_v_i
   , output logic                                     lce_lce_tr_resp_ready_o

   , output logic[bp_lce_lce_tr_resp_width_lp-1:0]    lce_lce_tr_resp_o
   , output logic                                     lce_lce_tr_resp_v_o
   , input                                            lce_lce_tr_resp_ready_i
   );

// the first level of structs
`declare_bp_fe_structs(vaddr_width_p,paddr_width_p,asid_width_p,branch_metadata_fwd_width_lp);   
// fe to pc_gen
`declare_bp_fe_pc_gen_cmd_s(branch_metadata_fwd_width_lp);
// pc_gen to icache
`declare_bp_fe_pc_gen_icache_s(eaddr_width_p);
// pc_gen to itlb
`declare_bp_fe_pc_gen_itlb_s(eaddr_width_p);
// icache to pc_gen
`declare_bp_fe_icache_pc_gen_s(eaddr_width_p);
// itlb to cache
`declare_bp_fe_itlb_icache_data_resp_s(bp_fe_itlb_icache_width_lp);

   
// fe to be
bp_fe_queue_s                 bp_fe_queue;
// pc_gen to fe
bp_fe_pc_gen_queue_s          pc_gen_queue;
// fe to pc_gen
bp_fe_pc_gen_cmd_s            fe_pc_gen;
// pc_gen to icache
bp_fe_pc_gen_icache_s         pc_gen_icache;
// pc_gen to itlb
bp_fe_pc_gen_itlb_s           pc_gen_itlb;
// icache to pc_gen
bp_fe_icache_pc_gen_s         icache_pc_gen;
// be to fe
bp_fe_cmd_s                   bp_fe_cmd;
// fe to itlb
bp_fe_itlb_cmd_s              fe_itlb_cmd;
// itlb to fe 
bp_fe_itlb_queue_s            itlb_fe_queue;
// itlb to icache
bp_fe_itlb_icache_data_resp_s itlb_icache;

   
// valid, ready signals
logic pc_gen_itlb_v;
logic pc_gen_itlb_ready;
logic pc_gen_fe_v;
logic pc_gen_fe_ready;
logic pc_gen_icache_v;
logic pc_gen_icache_ready;
logic fe_pc_gen_v;
logic fe_pc_gen_ready;
logic itlb_fe_v;
logic itlb_fe_ready;
logic itlb_icache_data_resp_v;
logic itlb_icache_data_resp_ready;
logic fe_itlb_v;
logic fe_itlb_ready;
logic icache_pc_gen_v;
logic icache_pc_gen_ready;
logic icache_itlb_v;
logic icache_itlb_ready;
// reserved icache
logic cache_miss;
logic poison;

// be interfaces
assign bp_fe_cmd     = bp_fe_cmd_i;
assign bp_fe_queue_o = bp_fe_queue;

// pc_gen to fe
assign bp_fe_queue.msg_type = pc_gen_queue.msg_type;
assign bp_fe_queue.msg      = pc_gen_queue.msg;
assign pc_gen_fe_ready      = bp_fe_queue_ready_i;
assign bp_fe_queue_v_o      = pc_gen_fe_v;


// fe to pc_gen 
assign fe_pc_gen.pc_redirect_valid   = (bp_fe_cmd.opcode == e_op_pc_redirection)
                                       && (bp_fe_cmd.operands.pc_redirect_operands.subopcode
                                       == e_subop_branch_mispredict);
   
assign fe_pc_gen.attaboy_valid       = bp_fe_cmd.opcode == e_op_attaboy;
   
assign fe_pc_gen.branch_metadata_fwd = (bp_fe_cmd.opcode  == e_op_attaboy) ?
                                       bp_fe_cmd.operands.attaboy.branch_metadata_fwd :
                                       (bp_fe_cmd.opcode  == e_op_pc_redirection) ?
                                       bp_fe_cmd.operands.pc_redirect_operands.branch_metadata_fwd :
                                       '{default:'0};

assign fe_pc_gen.pc                  = fe_pc_gen.pc_redirect_valid ? bp_fe_cmd.operands.pc_redirect_operands.pc :
                                       bp_fe_cmd.operands.attaboy.pc;
   
assign fe_pc_gen_v                   = bp_fe_cmd_v_i;
assign bp_fe_cmd_ready_o             = fe_pc_gen_ready;

   
// fe to itlb
// itlb does not has the exception functionality yet, thus it does not use the valid/ready signal from backend
assign fe_itlb_cmd = bp_fe_cmd;
assign fe_itlb_v   = bp_fe_cmd_v_i;

// itlb to fe
assign itlb_fe_ready = bp_fe_queue_ready_i;

// icache to icache
assign poison = cache_miss && bp_fe_cmd.opcode == e_op_icache_fence;

   
bp_fe_pc_gen 
 #(.vaddr_width_p(vaddr_width_p)
   ,.paddr_width_p(paddr_width_p)
   ,.eaddr_width_p(eaddr_width_p)
   ,.btb_indx_width_p(btb_indx_width_p)
   ,.bht_indx_width_p(bht_indx_width_p)
   ,.ras_addr_width_p(ras_addr_width_p)
   ,.asid_width_p(asid_width_p)
   ,.bp_first_pc_p(bp_first_pc_p)
   ,.instr_width_p(instr_width_p)
   ,.branch_predictor_p(branch_predictor_p)
   ) 
 bp_fe_pc_gen_1
  (.clk_i(clk_i)
   ,.reset_i(reset_i)
               
   ,.v_i(1'b1)
               
   ,.pc_gen_icache_o(pc_gen_icache)
   ,.pc_gen_icache_v_o(pc_gen_icache_v)
   ,.pc_gen_icache_ready_i(pc_gen_icache_ready)
               
   ,.icache_pc_gen_i(icache_pc_gen)
   ,.icache_pc_gen_v_i(icache_pc_gen_v)
   ,.icache_pc_gen_ready_o(icache_pc_gen_ready)
   ,.icache_miss_i(cache_miss)
               
   ,.pc_gen_itlb_o(pc_gen_itlb)
   ,.pc_gen_itlb_v_o(pc_gen_itlb_v)
   ,.pc_gen_itlb_ready_i(pc_gen_itlb_ready)
               
   ,.pc_gen_fe_o(pc_gen_queue)
   ,.pc_gen_fe_v_o(pc_gen_fe_v)
   ,.pc_gen_fe_ready_i(pc_gen_fe_ready)
               
   ,.fe_pc_gen_i(fe_pc_gen)
   ,.fe_pc_gen_v_i(fe_pc_gen_v)
   ,.fe_pc_gen_ready_o(fe_pc_gen_ready)
   );

   
icache 
 #(.eaddr_width_p(eaddr_width_p)
   ,.data_width_p(data_width_p)
   ,.inst_width_p(inst_width_p)
   ,.tag_width_p(tag_width_p)
   ,.num_cce_p(num_cce_p)
   ,.num_lce_p(num_lce_p)
   ,.ways_p(lce_assoc_p)
   ,.lce_sets_p(lce_sets_p)
   ,.block_size_in_bytes_p(block_size_in_bytes_fix_lp)
   ) 
 icache_1
  (.clk_i(clk_i)
   ,.reset_i(reset_i)

   ,.id_i(icache_id_i)         

   ,.pc_gen_icache_vaddr_i(pc_gen_icache)
   ,.pc_gen_icache_vaddr_v_i(pc_gen_icache_v)
   ,.pc_gen_icache_vaddr_ready_o(pc_gen_icache_ready)
         
   ,.icache_pc_gen_data_o(icache_pc_gen)
   ,.icache_pc_gen_data_v_o(icache_pc_gen_v)
   ,.icache_pc_gen_data_ready_i(icache_pc_gen_ready)
         
   ,.itlb_icache_data_resp_i(itlb_icache)
   ,.itlb_icache_data_resp_v_i(itlb_icache_data_resp_v)
   ,.itlb_icache_data_resp_ready_o(itlb_icache_data_resp_ready)
         
   ,.lce_req_o(lce_cce_req_o)
   ,.lce_req_v_o(lce_cce_req_v_o)
   ,.lce_req_ready_i(lce_cce_req_ready_i)
         
   ,.lce_resp_o(lce_cce_resp_o)
   ,.lce_resp_v_o(lce_cce_resp_v_o)
   ,.lce_resp_ready_i(lce_cce_resp_ready_i)
         
   ,.lce_data_resp_o(lce_cce_data_resp_o)
   ,.lce_data_resp_v_o(lce_cce_data_resp_v_o)
   ,.lce_data_resp_ready_i(lce_cce_data_resp_ready_i)
         
   ,.lce_cmd_i(cce_lce_cmd_i)
   ,.lce_cmd_v_i(cce_lce_cmd_v_i)
   ,.lce_cmd_ready_o(cce_lce_cmd_ready_o)
         
   ,.lce_data_cmd_i(cce_lce_data_cmd_i)
   ,.lce_data_cmd_v_i(cce_lce_data_cmd_v_i)
   ,.lce_data_cmd_ready_o(cce_lce_data_cmd_ready_o)
         
   ,.lce_tr_resp_i(lce_lce_tr_resp_i)
   ,.lce_tr_resp_v_i(lce_lce_tr_resp_v_i)
   ,.lce_tr_resp_ready_o(lce_lce_tr_resp_ready_o)               
         
   ,.lce_tr_resp_o(lce_lce_tr_resp_o)
   ,.lce_tr_resp_v_o(lce_lce_tr_resp_v_o)
   ,.lce_tr_resp_ready_i(lce_lce_tr_resp_ready_i)
         
   ,.cache_miss_o(cache_miss)
   ,.poison_i(poison)
   );

   
itlb 
 #(.vaddr_width_p(vaddr_width_p)
   ,.paddr_width_p(paddr_width_p)
   ,.eaddr_width_p(eaddr_width_p)
   ,.btb_indx_width_p(btb_indx_width_p)
   ,.bht_indx_width_p(bht_indx_width_p)
   ,.ras_addr_width_p(ras_addr_width_p)
   ,.asid_width_p(asid_width_p)
   ,.ppn_start_bit_p(ppn_start_bit_lp)
   ) 
 itlb_1
  (.clk_i(clk_i)
   ,.reset_i(reset_i)
       
   ,.fe_itlb_i(fe_itlb_cmd)
   ,.fe_itlb_v_i(fe_itlb_v)
   ,.fe_itlb_ready_o(fe_itlb_ready)                       
       
   ,.pc_gen_itlb_i(pc_gen_itlb)
   ,.pc_gen_itlb_v_i(pc_gen_itlb_v)
   ,.pc_gen_itlb_ready_o(pc_gen_itlb_ready)                       
       
   ,.itlb_icache_o(itlb_icache)
   ,.itlb_icache_data_resp_v_o(itlb_icache_data_resp_v)
   ,.itlb_icache_data_resp_ready_i(itlb_icache_data_resp_ready)                       
       
   ,.itlb_fe_o(itlb_fe_queue)
   ,.itlb_fe_v_o(itlb_fe_v)
   ,.itlb_fe_ready_i(itlb_fe_ready)
   );

endmodule<|MERGE_RESOLUTION|>--- conflicted
+++ resolved
@@ -7,13 +7,6 @@
  import bp_common_pkg::*;  
  #(parameter  vaddr_width_p="inv" 
    , parameter paddr_width_p="inv" 
-<<<<<<< HEAD
-   , parameter eaddr_width_p="inv" 
-   , parameter data_width_p="inv"
-   , parameter inst_width_p="inv"
-  
-=======
-
 
    /* TODO: These all need to go away */
    , parameter eaddr_width_p=64
@@ -21,9 +14,6 @@
    , parameter inst_width_p=32
    , parameter tag_width_p=10 // TODO: Need to calculate this based on vaddr
    , parameter instr_width_p=32
-
-
->>>>>>> 9d903b80
    , parameter branch_predictor_p=1 
 
    // icache related parameters 
