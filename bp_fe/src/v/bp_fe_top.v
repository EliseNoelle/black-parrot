--- conflicted
+++ resolved
@@ -53,72 +53,20 @@
    );
 
 `declare_bp_fe_be_if(vaddr_width_p, paddr_width_p, asid_width_p, branch_metadata_fwd_width_p);
-<<<<<<< HEAD
 `declare_bp_fe_mem_structs(vaddr_width_p, lce_sets_p, cce_block_width_p, vtag_width_p, ptag_width_p)
-=======
-`declare_bp_be_tlb_entry_s(ptag_width_p);
    
-// fe to be
-bp_fe_queue_s                 fe_queue;
-   
-// valid, ready signals
-logic pc_gen_itlb_v;
-logic pc_gen_itlb_ready;
-logic pc_gen_icache_v;
-logic pc_gen_icache_ready;
-logic itlb_fe_v;
-logic itlb_fe_ready;
-logic itlb_icache_data_resp_v;
-logic itlb_icache_data_resp_ready;
-logic fe_itlb_v;
-logic fe_itlb_ready;
-logic icache_pc_gen_v;
-logic icache_pc_gen_ready;
-logic icache_itlb_v;
-logic icache_itlb_ready;
-// reserved icache
-logic icache_miss;
-logic instr_access_fault;
-logic poison_tl;
-
-logic [vaddr_width_p-1:0] fetch_pc_lo;
-logic fetch_pc_v_lo, fetch_pc_ready_li;
-
-//itlb
-logic [vtag_width_p-1:0]  itlb_miss_vtag;
-logic 		                itlb_miss;
-   
-bp_be_tlb_entry_s itlb_r_entry;
-
-//fe to itlb
-logic itlb_fence_v;
-
-wire icache_uncached = itlb_r_entry.uc;
->>>>>>> 79a01607
-
 bp_fe_mem_cmd_s  mem_cmd_lo;
 logic            mem_cmd_v_lo, mem_cmd_ready_li;
 logic            mem_poison_lo;
 bp_fe_mem_resp_s mem_resp_li;
 logic            mem_resp_v_li, mem_resp_ready_lo;
 
-<<<<<<< HEAD
-=======
-logic [instr_width_p-1:0] fetch_instr_li;
-logic fetch_instr_v_li, fetch_instr_ready_lo;
-
-logic itlb_miss_r;
-logic icache_ready_lo, itlb_ready_lo;
-logic fetch_v_lo;
-wire fetch_ready_li = icache_ready_lo & itlb_ready_lo;
->>>>>>> 79a01607
 bp_fe_pc_gen 
  #(.cfg_p(cfg_p)) 
  pc_gen
   (.clk_i(clk_i)
    ,.reset_i(reset_i)
                
-<<<<<<< HEAD
    ,.mem_cmd_o(mem_cmd_lo)
    ,.mem_cmd_v_o(mem_cmd_v_lo)
    ,.mem_cmd_ready_i(mem_cmd_ready_li)
@@ -129,26 +77,6 @@
    ,.mem_resp_v_i(mem_resp_v_li)
    ,.mem_resp_ready_o(mem_resp_ready_lo)
 
-=======
-   ,.fetch_pc_o(fetch_pc_lo)
-   ,.fetch_v_o(fetch_v_lo)
-   ,.fetch_ready_i(fetch_ready_li)
-    
-   ,.fetch_instr_i(fetch_instr_li)
-   ,.fetch_instr_v_i(fetch_instr_v_li)
-   ,.fetch_instr_ready_o(fetch_instr_ready_lo)
-
-   ,.instr_access_fault_i(instr_access_fault)
-   ,.icache_poison_o(poison_tl)
-
-   ,.itlb_miss_i(itlb_miss_r)
-
-   ,.itlb_fence_v_o(itlb_fence_v)
-   ,.itlb_w_v_o(itlb_w_v)
-   ,.itlb_w_vtag_o(itlb_w_vtag)
-	 ,.itlb_w_entry_o(itlb_w_entry)
- 
->>>>>>> 79a01607
    ,.fe_cmd_i(fe_cmd_i)
    ,.fe_cmd_v_i(fe_cmd_v_i)
    ,.fe_cmd_yumi_o(fe_cmd_yumi_o)
@@ -159,22 +87,9 @@
    ,.fe_queue_ready_i(fe_queue_ready_i)
    );
 
-<<<<<<< HEAD
 bp_fe_mem
  #(.cfg_p(cfg_p))
  mem
-=======
-// We delay itlb miss by 1 cycle so that it comes at the same time as icache_miss
-always_ff @(posedge clk_i)
-  itlb_miss_r <= itlb_miss;
-
-logic [ptag_width_p-1:0] fetch_ptag_lo;
-logic itlb_r_v_lo, itlb_r_ready_li;
-
-bp_fe_icache 
- #(.cfg_p(cfg_p)) 
- icache
->>>>>>> 79a01607
   (.clk_i(clk_i)
    ,.reset_i(reset_i)
    ,.freeze_i(freeze_i)
