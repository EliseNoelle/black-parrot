--- conflicted
+++ resolved
@@ -71,12 +71,8 @@
  
    ,.v_i(r_v_i | w_v_i)
    ,.w_i(w_v_i)
-<<<<<<< HEAD
-   ,.data_i(tag_mem_li)
-=======
 
    ,.data_i({tag_mem_li, tgt_mem_li})
->>>>>>> 2c5f4fd6
    ,.addr_i(tag_mem_addr_li)
      
    ,.data_o({tag_mem_lo, tgt_mem_lo})
