--- conflicted
+++ resolved
@@ -221,37 +221,25 @@
   logic lce_data_cmd_data_mem_pkt_v_lo;
   logic lce_data_cmd_data_mem_pkt_yumi_li;
 
-<<<<<<< HEAD
-  bp_fe_lce_data_cmd #(.cfg_p(cfg_p)) 
-    lce_data_cmd (
-    .cce_data_received_o(cce_data_received)
-=======
-  bp_fe_lce_data_cmd #(
-    .data_width_p(data_width_p)
-    ,.paddr_width_p(paddr_width_p)
-    ,.lce_data_width_p(lce_data_width_p)
-    ,.sets_p(sets_p)
-    ,.ways_p(ways_p)
-    ,.num_cce_p(num_cce_p)
-    ,.num_lce_p(num_lce_p)
-  ) lce_data_cmd (
-    .clk_i(clk_i)
-    ,.reset_i(reset_i)
-
-    ,.cce_data_received_o(cce_data_received)
->>>>>>> db044930
-    ,.tr_data_received_o(tr_data_received)
-
-    ,.miss_addr_i(miss_addr_lo)
-     
-    ,.lce_data_cmd_i(lce_data_cmd_in)
-    ,.lce_data_cmd_v_i(lce_data_cmd_v_i)
-    ,.lce_data_cmd_ready_o(lce_data_cmd_ready_o)
-     
-    ,.data_mem_pkt_o(lce_data_cmd_data_mem_pkt_lo)
-    ,.data_mem_pkt_v_o(lce_data_cmd_data_mem_pkt_v_lo)
-    ,.data_mem_pkt_yumi_i(lce_data_cmd_data_mem_pkt_yumi_li)
-  );
+  bp_fe_lce_data_cmd 
+   #(.cfg_p(cfg_p)) 
+    lce_data_cmd 
+    (.clk_i(clk_i)
+     ,.reset_i(reset_i)
+
+     ,.cce_data_received_o(cce_data_received)
+     ,.tr_data_received_o(tr_data_received)
+
+     ,.miss_addr_i(miss_addr_lo)
+      
+     ,.lce_data_cmd_i(lce_data_cmd_in)
+     ,.lce_data_cmd_v_i(lce_data_cmd_v_i)
+     ,.lce_data_cmd_ready_o(lce_data_cmd_ready_o)
+      
+     ,.data_mem_pkt_o(lce_data_cmd_data_mem_pkt_lo)
+     ,.data_mem_pkt_v_o(lce_data_cmd_data_mem_pkt_v_lo)
+     ,.data_mem_pkt_yumi_i(lce_data_cmd_data_mem_pkt_yumi_li)
+     );
 
    
   // data_mem_pkt arbiter
