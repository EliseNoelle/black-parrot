/**
 *
 * bp_fe_cce_lce_cmd.v
*/

`ifndef BP_CCE_MSG_VH
`define BP_CCE_MSG_VH
`include "bp_common_me_if.vh"
`endif

`ifndef BSG_DEFINES_V
`define BSG_DEFINES_V
`include "bsg_defines.v"
`endif

module bp_fe_cce_lce_cmd
<<<<<<< HEAD
  #(parameter data_width_p="inv"
    ,parameter lce_data_width_p="inv"
    ,parameter lce_addr_width_p="inv"
    ,parameter lce_sets_p="inv"
    ,parameter lce_assoc_p="inv"
    ,parameter tag_width_p="inv"
    ,parameter coh_states_p="inv"
    ,parameter num_cce_p="inv"
    ,parameter num_lce_p="inv"
    ,parameter block_size_in_bytes_p="inv"
    ,parameter data_mask_width_lp=(data_width_p>>3)
    ,parameter lg_data_mask_width_lp=`BSG_SAFE_CLOG2(data_mask_width_lp)
    ,parameter lg_lce_sets_lp=`BSG_SAFE_CLOG2(lce_sets_p)
    ,parameter lg_lce_assoc_lp=`BSG_SAFE_CLOG2(lce_assoc_p)
    ,parameter lg_num_cce_lp=`BSG_SAFE_CLOG2(num_cce_p)
    ,parameter lg_num_lce_lp=`BSG_SAFE_CLOG2(num_lce_p)
    ,parameter block_size_in_bits_lp=block_size_in_bytes_p*8
    ,parameter lg_block_size_in_bytes_lp=`BSG_SAFE_CLOG2(block_size_in_bytes_p)

    ,parameter timeout_max_limit_p=4

    ,parameter bp_fe_icache_lce_data_mem_pkt_width_lp=`bp_fe_icache_lce_data_mem_pkt_width(lce_sets_p, lce_assoc_p, lce_data_width_p)
    ,parameter bp_fe_icache_lce_tag_mem_pkt_width_lp=`bp_fe_icache_lce_tag_mem_pkt_width(lce_sets_p, lce_assoc_p, coh_states_p, tag_width_p)
    ,parameter bp_fe_icache_lce_meta_data_mem_pkt_width_lp=`bp_fe_icache_lce_meta_data_mem_pkt_width(lce_sets_p, lce_assoc_p)

    ,parameter bp_lce_cce_req_width_lp=`bp_lce_cce_req_width(num_cce_p, num_lce_p, lce_addr_width_p, lce_assoc_p)
    ,parameter bp_lce_cce_resp_width_lp=`bp_lce_cce_resp_width(num_cce_p, num_lce_p, lce_addr_width_p)
    ,parameter bp_lce_cce_data_resp_width_lp=`bp_lce_cce_data_resp_width(num_cce_p, num_lce_p, lce_addr_width_p, lce_data_width_p)
    ,parameter bp_cce_lce_cmd_width_lp=`bp_cce_lce_cmd_width(num_cce_p, num_lce_p, lce_addr_width_p, lce_assoc_p, coh_states_p)
    ,parameter bp_cce_lce_data_cmd_width_lp=`bp_cce_lce_data_cmd_width(num_cce_p, num_lce_p, lce_addr_width_p, lce_data_width_p, lce_assoc_p)
    ,parameter bp_lce_lce_tr_resp_width_lp=`bp_lce_lce_tr_resp_width(num_lce_p, lce_addr_width_p, lce_data_width_p, lce_assoc_p)    

    ,localparam lce_id_width_lp=`bp_lce_id_width
   )
   (
    input logic                                                clk_i
    ,input logic                                               reset_i

    ,input logic [lce_id_width_lp-1:0]                         id_i

    ,output logic                                              lce_ready_o
    ,output logic                                              tag_set_o
    ,output logic                                              tag_set_wakeup_o

    ,input logic [lce_data_width_p-1:0]                        data_mem_data_i
    ,output logic [bp_fe_icache_lce_data_mem_pkt_width_lp-1:0] data_mem_pkt_o
    ,output logic                                              data_mem_pkt_v_o
    ,input logic                                               data_mem_pkt_yumi_i

    ,output logic [bp_fe_icache_lce_tag_mem_pkt_width_lp-1:0]  tag_mem_pkt_o
    ,output logic                                              tag_mem_pkt_v_o
    ,input logic                                               tag_mem_pkt_yumi_i

    ,output logic                                              meta_data_mem_pkt_v_o
    ,output logic [bp_fe_icache_lce_meta_data_mem_pkt_width_lp-1:0] meta_data_mem_pkt_o
    ,input logic                                               meta_data_mem_pkt_yumi_i

    ,output logic [bp_lce_cce_resp_width_lp-1:0]               lce_cce_resp_o
    ,output logic                                              lce_cce_resp_v_o
    ,input  logic                                              lce_cce_resp_yumi_i

    ,output logic [bp_lce_cce_data_resp_width_lp-1:0]          lce_cce_data_resp_o     
    ,output logic                                              lce_cce_data_resp_v_o 
    ,input logic                                               lce_cce_data_resp_ready_i

    ,input logic [bp_cce_lce_cmd_width_lp-1:0]                 cce_lce_cmd_i
    ,input logic                                               cce_lce_cmd_v_i
    ,output logic                                              cce_lce_cmd_yumi_o

    ,output logic [bp_lce_lce_tr_resp_width_lp-1:0]            lce_lce_tr_resp_o
    ,output logic                                              lce_lce_tr_resp_v_o
    ,input logic                                               lce_lce_tr_resp_ready_i
=======
  #(parameter lce_id_p="inv"
    , parameter data_width_p="inv"
    , parameter lce_data_width_p="inv"
    , parameter lce_addr_width_p="inv"
    , parameter lce_sets_p="inv"
    , parameter lce_assoc_p="inv"
    , parameter tag_width_p="inv"
    , parameter coh_states_p="inv"
    , parameter num_cce_p="inv"
    , parameter num_lce_p="inv"
    , parameter block_size_in_bytes_p="inv"
    , parameter data_mask_width_lp=(data_width_p>>3)
    , parameter lg_data_mask_width_lp=`BSG_SAFE_CLOG2(data_mask_width_lp)
    , parameter lg_lce_sets_lp=`BSG_SAFE_CLOG2(lce_sets_p)
    , parameter lg_lce_assoc_lp=`BSG_SAFE_CLOG2(lce_assoc_p)
    , parameter lg_block_size_in_bytes_lp=`BSG_SAFE_CLOG2(block_size_in_bytes_p)

    , parameter timeout_max_limit_p=4

    , parameter bp_fe_icache_lce_data_mem_pkt_width_lp=`bp_fe_icache_lce_data_mem_pkt_width(lce_sets_p 
                                                                                            ,lce_assoc_p
                                                                                            ,lce_data_width_p
                                                                                           )
    , parameter bp_fe_icache_lce_tag_mem_pkt_width_lp=`bp_fe_icache_lce_tag_mem_pkt_width(lce_sets_p
                                                                                          ,lce_assoc_p
                                                                                          ,coh_states_p
                                                                                          ,tag_width_p
                                                                                         )
    , parameter bp_fe_icache_lce_meta_data_mem_pkt_width_lp=`bp_fe_icache_lce_meta_data_mem_pkt_width(lce_sets_p
                                                                                                      ,lce_assoc_p
                                                                                                     )

    , parameter bp_lce_cce_resp_width_lp=`bp_lce_cce_resp_width(num_cce_p
                                                                ,num_lce_p
                                                                ,lce_addr_width_p
                                                               )
    , parameter bp_lce_cce_data_resp_width_lp=`bp_lce_cce_data_resp_width(num_cce_p
                                                                          ,num_lce_p
                                                                          ,lce_addr_width_p
                                                                          ,lce_data_width_p
                                                                         )
    , parameter bp_cce_lce_cmd_width_lp=`bp_cce_lce_cmd_width(num_cce_p
                                                              ,num_lce_p
                                                              ,lce_addr_width_p
                                                              ,lce_assoc_p
                                                              ,coh_states_p
                                                             )
    , parameter bp_cce_lce_data_cmd_width_lp=`bp_cce_lce_data_cmd_width(num_cce_p
                                                                        ,num_lce_p
                                                                        ,lce_addr_width_p
                                                                        ,lce_data_width_p
                                                                        ,lce_assoc_p
                                                                       )
    , parameter bp_lce_lce_tr_resp_width_lp=`bp_lce_lce_tr_resp_width(num_lce_p
                                                                      ,lce_addr_width_p
                                                                      ,lce_data_width_p
                                                                      ,lce_assoc_p
                                                                     )    
   )
   (input logic                                                  clk_i
    , input logic                                                reset_i

    , output logic                                               lce_ready_o
    , output logic                                               tag_set_o
    , output logic                                               tag_set_wakeup_o

    , input logic [lce_data_width_p-1:0]                         data_mem_data_i
    , output logic [bp_fe_icache_lce_data_mem_pkt_width_lp-1:0]  data_mem_pkt_o
    , output logic                                               data_mem_pkt_v_o
    , input logic                                                data_mem_pkt_yumi_i

    , output logic [bp_fe_icache_lce_tag_mem_pkt_width_lp-1:0]   tag_mem_pkt_o
    , output logic                                               tag_mem_pkt_v_o
    , input logic                                                tag_mem_pkt_yumi_i

    , output logic                                               meta_data_mem_pkt_v_o
    , output logic [bp_fe_icache_lce_meta_data_mem_pkt_width_lp-1:0] meta_data_mem_pkt_o
    , input logic                                                meta_data_mem_pkt_yumi_i

    , output logic [bp_lce_cce_resp_width_lp-1:0]                lce_cce_resp_o
    , output logic                                               lce_cce_resp_v_o
    , input logic                                                lce_cce_resp_yumi_i

    , output logic [bp_lce_cce_data_resp_width_lp-1:0]           lce_cce_data_resp_o     
    , output logic                                               lce_cce_data_resp_v_o 
    , input logic                                                lce_cce_data_resp_ready_i

    , input logic [bp_cce_lce_cmd_width_lp-1:0]                  cce_lce_cmd_i
    , input logic                                                cce_lce_cmd_v_i
    , output logic                                               cce_lce_cmd_yumi_o

    , output logic [bp_lce_lce_tr_resp_width_lp-1:0]             lce_lce_tr_resp_o
    , output logic                                               lce_lce_tr_resp_v_o
    , input logic                                                lce_lce_tr_resp_ready_i
>>>>>>> 16067d7b
   );

  logic [lg_lce_sets_lp-1:0]                                   syn_ack_cnt_r, syn_ack_cnt_n;
  logic [lce_data_width_p-1:0]                                 data_r, data_n;
  logic                                                        flag_data_buffered_r, flag_data_buffered_n;
  logic                                                        flag_invalidate_r, flag_invalidate_n;
  logic                                                        flag_updated_lru_r, flag_updated_lru_n;
   

  `declare_bp_cce_lce_cmd_s(num_cce_p, num_lce_p, lce_addr_width_p, lce_assoc_p, coh_states_p);
  bp_cce_lce_cmd_s cce_lce_cmd_li;
  assign cce_lce_cmd_li = cce_lce_cmd_i;

  `declare_bp_lce_cce_resp_s(num_cce_p, num_lce_p, lce_addr_width_p);
  bp_lce_cce_resp_s lce_cce_resp_lo;

  `declare_bp_lce_cce_data_resp_s(num_cce_p, num_lce_p, lce_addr_width_p, lce_data_width_p);
  bp_lce_cce_data_resp_s lce_cce_data_resp_lo;
   
  `declare_bp_lce_lce_tr_resp_s(num_lce_p, lce_addr_width_p, lce_data_width_p, lce_assoc_p);
  bp_lce_lce_tr_resp_s lce_lce_tr_resp_lo;

  `declare_bp_fe_icache_lce_data_mem_pkt_s(lce_sets_p, lce_assoc_p, data_width_p);
  bp_fe_icache_lce_data_mem_pkt_s data_mem_pkt_lo;

  `declare_bp_fe_icache_lce_tag_mem_pkt_s(lce_sets_p, lce_assoc_p, coh_states_p, tag_width_p);
  bp_fe_icache_lce_tag_mem_pkt_s tag_mem_pkt_lo;

  `declare_bp_fe_icache_lce_meta_data_mem_pkt_s(lce_sets_p, lce_assoc_p);
  bp_fe_icache_lce_meta_data_mem_pkt_s meta_data_mem_pkt_lo;

  bp_fe_cce_lce_cmd_state_e state_r, state_n;

  assign lce_cce_resp_o      = lce_cce_resp_lo;
  assign lce_cce_data_resp_o = lce_cce_data_resp_lo;
  assign lce_lce_tr_resp_o   = lce_lce_tr_resp_lo;
  assign data_mem_pkt_o      = data_mem_pkt_lo;
  assign tag_mem_pkt_o       = tag_mem_pkt_lo;
  assign meta_data_mem_pkt_o = meta_data_mem_pkt_lo;
 
  // cce_lce_cmd fsm
  always_comb begin : cce_lce_cmd_fsm
    lce_cce_resp_v_o        = 1'b0;
    cce_lce_cmd_yumi_o      = 1'b0;
    lce_cce_data_resp_v_o   = 1'b0;
    lce_lce_tr_resp_v_o     = 1'b0;

    data_mem_pkt_v_o        = 1'b0;
    tag_mem_pkt_v_o         = 1'b0;
    meta_data_mem_pkt_v_o   = 1'b0;

    lce_cce_resp_lo         = '0;
    lce_cce_data_resp_lo    = '0;
    lce_lce_tr_resp_lo      = '0;

    data_mem_pkt_lo         = '0;
    tag_mem_pkt_lo          = '0;
    meta_data_mem_pkt_v_o   = '0;

    lce_ready_o             = (state_r != e_cce_lce_cmd_reset);
    tag_set_o               = 1'b0;
    tag_set_wakeup_o        = 1'b0;

    state_n                 = state_r;
    data_n                  = data_r;
    syn_ack_cnt_n           = syn_ack_cnt_r;
    data_n                  = data_n;
    flag_data_buffered_n    = flag_data_buffered_r;
    flag_invalidate_n       = flag_invalidate_r;
    flag_updated_lru_n      = flag_updated_lru_r;
           
    case (state_r)
      e_cce_lce_cmd_ready: begin
        if (cce_lce_cmd_li.msg_type == e_lce_cmd_transfer) begin
          data_mem_pkt_lo.index  = cce_lce_cmd_li.addr[lg_data_mask_width_lp
                                                       +lg_block_size_in_bytes_lp
                                                       +:lg_lce_sets_lp];
          data_mem_pkt_lo.assoc  = cce_lce_cmd_li.way_id;
          data_mem_pkt_lo.we     = 1'b0;
          data_mem_pkt_v_o       = cce_lce_cmd_v_i;
          state_n                = data_mem_pkt_yumi_i ? e_cce_lce_cmd_transfer : e_cce_lce_cmd_ready;

        end else if (cce_lce_cmd_li.msg_type == e_lce_cmd_writeback) begin
          lce_cce_data_resp_lo.src_id   = id_i;
          lce_cce_data_resp_lo.dst_id   = cce_lce_cmd_li.src_id;
          lce_cce_data_resp_lo.msg_type = e_lce_resp_null_wb;
          lce_cce_data_resp_lo.addr     = cce_lce_cmd_li.addr;
          lce_cce_data_resp_v_o         = cce_lce_cmd_v_i;
          cce_lce_cmd_yumi_o            = lce_cce_data_resp_ready_i & lce_cce_data_resp_v_o;

        end else if (cce_lce_cmd_li.msg_type == e_lce_cmd_set_tag) begin
          tag_mem_pkt_lo.index  = cce_lce_cmd_li.addr[lg_data_mask_width_lp
                                                      +lg_block_size_in_bytes_lp
                                                      +:lg_lce_sets_lp];
          tag_mem_pkt_lo.assoc  = cce_lce_cmd_li.way_id;
          tag_mem_pkt_lo.state  = cce_lce_cmd_li.state;
          tag_mem_pkt_lo.tag    = cce_lce_cmd_li.addr[(lg_data_mask_width_lp
                                                       +lg_block_size_in_bytes_lp
                                                       +lg_lce_sets_lp)
                                                      +:tag_width_p];
          tag_mem_pkt_lo.opcode = e_tag_mem_set_tag;
          tag_mem_pkt_v_o       = cce_lce_cmd_v_i;
          cce_lce_cmd_yumi_o    = tag_mem_pkt_yumi_i;
          tag_set_o             = tag_mem_pkt_yumi_i;

        end else if (cce_lce_cmd_li.msg_type == e_lce_cmd_set_tag_wakeup) begin
          tag_mem_pkt_lo.index  = cce_lce_cmd_li.addr[lg_data_mask_width_lp
                                                      +lg_block_size_in_bytes_lp
                                                      +:lg_lce_sets_lp];
          tag_mem_pkt_lo.assoc  = cce_lce_cmd_li.way_id;
          tag_mem_pkt_lo.state  = cce_lce_cmd_li.state;
          tag_mem_pkt_lo.tag    = cce_lce_cmd_li.addr[(lg_data_mask_width_lp
                                                       +lg_block_size_in_bytes_lp
                                                       +lg_lce_sets_lp)
                                                      +:tag_width_p];
          tag_mem_pkt_lo.opcode = e_tag_mem_set_tag;
          tag_mem_pkt_v_o       = cce_lce_cmd_v_i;
          cce_lce_cmd_yumi_o    = tag_mem_pkt_yumi_i;
          tag_set_wakeup_o      = tag_mem_pkt_yumi_i;

        end else if (cce_lce_cmd_li.msg_type == e_lce_cmd_invalidate_tag) begin
          tag_mem_pkt_lo.index        = cce_lce_cmd_li.addr[lg_data_mask_width_lp
                                                            +lg_block_size_in_bytes_lp
                                                            +:lg_lce_sets_lp];
          tag_mem_pkt_lo.assoc        = cce_lce_cmd_li.way_id;
          tag_mem_pkt_lo.state        = e_VI_I;
          tag_mem_pkt_lo.opcode       = e_tag_mem_ivalidate;
          tag_mem_pkt_v_o             = flag_invalidate_r ? 1'b0 : cce_lce_cmd_v_i;
          flag_invalidate_n           = lce_cce_resp_yumi_i ? 1'b0 : (flag_invalidate_r ? 1'b1 : tag_mem_pkt_yumi_i);

          meta_data_mem_pkt_lo.index  = cce_lce_cmd_li.addr[lg_data_mask_width_lp
                                                            +lg_block_size_in_bytes_lp
                                                            +:lg_lce_sets_lp];
          meta_data_mem_pkt_lo.way    = cce_lce_cmd_li.way_id;
          meta_data_mem_pkt_lo.opcode = e_meta_data_mem_set_lru;
          meta_data_mem_pkt_v_o       = flag_updated_lru_r
            ? 1'b0
            : flag_invalidate_r | tag_mem_pkt_yumi_i;
          flag_updated_lru_n          = lce_cce_resp_yumi_i
            ? 1'b0
            : flag_updated_lru_r
              ? 1'b1
              : meta_data_mem_pkt_yumi_i;

          lce_cce_resp_lo.dst_id   = cce_lce_cmd_li.src_id;
          lce_cce_resp_lo.src_id   = id_i;
          lce_cce_resp_lo.msg_type = e_lce_cce_inv_ack;
          lce_cce_resp_lo.addr     = cce_lce_cmd_li.addr;
          lce_cce_resp_v_o         = (flag_invalidate_r | tag_mem_pkt_yumi_i)
                                      &(flag_updated_lru_r | meta_data_mem_pkt_yumi_i);
          cce_lce_cmd_yumi_o       = lce_cce_resp_yumi_i;
         end
      end

      e_cce_lce_cmd_transfer: begin //Todo: double check
        flag_data_buffered_n       = ~lce_lce_tr_resp_ready_i;
        data_n                     = flag_data_buffered_r ? data_r : data_mem_data_i;
        lce_lce_tr_resp_lo.dst_id  = cce_lce_cmd_li.target;
        lce_lce_tr_resp_lo.src_id  = id_i;
        lce_lce_tr_resp_lo.way_id  = cce_lce_cmd_li.target_way_id;
        lce_lce_tr_resp_lo.addr    = cce_lce_cmd_li.addr;
        lce_lce_tr_resp_lo.data    = flag_data_buffered_r ? data_r : data_mem_data_i;
        cce_lce_cmd_yumi_o         = lce_lce_tr_resp_ready_i;
        lce_lce_tr_resp_v_o        = 1'b1;
        state_n                    = lce_lce_tr_resp_ready_i ? e_cce_lce_cmd_ready : e_cce_lce_cmd_transfer;
      end

      e_cce_lce_cmd_reset: begin
        if (cce_lce_cmd_li.msg_type == e_lce_cmd_set_clear) begin
          tag_mem_pkt_lo.index        = cce_lce_cmd_li.addr[lg_data_mask_width_lp
                                                            +lg_block_size_in_bytes_lp
                                                            +:lg_lce_sets_lp];
          tag_mem_pkt_lo.state        = e_VI_I;
          tag_mem_pkt_lo.tag          = '0;
          tag_mem_pkt_lo.opcode       = e_tag_mem_set_clear;
          tag_mem_pkt_v_o             = cce_lce_cmd_v_i;
          meta_data_mem_pkt_lo.index  = cce_lce_cmd_li.addr[lg_data_mask_width_lp
                                                            +lg_block_size_in_bytes_lp
                                                            +:lg_lce_sets_lp];
          meta_data_mem_pkt_lo.opcode = e_meta_data_mem_set_clear;
          meta_data_mem_pkt_v_o       = cce_lce_cmd_v_i;
          cce_lce_cmd_yumi_o          = tag_mem_pkt_yumi_i;

        end else if (cce_lce_cmd_li.msg_type == e_lce_cmd_sync) begin
          lce_cce_resp_lo.dst_id   = cce_lce_cmd_li.src_id;
          lce_cce_resp_lo.src_id   = id_i;
          lce_cce_resp_lo.msg_type = e_lce_cce_sync_ack;
          // lce_cce_resp_lo.addr is left unfilled for sync_ack
          lce_cce_resp_v_o         = cce_lce_cmd_v_i;
          cce_lce_cmd_yumi_o       = lce_cce_resp_yumi_i;
          syn_ack_cnt_n            = (cce_lce_cmd_v_i & lce_cce_resp_yumi_i) ? (syn_ack_cnt_r + 1) : syn_ack_cnt_r;
          if ((syn_ack_cnt_r == (num_cce_p - 1)) & cce_lce_cmd_v_i & lce_cce_resp_yumi_i) begin
            state_n                = e_cce_lce_cmd_ready;
          end
        end
      end
    endcase
  end 
  
  always_ff @ (posedge clk_i) begin
    if (reset_i) begin
      state_r              <= e_cce_lce_cmd_reset;
      syn_ack_cnt_r        <= '0;
      data_r               <= '0;
      flag_data_buffered_r <= 1'b0;
      flag_invalidate_r    <= 1'b0;
      flag_updated_lru_r   <= 1'b0;
    end else begin
      state_r              <= state_n;
      syn_ack_cnt_r        <= syn_ack_cnt_n;
      data_r               <= data_n;
      flag_data_buffered_r <= flag_data_buffered_n;
      flag_invalidate_r    <= flag_invalidate_n;
      flag_updated_lru_r   <= flag_updated_lru_n;
    end
  end
endmodule<|MERGE_RESOLUTION|>--- conflicted
+++ resolved
@@ -14,82 +14,7 @@
 `endif
 
 module bp_fe_cce_lce_cmd
-<<<<<<< HEAD
   #(parameter data_width_p="inv"
-    ,parameter lce_data_width_p="inv"
-    ,parameter lce_addr_width_p="inv"
-    ,parameter lce_sets_p="inv"
-    ,parameter lce_assoc_p="inv"
-    ,parameter tag_width_p="inv"
-    ,parameter coh_states_p="inv"
-    ,parameter num_cce_p="inv"
-    ,parameter num_lce_p="inv"
-    ,parameter block_size_in_bytes_p="inv"
-    ,parameter data_mask_width_lp=(data_width_p>>3)
-    ,parameter lg_data_mask_width_lp=`BSG_SAFE_CLOG2(data_mask_width_lp)
-    ,parameter lg_lce_sets_lp=`BSG_SAFE_CLOG2(lce_sets_p)
-    ,parameter lg_lce_assoc_lp=`BSG_SAFE_CLOG2(lce_assoc_p)
-    ,parameter lg_num_cce_lp=`BSG_SAFE_CLOG2(num_cce_p)
-    ,parameter lg_num_lce_lp=`BSG_SAFE_CLOG2(num_lce_p)
-    ,parameter block_size_in_bits_lp=block_size_in_bytes_p*8
-    ,parameter lg_block_size_in_bytes_lp=`BSG_SAFE_CLOG2(block_size_in_bytes_p)
-
-    ,parameter timeout_max_limit_p=4
-
-    ,parameter bp_fe_icache_lce_data_mem_pkt_width_lp=`bp_fe_icache_lce_data_mem_pkt_width(lce_sets_p, lce_assoc_p, lce_data_width_p)
-    ,parameter bp_fe_icache_lce_tag_mem_pkt_width_lp=`bp_fe_icache_lce_tag_mem_pkt_width(lce_sets_p, lce_assoc_p, coh_states_p, tag_width_p)
-    ,parameter bp_fe_icache_lce_meta_data_mem_pkt_width_lp=`bp_fe_icache_lce_meta_data_mem_pkt_width(lce_sets_p, lce_assoc_p)
-
-    ,parameter bp_lce_cce_req_width_lp=`bp_lce_cce_req_width(num_cce_p, num_lce_p, lce_addr_width_p, lce_assoc_p)
-    ,parameter bp_lce_cce_resp_width_lp=`bp_lce_cce_resp_width(num_cce_p, num_lce_p, lce_addr_width_p)
-    ,parameter bp_lce_cce_data_resp_width_lp=`bp_lce_cce_data_resp_width(num_cce_p, num_lce_p, lce_addr_width_p, lce_data_width_p)
-    ,parameter bp_cce_lce_cmd_width_lp=`bp_cce_lce_cmd_width(num_cce_p, num_lce_p, lce_addr_width_p, lce_assoc_p, coh_states_p)
-    ,parameter bp_cce_lce_data_cmd_width_lp=`bp_cce_lce_data_cmd_width(num_cce_p, num_lce_p, lce_addr_width_p, lce_data_width_p, lce_assoc_p)
-    ,parameter bp_lce_lce_tr_resp_width_lp=`bp_lce_lce_tr_resp_width(num_lce_p, lce_addr_width_p, lce_data_width_p, lce_assoc_p)    
-
-    ,localparam lce_id_width_lp=`bp_lce_id_width
-   )
-   (
-    input logic                                                clk_i
-    ,input logic                                               reset_i
-
-    ,input logic [lce_id_width_lp-1:0]                         id_i
-
-    ,output logic                                              lce_ready_o
-    ,output logic                                              tag_set_o
-    ,output logic                                              tag_set_wakeup_o
-
-    ,input logic [lce_data_width_p-1:0]                        data_mem_data_i
-    ,output logic [bp_fe_icache_lce_data_mem_pkt_width_lp-1:0] data_mem_pkt_o
-    ,output logic                                              data_mem_pkt_v_o
-    ,input logic                                               data_mem_pkt_yumi_i
-
-    ,output logic [bp_fe_icache_lce_tag_mem_pkt_width_lp-1:0]  tag_mem_pkt_o
-    ,output logic                                              tag_mem_pkt_v_o
-    ,input logic                                               tag_mem_pkt_yumi_i
-
-    ,output logic                                              meta_data_mem_pkt_v_o
-    ,output logic [bp_fe_icache_lce_meta_data_mem_pkt_width_lp-1:0] meta_data_mem_pkt_o
-    ,input logic                                               meta_data_mem_pkt_yumi_i
-
-    ,output logic [bp_lce_cce_resp_width_lp-1:0]               lce_cce_resp_o
-    ,output logic                                              lce_cce_resp_v_o
-    ,input  logic                                              lce_cce_resp_yumi_i
-
-    ,output logic [bp_lce_cce_data_resp_width_lp-1:0]          lce_cce_data_resp_o     
-    ,output logic                                              lce_cce_data_resp_v_o 
-    ,input logic                                               lce_cce_data_resp_ready_i
-
-    ,input logic [bp_cce_lce_cmd_width_lp-1:0]                 cce_lce_cmd_i
-    ,input logic                                               cce_lce_cmd_v_i
-    ,output logic                                              cce_lce_cmd_yumi_o
-
-    ,output logic [bp_lce_lce_tr_resp_width_lp-1:0]            lce_lce_tr_resp_o
-    ,output logic                                              lce_lce_tr_resp_v_o
-    ,input logic                                               lce_lce_tr_resp_ready_i
-=======
-  #(parameter lce_id_p="inv"
-    , parameter data_width_p="inv"
     , parameter lce_data_width_p="inv"
     , parameter lce_addr_width_p="inv"
     , parameter lce_sets_p="inv"
@@ -146,9 +71,11 @@
                                                                       ,lce_data_width_p
                                                                       ,lce_assoc_p
                                                                      )    
+    , localparam lce_id_width_lp=`bp_lce_id_width
    )
    (input logic                                                  clk_i
     , input logic                                                reset_i
+    , input logic [lce_id_width_lp-1:0]                          id_i
 
     , output logic                                               lce_ready_o
     , output logic                                               tag_set_o
@@ -182,7 +109,6 @@
     , output logic [bp_lce_lce_tr_resp_width_lp-1:0]             lce_lce_tr_resp_o
     , output logic                                               lce_lce_tr_resp_v_o
     , input logic                                                lce_lce_tr_resp_ready_i
->>>>>>> 16067d7b
    );
 
   logic [lg_lce_sets_lp-1:0]                                   syn_ack_cnt_r, syn_ack_cnt_n;
