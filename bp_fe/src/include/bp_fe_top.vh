/*
 * bp_fe_top.vh
 *
 * bp_fe_top.vh provides all the necessary structs for the Frontend submodules.
 * Backend supplies the frontend with branch prediction results and exceptions
 * codes. The Frontend should update the states accordingly.
*/

`ifndef BP_FE_PC_GEN_VH
`define BP_FE_PC_GEN_VH


`define declare_bp_fe_structs(vaddr_width_mp,paddr_width_mp,asid_width_mp,branch_metadata_fwd_width_mp)         \
  `declare_bp_common_fe_be_if_structs(vaddr_width_mp,paddr_width_mp,asid_width_mp,branch_metadata_fwd_width_mp) \
                                                                                                                \
  typedef struct packed                                                                                         \
  {                                                                                                             \
    bp_fe_queue_type_e                  msg_type;                                                               \
    logic [`bp_fe_instr_scan_width-1:0] scan_instr;                                                             \
    union packed                                                                                                \
    {                                                                                                           \
      bp_fe_fetch_s                     fetch;                                                                  \
      bp_fe_exception_s                 exception;                                                              \
    }  msg;                                                                                                     \
  }  bp_fe_pc_gen_queue_s;                                                                                      \
                                                                                                                \
  /*                                                                                                            \
   * In the case of an I-TLB miss, bp_fe_itlb_miss_exception_data_s                                             \
   * struct is passed to the BE for I-TLB miss handling. This struct                                            \
   * includes the requested Virtual Page Nmuber (VPN) whose PTE does not                                        \
   * exist in the I-TLB.                                                                                        \
  */                                                                                                            \
  typedef struct packed                                                                                         \
  {                                                                                                             \
    bp_fe_command_queue_opcodes_e command_queue_opcodes;                                                        \
    union packed                                                                                                \
    {                                                                                                           \
      bp_fe_cmd_itlb_map_s    itlb_fill_response;                                                               \
      bp_fe_cmd_itlb_fence_s  itlb_fence;                                                                       \
    }  operands;                                                                                                \
  }  bp_fe_itlb_cmd_s;                                                                                          \
                                                                                                                \
   typedef struct packed                                                                                        \
  {                                                                                                             \
    bp_fe_queue_type_e   msg_type;                                                                              \
    union packed                                                                                                \
    {                                                                                                           \
      bp_fe_fetch_s      fetch;                                                                                 \
      bp_fe_exception_s  exception;                                                                             \
    }  msg;                                                                                                     \
  }  bp_fe_itlb_queue_s;                                                                                      



/*
 * bp_fe_instr_scan_class_e specifies the type of the current instruction,
 * including whether the instruction is compressed or not.
*/
typedef enum logic [3:0]
{
<<<<<<< HEAD
  e_rvc_beqz
  , e_rvc_bnez
  , e_rvc_call
  , e_rvc_imm
  , e_rvc_jalr
  , e_rvc_jal
  , e_rvc_jr
  , e_rvc_return
  , e_rvi_branch
  , e_rvi_call
  , e_rvi_imm
  , e_rvi_jalr
  , e_rvi_jal
  , e_rvi_return
  , e_default
} bp_fe_instr_scan_class_e;
=======
  e_rvi_branch
  , e_rvi_jalr
  , e_rvi_jal
  , e_default
 } bp_fe_instr_scan_class_e;
>>>>>>> 9d903b80

`define bp_fe_instr_scan_class_width ($bits(bp_fe_instr_scan_class_e))

/*                                                                                                            
* bp_fe_instr_scan_s flags the category of the instruction. The control                                      
* flow instruction under the inspections are branch, call, immediate call, jump                              
* and link, jump register, jump and return. If any of these instructions are                                 
* compressed, the PC gen will use one of the instr_scan_class enum types to                                  
* inform the other blocks. bp_fe_instr_scan_s consists of 1) whether pc is                                   
* compressed or not and 2) what class pc instruction is.                                                     
*/                                                                                                            
typedef struct packed                                                                                         
{                                                                                                             
<<<<<<< HEAD
  logic                                       is_compressed;                                                  
  logic [`bp_fe_instr_scan_class_width-1:0]   instr_scan_class;                                               
=======
  logic                       is_compressed;                                                  
  bp_fe_instr_scan_class_e    instr_scan_class;
  logic [63:0]                imm;                                              
>>>>>>> 9d903b80
}  bp_fe_instr_scan_s;


/*
 * bp_fe_itlb_icache_data_resp_s defines the interface between I-TLB and
 * I-Cache. The I-TLB sends the Physical Page Number (PPN) to the
 * I-Cache. The width of PPN is specified by ppn_width_p parameter.
*/
`define declare_bp_fe_itlb_icache_data_resp_s(ppn_width_mp) \
  typedef struct packed                                     \
  {                                                         \
    logic [ppn_width_mp-1:0] ppn;                           \
  }  bp_fe_itlb_icache_data_resp_s;


/*
 * The pc_gen logic recieves the commands from the backend if there is any
 * exceptions. These commands are either pc_redirect or attaboy. 
*/
`define declare_bp_fe_pc_gen_cmd_s(branch_metadata_fwd_width_mp)  \
  typedef struct packed                                           \
  {                                                               \
    logic [bp_eaddr_width_gp-1:0]  pc;                            \
    logic [branch_metadata_fwd_width_mp-1:0] branch_metadata_fwd; \
    logic pc_redirect_valid;                                      \
    logic attaboy_valid;                                          \
  }  bp_fe_pc_gen_cmd_s;



/*
 * bp_fe_pc_gen_icache_s defines the interface between pc_gen and icache.
 * pc_gen informs the icache of the pc value.
*/
`define declare_bp_fe_pc_gen_icache_s(eaddr_width_mp)  \
  typedef struct packed                                \
  {                                                    \
    logic [eaddr_width_mp-1:0] virt_addr;              \
  }  bp_fe_pc_gen_icache_s;


/*
 * bp_fe_pc_gen_icache_s defines the interface between pc_gen and itlb.
 * The pc_gen informs the itlb of the pc address.
*/
`define declare_bp_fe_pc_gen_itlb_s(eaddr_width_mp)  \
  typedef struct packed                              \
  {                                                  \
    logic [eaddr_width_mp-1:0] virt_addr;            \
  }  bp_fe_pc_gen_itlb_s;


`define declare_bp_fe_branch_metadata_fwd_s(btb_idx_width_mp,bht_idx_width_mp,ras_addr_width_mp) \
  typedef struct packed                                                                          \
  {                                                                                              \
    logic [btb_idx_width_mp-1:0]    btb_indx;                                                    \
    logic [bht_idx_width_mp-1:0]    bht_indx;                                                    \
    logic [ras_addr_width_mp-1:0]   ras_addr;                                                    \
  }  bp_fe_branch_metadata_fwd_s;


/*
 *  All the opcode macros for the control flow instructions.  These opcodes are
 * used in the Frontend for scanning compressed instructions.
*/
<<<<<<< HEAD
`define opcode_rvc_beqz     4'h6
`define opcode_rvc_bnez     4'h7
`define opcode_rvc_call     16'h9082
`define opcode_rvc_imm      3'h5
`define opcode_rvc_jalr     4'h9
`define opcode_rvc_jal      3'h1
`define opcode_rvc_jr       4'h8
`define opcode_rvc_return   16'h9002
`define opcode_rvi_branch   7'h63
`define opcode_rvi_call     8'he7
`define opcode_rvi_imm      12'h06F
`define opcode_rvi_jalr     7'h67
`define opcode_rvi_jal      7'h6F
`define opcode_rvi_return   16'h8067
=======
`define opcode_rvi_branch   7'h63
`define opcode_rvi_jalr     7'h67
`define opcode_rvi_jal      7'h6F
>>>>>>> 9d903b80


/*
 * bp_fe_is_rvc_e determine whether the control flow instructions are compressed
 * or not.
*/
`define bp_fe_is_compressed  1
`define bp_fe_not_compressed 0


`define bp_fe_itlb_icache_width(ppn_width_mp) (ppn_width_mp)

`define bp_fe_pc_gen_queue_width(vaddr_width_mp,branch_metadata_fwd_width_mp) \
  (`bp_fe_queue_width(vaddr_width_mp,branch_metadata_fwd_width_mp)+`bp_fe_instr_scan_width)

`define bp_fe_pc_gen_cmd_width(vaddr_width_mp,branch_metadata_fwd_width_mp) \
  (bp_eaddr_width_gp+branch_metadata_fwd_width_mp+2)

`define bp_fe_pc_gen_icache_width(eaddr_width_mp) (eaddr_width_mp)

`define bp_fe_pc_gen_itlb_width(eaddr_width_mp) (eaddr_width_mp)

<<<<<<< HEAD
`define bp_fe_instr_scan_width (1+`bp_fe_instr_scan_class_width)
=======
`define bp_fe_instr_scan_width (1+`bp_fe_instr_scan_class_width+bp_eaddr_width_gp)
>>>>>>> 9d903b80

`define bp_fe_branch_metadata_fwd_width(btb_idx_width_mp,bht_idx_width_mp,ras_addr_width_mp) \
  (btb_idx_width_mp+bht_idx_width_mp+ras_addr_width_mp)

`define bp_fe_itlb_icache_width(ppn_width_mp) (ppn_width_mp)

`define bp_fe_itlb_cmd_width(vaddr_width_mp,paddr_width_mp,asid_width_mp,branch_metadata_fwd_width_mp) \
  (`bp_fe_cmd_width(vaddr_width_mp,paddr_width_mp,asid_width_mp,branch_metadata_fwd_width_mp))

`define bp_fe_itlb_queue_width(vaddr_width_mp,branch_metadata_fwd_width_mp) \
  (`bp_fe_queue_width(vaddr_width_mp,branch_metadata_fwd_width_mp))

`endif<|MERGE_RESOLUTION|>--- conflicted
+++ resolved
@@ -58,30 +58,11 @@
 */
 typedef enum logic [3:0]
 {
-<<<<<<< HEAD
-  e_rvc_beqz
-  , e_rvc_bnez
-  , e_rvc_call
-  , e_rvc_imm
-  , e_rvc_jalr
-  , e_rvc_jal
-  , e_rvc_jr
-  , e_rvc_return
-  , e_rvi_branch
-  , e_rvi_call
-  , e_rvi_imm
-  , e_rvi_jalr
-  , e_rvi_jal
-  , e_rvi_return
-  , e_default
-} bp_fe_instr_scan_class_e;
-=======
   e_rvi_branch
   , e_rvi_jalr
   , e_rvi_jal
   , e_default
  } bp_fe_instr_scan_class_e;
->>>>>>> 9d903b80
 
 `define bp_fe_instr_scan_class_width ($bits(bp_fe_instr_scan_class_e))
 
@@ -95,14 +76,9 @@
 */                                                                                                            
 typedef struct packed                                                                                         
 {                                                                                                             
-<<<<<<< HEAD
-  logic                                       is_compressed;                                                  
-  logic [`bp_fe_instr_scan_class_width-1:0]   instr_scan_class;                                               
-=======
   logic                       is_compressed;                                                  
   bp_fe_instr_scan_class_e    instr_scan_class;
   logic [63:0]                imm;                                              
->>>>>>> 9d903b80
 }  bp_fe_instr_scan_s;
 
 
@@ -168,26 +144,9 @@
  *  All the opcode macros for the control flow instructions.  These opcodes are
  * used in the Frontend for scanning compressed instructions.
 */
-<<<<<<< HEAD
-`define opcode_rvc_beqz     4'h6
-`define opcode_rvc_bnez     4'h7
-`define opcode_rvc_call     16'h9082
-`define opcode_rvc_imm      3'h5
-`define opcode_rvc_jalr     4'h9
-`define opcode_rvc_jal      3'h1
-`define opcode_rvc_jr       4'h8
-`define opcode_rvc_return   16'h9002
-`define opcode_rvi_branch   7'h63
-`define opcode_rvi_call     8'he7
-`define opcode_rvi_imm      12'h06F
-`define opcode_rvi_jalr     7'h67
-`define opcode_rvi_jal      7'h6F
-`define opcode_rvi_return   16'h8067
-=======
 `define opcode_rvi_branch   7'h63
 `define opcode_rvi_jalr     7'h67
 `define opcode_rvi_jal      7'h6F
->>>>>>> 9d903b80
 
 
 /*
@@ -210,11 +169,8 @@
 
 `define bp_fe_pc_gen_itlb_width(eaddr_width_mp) (eaddr_width_mp)
 
-<<<<<<< HEAD
 `define bp_fe_instr_scan_width (1+`bp_fe_instr_scan_class_width)
-=======
-`define bp_fe_instr_scan_width (1+`bp_fe_instr_scan_class_width+bp_eaddr_width_gp)
->>>>>>> 9d903b80
+//`define bp_fe_instr_scan_width (1+`bp_fe_instr_scan_class_width+bp_eaddr_width_gp)
 
 `define bp_fe_branch_metadata_fwd_width(btb_idx_width_mp,bht_idx_width_mp,ras_addr_width_mp) \
   (btb_idx_width_mp+bht_idx_width_mp+ras_addr_width_mp)
