--- conflicted
+++ resolved
@@ -1,51 +1,5 @@
 `ifndef BP_FE_ICACHE_VH
 `define BP_FE_ICACHE_VH
-
-<<<<<<< HEAD
-=======
-`include "bsg_defines.v"
-`include "bp_common_bedrock_if.vh"
-
-/*
- *
- * bp_fe_icache_stat_s is the struct that specifies the format of the
- * I-Cache meta-data array. The meta-data array contains the auxiliary
- * information, i.e., dirty bits and LRU bits. A dirty bit indicates whether the
- * corresponding line is dirty. The LRU bits are used to track the recency of
- * access to the ways. The meta-data array format (for a 4-way associative 
- * cache) is as follows:
- * | LRU | dirty | dirty | dirty | dirty |
- *       - way_0 - way_1 - way_2 - way_3 - 
- * For the I-Cache meta-data array, we do not need dirty bits. Upon a miss, the
- * LCE transmits the meta-data (including LRU and dirty bits) information of the
- * tag set to the CCE, and the CCE makes the necessary decisions. 
-*/
-`define declare_bp_fe_icache_stat_s(ways_mp) \
-  typedef struct packed                         \
-  {                                             \
-    logic [ways_mp-2:0] way;                     \
-  }  bp_fe_icache_stat_s
-
-`define bp_fe_icache_stat_width(ways_mp) \
-  (ways_mp-1)
-
-/*
- *
- * bp_fe_icache_tag_set_s is the struct that defines the format of the I-Cache
- * tag array. The tag array consists of state bits as well as physical tag
- * bits. The state bits indicate the state of the cache line according to the
- * cache coherency protocol. L1 I-Cache only has shared (S) and invalid (I)
- * states. The tag array format (for a 4-way associative cache) is as follows:
- * | S | addr | S | addr | S | addr | S | addr |
- * -   way_0  -   way_1  -   way_2 -    way_3  -
- */
-`define declare_bp_fe_icache_tag_set_s(tag_width_mp, ways_mp) \
-  typedef struct packed                                     \
-  {                                                         \
-    bp_coh_states_e                state;                    \
-    logic [tag_width_mp-1:0]       tag;                      \
-  }  bp_fe_icache_tag_set_s [ways_mp-1:0]
->>>>>>> 79e5c025
 
   typedef enum logic [1:0]
   {
