/**
 *
 * bp_common_aviary_defines.vh
 *
 */

`ifndef BP_COMMON_AVIARY_DEFINES_VH
`define BP_COMMON_AVIARY_DEFINES_VH

// Thoughts: 
// Hardcoding hartid and lceid width limits us to 8 cores for our standard configurations,
//   but would allow the hierachical flow to reuse a single BP core for both dual-core and
//   oct-core configurations.
// typedef logic[2:0] bp_mhartid_t;
// typedef logic[3:0] bp_lce_id_t;

typedef enum logic {
  e_lce_mode_uncached
  ,e_lce_mode_normal
} bp_lce_mode_e;

// CCE Operating Mode
// e_cce_mode_uncached: CCE supports uncached requests only
// e_cce_mode_normal: CCE operates as a microcoded engine, features depend on microcode provided
typedef enum logic
{
  e_cce_mode_uncached
  ,e_cce_mode_normal
} bp_cce_mode_e;

// Place of atomic operation
typedef enum logic [1:0] {
  e_none
  , e_l1
  , e_l2
} bp_atomic_op_e;

typedef enum logic [15:0]{
  e_sacc_vdp
} bp_sacc_type_e;

typedef enum logic [15:0]{
  e_cacc_vdp
} bp_cacc_type_e;


`define declare_bp_cfg_bus_s(vaddr_width_mp, core_id_width_mp, cce_id_width_mp, lce_id_width_mp, cce_pc_width_mp, cce_instr_width_mp) \
  typedef struct packed                                                                            \
  {                                                                                                \
    logic                                    freeze;                                               \
    logic [core_id_width_mp-1:0]             core_id;                                              \
    logic [lce_id_width_mp-1:0]              icache_id;                                            \
    bp_lce_mode_e                            icache_mode;                                          \
    logic [lce_id_width_mp-1:0]              dcache_id;                                            \
    bp_lce_mode_e                            dcache_mode;                                          \
    logic [cce_id_width_mp-1:0]              cce_id;                                               \
    bp_cce_mode_e                            cce_mode;                                             \
<<<<<<< HEAD
    logic                                    cce_ucode_w_v;                                        \
    logic                                    cce_ucode_r_v;                                        \
    logic [cce_pc_width_mp-1:0]              cce_ucode_addr;                                       \
    logic [cce_instr_width_mp-1:0]           cce_ucode_data;                                       \
    logic                                    irf_w_v;                                              \
    logic                                    irf_r_v;                                              \
    logic [reg_addr_width_p-1:0]             irf_addr;                                             \
    logic [dword_width_p-1:0]                irf_data;                                             \
    logic                                    csr_w_v;                                              \
    logic                                    csr_r_v;                                              \
    logic [csr_addr_width_p-1:0]             csr_addr;                                             \
    logic [dword_width_p-1:0]                csr_data;                                             \
    logic                                    priv_w_v;                                             \
    logic                                    priv_r_v;                                             \
    logic [1:0]                              priv_data;                                            \
    logic [7:0]                              domain;                                               \
    logic                                    sac;                                                  \
=======
>>>>>>> 7b5a0bd1
  }  bp_cfg_bus_s

`define bp_cfg_bus_width(vaddr_width_mp, core_id_width_mp, cce_id_width_mp, lce_id_width_mp, cce_pc_width_mp, cce_instr_width_mp) \
  (1                                \
   + core_id_width_mp               \
   + lce_id_width_mp                \
   + $bits(bp_lce_mode_e)           \
   + lce_id_width_mp                \
   + $bits(bp_lce_mode_e)           \
   + cce_id_width_mp                \
   + $bits(bp_cce_mode_e)           \
<<<<<<< HEAD
   + 2                              \
   + cce_pc_width_mp                \
   + cce_instr_width_mp             \
   + 2                              \
   + reg_addr_width_p               \
   + dword_width_p                  \
   + 2                              \
   + csr_addr_width_p               \
   + dword_width_p                  \
   + 2                              \
   + 2                              \
   + 8                              \
   + 1                              \
=======
>>>>>>> 7b5a0bd1
   )


typedef struct packed
{
  integer cc_x_dim;
  integer cc_y_dim;

  integer ic_y_dim;
  integer mc_y_dim;
  integer cac_x_dim;
  integer sac_x_dim;
  integer cacc_type;
  integer sacc_type;

  integer vaddr_width;
  integer paddr_width;
  integer asid_width;

  integer branch_metadata_fwd_width;
  integer btb_tag_width;
  integer btb_idx_width;
  integer bht_idx_width;
  integer ghist_width;

  integer itlb_els;
  integer dtlb_els;

  integer lr_sc;
  integer amo_swap;
  integer amo_fetch_logic;
  integer amo_fetch_arithmetic;

  integer l1_writethrough;
  integer l1_coherent;
  integer dcache_sets;
  integer dcache_assoc;
  integer dcache_block_width;
  integer dcache_fill_width;
  integer icache_sets;
  integer icache_assoc;
  integer icache_block_width;
  integer icache_fill_width;
  integer acache_sets;
  integer acache_assoc;
  integer acache_block_width;
  integer acache_fill_width;
  integer cce_pc_width;
  integer ucode_cce;

  integer l2_en;
  integer l2_sets;
  integer l2_assoc;
  integer l2_outstanding_reqs;

  integer fe_queue_fifo_els;
  integer fe_cmd_fifo_els;

  integer async_coh_clk;
  integer coh_noc_max_credits;
  integer coh_noc_flit_width;
  integer coh_noc_cid_width;
  integer coh_noc_len_width;

  integer async_mem_clk;
  integer mem_noc_max_credits;
  integer mem_noc_flit_width;
  integer mem_noc_cid_width;
  integer mem_noc_len_width;

  integer async_io_clk;
  integer io_noc_max_credits;
  integer io_noc_flit_width;
  integer io_noc_did_width;
  integer io_noc_cid_width;
  integer io_noc_len_width;

}  bp_proc_param_s;

// For now, we have a fixed address map
typedef struct packed
{
  logic [2:0]  did;
  logic [36:0] addr;
}  bp_global_addr_s;

localparam cfg_cce_width_p  = 7;
localparam cfg_dev_width_p  = 4;
localparam cfg_addr_width_p = 20;
localparam cfg_data_width_p = 64;
typedef struct packed
{
  logic [8:0]  nonlocal;
  logic [6:0]  cce;
  logic [3:0]  dev;
  logic [19:0] addr;
}  bp_local_addr_s;

`define declare_bp_proc_params(bp_params_e_mp) \
  , localparam bp_proc_param_s proc_param_lp = all_cfgs_gp[bp_params_e_mp]                         \
                                                                                                   \
  , localparam cc_x_dim_p  = proc_param_lp.cc_x_dim                                                \
  , localparam cc_y_dim_p  = proc_param_lp.cc_y_dim                                                \
                                                                                                   \
  , localparam ic_x_dim_p = cc_x_dim_p                                                             \
  , localparam ic_y_dim_p = proc_param_lp.ic_y_dim                                                 \
  , localparam mc_x_dim_p = cc_x_dim_p                                                             \
  , localparam mc_y_dim_p = proc_param_lp.mc_y_dim                                                 \
  , localparam cac_x_dim_p = proc_param_lp.cac_x_dim                                               \
  , localparam cac_y_dim_p = cc_y_dim_p                                                            \
  , localparam sac_x_dim_p = proc_param_lp.sac_x_dim                                               \
  , localparam sac_y_dim_p = cc_y_dim_p                                                            \
  , localparam cacc_type_p = proc_param_lp.cacc_type                                               \
  , localparam sacc_type_p = proc_param_lp.sacc_type                                               \
                                                                                                   \
  , localparam num_core_p  = cc_x_dim_p * cc_y_dim_p                                               \
  , localparam num_io_p    = ic_x_dim_p * ic_y_dim_p                                               \
  , localparam num_l2e_p   = mc_x_dim_p * mc_y_dim_p                                               \
  , localparam num_cacc_p  = cac_x_dim_p * cac_y_dim_p                                             \
  , localparam num_sacc_p  = sac_x_dim_p * sac_y_dim_p                                             \
                                                                                                   \
  , localparam num_cce_p  = ((bp_params_e_mp == e_bp_half_core_cfg) | (bp_params_e_mp == e_bp_half_core_ucode_cce_cfg)) ? 1 : num_core_p + num_l2e_p    \
  , localparam num_lce_p  = ((bp_params_e_mp == e_bp_half_core_cfg) | (bp_params_e_mp == e_bp_half_core_ucode_cce_cfg)) ? 1 : 2*num_core_p + num_cacc_p \
                                                                                                   \
  , localparam core_id_width_p = `BSG_SAFE_CLOG2(cc_x_dim_p*cc_y_dim_p)                            \
  , localparam cce_id_width_p  = `BSG_SAFE_CLOG2((cc_x_dim_p*1+2)*(cc_y_dim_p*1+2))                \
  , localparam lce_id_width_p  = `BSG_SAFE_CLOG2((cc_x_dim_p*2+2)*(cc_y_dim_p*2+2))                \
                                                                                                   \
  , localparam vaddr_width_p = proc_param_lp.vaddr_width                                           \
  , localparam paddr_width_p = proc_param_lp.paddr_width                                           \
  , localparam asid_width_p  = proc_param_lp.asid_width                                            \
                                                                                                   \
  , localparam branch_metadata_fwd_width_p = proc_param_lp.branch_metadata_fwd_width               \
  , localparam btb_tag_width_p             = proc_param_lp.btb_tag_width                           \
  , localparam btb_idx_width_p             = proc_param_lp.btb_idx_width                           \
  , localparam bht_idx_width_p             = proc_param_lp.bht_idx_width                           \
  , localparam ghist_width_p               = proc_param_lp.ghist_width                             \
                                                                                                   \
  , localparam itlb_els_p              = proc_param_lp.itlb_els                                    \
  , localparam dtlb_els_p              = proc_param_lp.dtlb_els                                    \
                                                                                                   \
  , localparam lr_sc_p                    = proc_param_lp.lr_sc                                    \
  , localparam amo_swap_p                 = proc_param_lp.amo_swap                                 \
  , localparam amo_fetch_logic_p          = proc_param_lp.amo_fetch_logic                          \
  , localparam amo_fetch_arithmetic_p     = proc_param_lp.amo_fetch_arithmetic                     \
                                                                                                   \
  , localparam l1_coherent_p              = proc_param_lp.l1_coherent                              \
  , localparam l1_writethrough_p          = proc_param_lp.l1_writethrough                          \
  , localparam dcache_sets_p              = proc_param_lp.dcache_sets                              \
  , localparam dcache_assoc_p             = proc_param_lp.dcache_assoc                             \
  , localparam dcache_block_width_p       = proc_param_lp.dcache_block_width                       \
  , localparam dcache_fill_width_p        = proc_param_lp.dcache_fill_width                        \
  , localparam icache_sets_p              = proc_param_lp.icache_sets                              \
  , localparam icache_assoc_p             = proc_param_lp.icache_assoc                             \
  , localparam icache_block_width_p       = proc_param_lp.icache_block_width                       \
  , localparam icache_fill_width_p        = proc_param_lp.icache_fill_width                        \
  , localparam acache_sets_p              = proc_param_lp.acache_sets                              \
  , localparam acache_assoc_p             = proc_param_lp.acache_assoc                             \
  , localparam acache_block_width_p       = proc_param_lp.acache_block_width                       \
  , localparam acache_fill_width_p        = proc_param_lp.acache_fill_width                        \
  , localparam lce_assoc_p                = `BSG_MAX(dcache_assoc_p,                               \
                                                     `BSG_MAX(icache_assoc_p, acache_assoc_p))     \
  , localparam lce_assoc_width_p          = `BSG_SAFE_CLOG2(lce_assoc_p)                           \
  , localparam lce_sets_p                 = `BSG_MAX(dcache_sets_p,                                \
                                                     `BSG_MAX(icache_sets_p, acache_sets_p))       \
  , localparam lce_sets_width_p           = `BSG_SAFE_CLOG2(lce_sets_p)                            \
                                                                                                   \
  , localparam cce_block_width_p          =  `BSG_MAX(dcache_block_width_p,                        \
                                                     `BSG_MAX(icache_block_width_p,                \
                                                       acache_block_width_p))                      \
                                                                                                   \
                                                                                                   \
  , localparam cce_pc_width_p             = proc_param_lp.cce_pc_width                             \
  , localparam num_cce_instr_ram_els_p    = 2**cce_pc_width_p                                      \
  , localparam cce_way_groups_p           = `BSG_MAX(dcache_sets_p, icache_sets_p)                 \
  , localparam cce_instr_width_p          = 34                                                     \
  , localparam ucode_cce_p                = proc_param_lp.ucode_cce                                \
                                                                                                   \
  , localparam l2_en_p    = proc_param_lp.l2_en                                                    \
  , localparam l2_sets_p  = proc_param_lp.l2_sets                                                  \
  , localparam l2_assoc_p = proc_param_lp.l2_assoc                                                 \
  , localparam l2_outstanding_reqs_p = proc_param_lp.l2_outstanding_reqs                           \
                                                                                                   \
  , localparam fe_queue_fifo_els_p = proc_param_lp.fe_queue_fifo_els                               \
  , localparam fe_cmd_fifo_els_p   = proc_param_lp.fe_cmd_fifo_els                                 \
                                                                                                   \
  , localparam async_coh_clk_p        = proc_param_lp.async_coh_clk                                \
  , localparam coh_noc_max_credits_p  = proc_param_lp.coh_noc_max_credits                          \
  , localparam coh_noc_flit_width_p   = proc_param_lp.coh_noc_flit_width                           \
  , localparam coh_noc_cid_width_p    = proc_param_lp.coh_noc_cid_width                            \
  , localparam coh_noc_len_width_p    = proc_param_lp.coh_noc_len_width                            \
  , localparam coh_noc_y_cord_width_p = `BSG_SAFE_CLOG2(ic_y_dim_p+cc_y_dim_p+mc_y_dim_p+1)        \
  , localparam coh_noc_x_cord_width_p = `BSG_SAFE_CLOG2(sac_x_dim_p+cc_x_dim_p+cac_x_dim_p+1)      \
  , localparam coh_noc_dims_p         = 2                                                          \
  , localparam coh_noc_dirs_p         = coh_noc_dims_p*2 + 1                                       \
  , localparam coh_noc_trans_p        = 0                                                          \
  , localparam int coh_noc_cord_markers_pos_p[coh_noc_dims_p:0] = coh_noc_trans_p                  \
      ? '{coh_noc_x_cord_width_p+coh_noc_y_cord_width_p, coh_noc_y_cord_width_p, 0}                \
      : '{coh_noc_y_cord_width_p+coh_noc_x_cord_width_p, coh_noc_x_cord_width_p, 0}                \
  , localparam coh_noc_cord_width_p   = coh_noc_cord_markers_pos_p[coh_noc_dims_p]                 \
                                                                                                   \
  , localparam async_mem_clk_p           = proc_param_lp.async_mem_clk                             \
  , localparam mem_noc_max_credits_p     = proc_param_lp.mem_noc_max_credits                       \
  , localparam mem_noc_flit_width_p      = proc_param_lp.mem_noc_flit_width                        \
  , localparam mem_noc_cid_width_p       = proc_param_lp.mem_noc_cid_width                         \
  , localparam mem_noc_len_width_p       = proc_param_lp.mem_noc_len_width                         \
  , localparam mem_noc_y_cord_width_p    = `BSG_SAFE_CLOG2(ic_y_dim_p+cc_y_dim_p+mc_y_dim_p+1)     \
  , localparam mem_noc_x_cord_width_p    = `BSG_SAFE_CLOG2(sac_x_dim_p+cc_x_dim_p+cac_x_dim_p+1)   \
  , localparam mem_noc_dims_p            = 1                                                       \
  , localparam mem_noc_cord_dims_p       = 2                                                       \
  , localparam mem_noc_dirs_p            = mem_noc_dims_p*2 + 1                                    \
  , localparam mem_noc_trans_p           = 1                                                       \
  , localparam int mem_noc_cord_markers_pos_p[mem_noc_cord_dims_p:0] = mem_noc_trans_p             \
      ? '{mem_noc_x_cord_width_p+mem_noc_y_cord_width_p, mem_noc_y_cord_width_p, 0}                \
      : '{mem_noc_y_cord_width_p+mem_noc_x_cord_width_p, mem_noc_x_cord_width_p, 0}                \
  , localparam mem_noc_cord_width_p      = mem_noc_cord_markers_pos_p[mem_noc_dims_p]              \
                                                                                                   \
  , localparam async_io_clk_p           = proc_param_lp.async_io_clk                               \
  , localparam io_noc_max_credits_p     = proc_param_lp.io_noc_max_credits                         \
  , localparam io_noc_did_width_p       = proc_param_lp.io_noc_did_width                           \
  , localparam io_noc_flit_width_p      = proc_param_lp.io_noc_flit_width                          \
  , localparam io_noc_cid_width_p       = proc_param_lp.io_noc_cid_width                           \
  , localparam io_noc_len_width_p       = proc_param_lp.io_noc_len_width                           \
  , localparam io_noc_y_cord_width_p    = `BSG_SAFE_CLOG2(ic_y_dim_p+1)                            \
  , localparam io_noc_x_cord_width_p    = io_noc_did_width_p                                       \
  , localparam io_noc_dims_p            = 1                                                        \
  , localparam io_noc_cord_dims_p       = 2                                                        \
  , localparam io_noc_dirs_p            = io_noc_cord_dims_p*2 + 1                                 \
  , localparam io_noc_trans_p           = 0                                                        \
  , localparam int io_noc_cord_markers_pos_p[io_noc_cord_dims_p:0] = io_noc_trans_p                \
      ? '{io_noc_x_cord_width_p+io_noc_y_cord_width_p, io_noc_y_cord_width_p, 0}                   \
      : '{io_noc_y_cord_width_p+io_noc_x_cord_width_p, io_noc_x_cord_width_p, 0}                   \
  , localparam io_noc_cord_width_p      = io_noc_cord_markers_pos_p[io_noc_dims_p]                 \
                                                                                                   \
  , localparam dword_width_p       = 64                                                            \
  , localparam word_width_p        = 32                                                            \
  , localparam instr_width_p       = 32                                                            \
  , localparam csr_addr_width_p    = 12                                                            \
  , localparam reg_addr_width_p    = 5                                                             \
  , localparam page_offset_width_p = 12                                                            \
                                                                                                   \
  , localparam vtag_width_p  = proc_param_lp.vaddr_width - page_offset_width_p                     \
  , localparam ptag_width_p  = proc_param_lp.paddr_width - page_offset_width_p                     \

`endif<|MERGE_RESOLUTION|>--- conflicted
+++ resolved
@@ -55,26 +55,8 @@
     bp_lce_mode_e                            dcache_mode;                                          \
     logic [cce_id_width_mp-1:0]              cce_id;                                               \
     bp_cce_mode_e                            cce_mode;                                             \
-<<<<<<< HEAD
-    logic                                    cce_ucode_w_v;                                        \
-    logic                                    cce_ucode_r_v;                                        \
-    logic [cce_pc_width_mp-1:0]              cce_ucode_addr;                                       \
-    logic [cce_instr_width_mp-1:0]           cce_ucode_data;                                       \
-    logic                                    irf_w_v;                                              \
-    logic                                    irf_r_v;                                              \
-    logic [reg_addr_width_p-1:0]             irf_addr;                                             \
-    logic [dword_width_p-1:0]                irf_data;                                             \
-    logic                                    csr_w_v;                                              \
-    logic                                    csr_r_v;                                              \
-    logic [csr_addr_width_p-1:0]             csr_addr;                                             \
-    logic [dword_width_p-1:0]                csr_data;                                             \
-    logic                                    priv_w_v;                                             \
-    logic                                    priv_r_v;                                             \
-    logic [1:0]                              priv_data;                                            \
     logic [7:0]                              domain;                                               \
     logic                                    sac;                                                  \
-=======
->>>>>>> 7b5a0bd1
   }  bp_cfg_bus_s
 
 `define bp_cfg_bus_width(vaddr_width_mp, core_id_width_mp, cce_id_width_mp, lce_id_width_mp, cce_pc_width_mp, cce_instr_width_mp) \
@@ -86,22 +68,8 @@
    + $bits(bp_lce_mode_e)           \
    + cce_id_width_mp                \
    + $bits(bp_cce_mode_e)           \
-<<<<<<< HEAD
-   + 2                              \
-   + cce_pc_width_mp                \
-   + cce_instr_width_mp             \
-   + 2                              \
-   + reg_addr_width_p               \
-   + dword_width_p                  \
-   + 2                              \
-   + csr_addr_width_p               \
-   + dword_width_p                  \
-   + 2                              \
-   + 2                              \
    + 8                              \
    + 1                              \
-=======
->>>>>>> 7b5a0bd1
    )
 
 
