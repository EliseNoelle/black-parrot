--- conflicted
+++ resolved
@@ -261,22 +261,11 @@
  *
  *  dst_id:   LCE receiving the cache block data
  *  msg_type: indicates whether this is from CCE or from another LCE. LCE uses this field to decide
-<<<<<<< HEAD
- *            what type of lce_resp to send.
-=======
  *            what type of lce_resp to send. or whether this is non_cacheable data_cmd from CCE.
->>>>>>> 854dee42
  *  way_id:   the way within the receiving LCE's target set to fill the data in to.
  *  data:     the cache block data
  */
 
-<<<<<<< HEAD
-typedef enum bit {
-  e_lce_data_cmd_transfer // lce to lce transfer
-  ,e_lce_data_cmd_cce     // data refill from L2
-} bp_lce_data_cmd_type_e;
-
-=======
 typedef enum logic [1:0] {
   e_lce_data_cmd_transfer         // lce to lce transfer
   ,e_lce_data_cmd_cce             // data refill from L2
@@ -284,7 +273,6 @@
 } bp_lce_data_cmd_type_e;
 
 `define bp_lce_data_cmd_type_width $bits(bp_lce_data_cmd_type_e)
->>>>>>> 854dee42
 
 `define declare_bp_lce_data_cmd_s(num_lce_mp, data_width_mp, lce_assoc_mp) \
   typedef struct packed                                    \
@@ -293,10 +281,6 @@
     logic [`BSG_SAFE_CLOG2(num_lce_mp)-1:0]      dst_id;   \
     bp_lce_data_cmd_type_e                       msg_type; \
     logic [`BSG_SAFE_CLOG2(lce_assoc_mp)-1:0]    way_id;   \
-<<<<<<< HEAD
-    logic [data_width_mp-1:0]                    data;     \
-=======
->>>>>>> 854dee42
   }  bp_lce_data_cmd_s
 
 /*
@@ -567,12 +551,8 @@
    +addr_width_mp+(2*`BSG_SAFE_CLOG2(lce_assoc_mp))+`bp_cce_coh_bits+`BSG_SAFE_CLOG2(num_lce_mp))
 
 `define bp_lce_data_cmd_width(num_lce_mp, data_width_mp, lce_assoc_mp) \
-<<<<<<< HEAD
-  (`BSG_SAFE_CLOG2(num_lce_mp)+1+`BSG_SAFE_CLOG2(lce_assoc_mp)+data_width_mp)
-=======
   (`BSG_SAFE_CLOG2(num_lce_mp)+`bp_lce_data_cmd_type_width+`BSG_SAFE_CLOG2(lce_assoc_mp) \
    +data_width_mp)
->>>>>>> 854dee42
 
 `define bp_lce_cce_resp_width(num_cce_mp, num_lce_mp, addr_width_mp) \
   (`BSG_SAFE_CLOG2(num_cce_mp)+`BSG_SAFE_CLOG2(num_lce_mp)+`bp_lce_cce_ack_type_width+addr_width_mp)
