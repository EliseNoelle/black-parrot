## Tool specific options
<<<<<<< HEAD
VCS_OPTIONS ?= +vcs+finish+500000000ps   # Change this to run longer / shorter
VCS_OPTIONS += +vcs+lic+wait             # Wait for license
VCS_OPTIONS += +libext+.v+.vlib+.vh      # Find library files with these extensions
VCS_OPTIONS += +vcs+loopdetect
=======
VCS_OPTIONS ?= +vcs+finish+500000000ps     # Change this to run longer / shorter
VCS_OPTIONS += +vcs+lic+wait             # Wait for license
VCS_OPTIONS += +libext+.v+.vlib+.vh      # Find library files with these extensions
>>>>>>> b81dafd2

VCS_BUILD_OPTS += -full64             # Compile a 64-bit executable
VCS_BUILD_OPTS += -sverilog -debug_pp # Enable SystemVerilog
VCS_BUILD_OPTS += -timescale=1ps/1ps  # Set timescale
VCS_BUILD_OPTS += -CFLAGS "-I$(BP_EXTERNAL_DIR)/include -std=c++11"
VCS_BUILD_OPTS += -LDFLAGS "-L$(BP_EXTERNAL_DIR)/lib -ldramsim -Wl,-rpath=$(BP_EXTERNAL_DIR)/lib"

LINT_OPTIONS = +lint=all,noSVA-UA,noVCDE,noSVA-NSVU

DUMP ?= 0
COV  ?= 0

ifeq ($(DUMP), 1)
VCS_OPTIONS += +vcs+vcdpluson # Enable vcd dump
VCS_OPTIONS += +memcbk        # Dump memory 
endif

ifeq ($(COV), 1)
VCS_OPTIONS += -cm line+tgl
VCS_OPTIONS += -cm_dir $(COV_DIR)/$(PROG)
VCS_BUILD_OPTS += -cm_hier $(SYN_PATH)/coverage_hier.vcs
VCS_BUILD_OPTS += -cm_line contassign
VCS_BUILD_OPTS += -cm_noconst
VCS_BUILD_OPTS += -cm_seqnoconst

URG_OPTIONS = -full64
URG_OPTIONS += -show tests
URG_OPTIONS += -dir $(COV_DIR)/*
URG_OPTIONS += -format both
URG_OPTIONS += -dbname coverage
endif

.PHONY: deps.v lint.v build.v run.v sim.v clean.v

# Alias run.v to sim.v
run.v: sim.v

dirs.v:
	$(eval RESULTS_DIR := $(RESULTS_PATH)/vcs)
	$(eval REPORT_DIR  := $(REPORT_PATH)/vcs)
	$(eval SIM_DIR     := $(RESULTS_DIR)/$(TB).$(CFG).sim/$(PROG))
	$(eval BUILD_DIR   := $(RESULTS_DIR)/$(TB).$(CFG).build)
	$(eval COV_DIR     := $(RESULTS_DIR)/$(TB).$(CFG).cov)
	$(eval LOG_DIR     := $(LOG_PATH)/vcs)

	$(shell mkdir -p $(LOG_DIR))
	$(shell mkdir -p $(REPORT_DIR))

lint.v: VCS_BUILD_OPTS += $(LINT_OPTIONS)
lint.v: override BUILD_LOG    = $(LOG_DIR)/$(TB).$(CFG).lint.log
lint.v: override BUILD_REPORT = $(REPORT_DIR)/$(TB).$(CFG).lint.rpt
lint.v: override BUILD_ERROR  = $(REPORT_DIR)/$(TB).$(CFG).lint.err
lint.v: build.v

BUILD_LOG    ?= $(LOG_DIR)/$(TB).$(CFG).build.log
BUILD_REPORT ?= $(REPORT_DIR)/$(TB).$(CFG).build.rpt
BUILD_ERROR  ?= $(REPORT_DIR)/$(TB).$(CFG).build.err
build.v: dirs.v 
	$(shell mkdir -p $(BUILD_DIR))
	$(eval include $(TB_PATH)/$(TB)/Makefile.frag) 
	-@sed "s/BP_CFG_FLOWVAR/$(CFG)/g" $(TB_PATH)/$(TB)/testbench.v > $(BUILD_DIR)/testbench.v
	-@sed "s/BP_CFG_FLOWVAR/$(CFG)/g" $(TB_PATH)/$(TB)/wrapper.v   > $(BUILD_DIR)/wrapper.v
	-@cp $(TB_PATH)/$(TB)/test_bp.v $(BUILD_DIR)/test_bp.v
	-@cp $(CCE_ROM_PATH)/$(CCE_ROM) $(BUILD_DIR)/cce_rom.v
	-@grep -v -e "^\#" $(SYN_PATH)/flist.vcs       > $(BUILD_DIR)/flist.vcs 
	-@grep -v -e "^\#" $(TB_PATH)/$(TB)/flist.vcs >> $(BUILD_DIR)/flist.vcs
	-@echo $(BUILD_DIR)/wrapper.v                 >> $(BUILD_DIR)/flist.vcs
	-@echo $(BUILD_DIR)/testbench.v               >> $(BUILD_DIR)/flist.vcs
	-@echo $(BUILD_DIR)/test_bp.v                 >> $(BUILD_DIR)/flist.vcs
	-@echo $(BUILD_DIR)/cce_rom.v                 >> $(BUILD_DIR)/flist.vcs
<<<<<<< HEAD
	-cd $(BUILD_DIR); $(VCS) $(VCS_OPTIONS) $(HDL_PARAMS) $(VCS_BUILD_OPTS) -top test_bp -f flist.vcs -o simv \
=======
	-cd $(BUILD_DIR); $(VCS) $(VCS_OPTIONS) $(VCS_BUILD_OPTS) $(HDL_PARAMS) -top test_bp -f flist.vcs -o simv \
>>>>>>> b81dafd2
	| tee $(BUILD_LOG)
	-@grep "Error" -A 5 $(BUILD_LOG) > $(BUILD_ERROR);
	-@tail -n 2 $(BUILD_LOG) > $(BUILD_REPORT)
	-@test -s $(BUILD_ERROR) && echo "FAILED" >> $(BUILD_REPORT) \
	|| rm $(BUILD_ERROR)

sim.v: SIM_LOG    ?= $(LOG_DIR)/$(TB).$(CFG).sim.$(PROG).log
sim.v: SIM_REPORT ?= $(REPORT_DIR)/$(TB).$(CFG).sim.$(PROG).rpt
sim.v: SIM_ERROR  ?= $(REPORT_DIR)/$(TB).$(CFG).sim.$(PROG).err
sim.v: PROG ?= rv64ui-p-simple
sim.v: dirs.v
	$(shell mkdir -p $(SIM_DIR))
	-@ln -sf $(BUILD_DIR)/simv $(SIM_DIR)/simv
	-@ln -sf $(BUILD_DIR)/simv.daidir $(SIM_DIR)/simv.daidir
	-@cp $(MEM_PATH)/$(PROG).mem $(SIM_DIR)/prog.mem
	-@cp $(BP_COMMON_DIR)/test/cfg/$(DRAMSIM_CH_CFG) $(SIM_DIR)/dram_ch.ini
	-@cp $(BP_COMMON_DIR)/test/cfg/$(DRAMSIM_SYS_CFG) $(SIM_DIR)/dram_sys.ini
	-cd $(SIM_DIR); ./simv $(VCS_OPTIONS) | tee $(SIM_LOG) 
	-@grep "PASS" $(SIM_LOG) || echo "FAILED" > $(SIM_ERROR)
	-@grep "PASS" -A 8 $(SIM_LOG) > $(SIM_REPORT)

<<<<<<< HEAD
regress.v: build.v $(RV64_REGRESSION_V) 
$(RV64_REGRESSION_V):
	$(MAKE) sim.v PROG=$(basename $@)
=======
regress.v: build.v $(RV64_REGRESSION_V) $(COREMARK_REGRESSION_V) 
$(RV64_REGRESSION_V):
	$(MAKE) sim.v PROG=$(basename $@)
$(COREMARK_REGRESSION_V):
	$(MAKE) sim.v PROG=$(basename $@)

#Seperated due to longer runtime
regress_beebs.v: build.v $(BEEBS_REGRESSION_V)
$(BEEBS_REGRESSION_V):
	$(MAKE) sim.v PROG=$(basename $@)
>>>>>>> b81dafd2

cov.v: COV_LOG     ?= $(LOG_DIR)/$(TB).$(CFG).cov.log
cov.v: COV_REPORT  ?= $(REPORT_DIR)/$(TB).$(CFG).cov
cov.v: COV_HREPORT ?= $(REPORT_DIR)/$(TB).$(CFG).cov.hier.rpt
cov.v: COV_TREPORT ?= $(REPORT_DIR)/$(TB).$(CFG).cov.test.rpt
cov.v: COV_ERROR   ?= $(REPORT_DIR)/$(TB).$(CFG).cov.err
cov.v: dirs.v
	$(shell mkdir -p $(COV_DIR))
	cd $(COV_DIR); $(URG) $(URG_OPTIONS) -log $(COV_LOG) -report $(COV_REPORT)
	@cp $(COV_REPORT)/tests.txt $(COV_TREPORT)
	@cp $(COV_REPORT)/hierarchy.txt $(COV_HREPORT) 

dve.v: dirs.v
	cd $(SIM_DIR); dve -full64 -vpd vcdplus.vpd &

clean.v:
	@rm -rf results/vcs
	@rm -rf reports/vcs
	@rm -rf logs/vcs
<|MERGE_RESOLUTION|>--- conflicted
+++ resolved
@@ -1,14 +1,8 @@
 ## Tool specific options
-<<<<<<< HEAD
 VCS_OPTIONS ?= +vcs+finish+500000000ps   # Change this to run longer / shorter
 VCS_OPTIONS += +vcs+lic+wait             # Wait for license
 VCS_OPTIONS += +libext+.v+.vlib+.vh      # Find library files with these extensions
 VCS_OPTIONS += +vcs+loopdetect
-=======
-VCS_OPTIONS ?= +vcs+finish+500000000ps     # Change this to run longer / shorter
-VCS_OPTIONS += +vcs+lic+wait             # Wait for license
-VCS_OPTIONS += +libext+.v+.vlib+.vh      # Find library files with these extensions
->>>>>>> b81dafd2
 
 VCS_BUILD_OPTS += -full64             # Compile a 64-bit executable
 VCS_BUILD_OPTS += -sverilog -debug_pp # Enable SystemVerilog
@@ -79,11 +73,7 @@
 	-@echo $(BUILD_DIR)/testbench.v               >> $(BUILD_DIR)/flist.vcs
 	-@echo $(BUILD_DIR)/test_bp.v                 >> $(BUILD_DIR)/flist.vcs
 	-@echo $(BUILD_DIR)/cce_rom.v                 >> $(BUILD_DIR)/flist.vcs
-<<<<<<< HEAD
-	-cd $(BUILD_DIR); $(VCS) $(VCS_OPTIONS) $(HDL_PARAMS) $(VCS_BUILD_OPTS) -top test_bp -f flist.vcs -o simv \
-=======
 	-cd $(BUILD_DIR); $(VCS) $(VCS_OPTIONS) $(VCS_BUILD_OPTS) $(HDL_PARAMS) -top test_bp -f flist.vcs -o simv \
->>>>>>> b81dafd2
 	| tee $(BUILD_LOG)
 	-@grep "Error" -A 5 $(BUILD_LOG) > $(BUILD_ERROR);
 	-@tail -n 2 $(BUILD_LOG) > $(BUILD_REPORT)
@@ -105,22 +95,14 @@
 	-@grep "PASS" $(SIM_LOG) || echo "FAILED" > $(SIM_ERROR)
 	-@grep "PASS" -A 8 $(SIM_LOG) > $(SIM_REPORT)
 
-<<<<<<< HEAD
-regress.v: build.v $(RV64_REGRESSION_V) 
-$(RV64_REGRESSION_V):
-	$(MAKE) sim.v PROG=$(basename $@)
-=======
-regress.v: build.v $(RV64_REGRESSION_V) $(COREMARK_REGRESSION_V) 
+regress.v: $(RV64_REGRESSION_V) 
 $(RV64_REGRESSION_V):
 	$(MAKE) sim.v PROG=$(basename $@)
 $(COREMARK_REGRESSION_V):
 	$(MAKE) sim.v PROG=$(basename $@)
-
-#Seperated due to longer runtime
-regress_beebs.v: build.v $(BEEBS_REGRESSION_V)
+regress_beebs.v: $(BEEBS_REGRESSION_V)
 $(BEEBS_REGRESSION_V):
 	$(MAKE) sim.v PROG=$(basename $@)
->>>>>>> b81dafd2
 
 cov.v: COV_LOG     ?= $(LOG_DIR)/$(TB).$(CFG).cov.log
 cov.v: COV_REPORT  ?= $(REPORT_DIR)/$(TB).$(CFG).cov
