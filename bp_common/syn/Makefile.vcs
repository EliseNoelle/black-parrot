--- conflicted
+++ resolved
@@ -1,12 +1,6 @@
 ## Tool specific options
 VCS_OPTIONS  = +vcs+finish+5000000ps     # Change this to run longer / shorter
-<<<<<<< HEAD
-VCS_OPTIONS += -timescale=1ps/1ps        # Set timescale
-VCS_OPTIONS += -full64 +vcs+lic+wait     # Run 64-bit and wait for license
-VCS_OPTIONS += +v2k -sverilog            # Enable SystemVerilog
-=======
 VCS_OPTIONS += +vcs+lic+wait             # Wait for license
->>>>>>> bc5d9be5
 VCS_OPTIONS += +libext+.v+.vlib+.vh      # Find library files with these extensions
 VCS_OPTIONS += +vcs+vcdpluson            # Enable vcd dump
 VCS_OPTIONS += +vcs+loopreport +lint=TFIPC-L
