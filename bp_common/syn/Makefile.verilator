--- conflicted
+++ resolved
@@ -101,10 +101,7 @@
 	-@touch $(SIM_DIR)/prog.mem
 	-@cp $(BP_COMMON_DIR)/test/cfg/$(DRAMSIM_CH_CFG) $(SIM_DIR)/dram_ch.ini
 	-@cp $(BP_COMMON_DIR)/test/cfg/$(DRAMSIM_SYS_CFG) $(SIM_DIR)/dram_sys.ini
-<<<<<<< HEAD
-=======
 	-@cp $(CCE_MEM_PATH)/$(CCE_MEM) $(SIM_DIR)/cce_ucode.mem
->>>>>>> 70924c42
 	cd $(SIM_DIR); ./simsc | tee $(SIM_LOG)
 	-@grep "PASS" $(SIM_LOG) || echo "FAILED" > $(SIM_ERROR)
 	-@grep "PASS" -A 8 $(SIM_LOG) > $(SIM_REPORT)
