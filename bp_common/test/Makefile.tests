TOP ?= $(shell git rev-parse --show-toplevel)

include $(TOP)/Makefile.common
include $(BP_TEST_DIR)/Makefile.linux

perch_dir       := $(BP_TEST_SRC_DIR)/perch
bootrom_dir     := $(BP_TEST_SRC_DIR)/bootrom
bp_tests_dir    := $(BP_TEST_SRC_DIR)/bp_tests
riscv_tests_dir := $(BP_TEST_SRC_DIR)/riscv-tests
beebs_dir       := $(BP_TEST_SRC_DIR)/beebs
coremark_dir    := $(BP_TEST_SRC_DIR)/coremark
spec_dir        := $(BP_TEST_SRC_DIR)/spec
riscvdv_dir     := $(BP_TEST_SRC_DIR)/riscv-dv
demos_dir       := $(BP_TEST_SRC_DIR)/demos

define submodule_test_template
$(1)_tag := $(addprefix $(1)., $(shell cd $(2); git rev-parse HEAD))
$(BP_TOUCH_DIR)/$$($(1)_tag):
	rm -rf $(BP_TOUCH_DIR)/$(1).*
	cd $(TOP); git submodule update --init --merge --recursive $$($(1)_dir)
	+$(MAKE) $(1)_build
	mkdir -p $(BP_TEST_MEM_DIR)/$(1)
	find $(2) -name "*.riscv" -exec cp {} $(BP_TEST_MEM_DIR)/$(1)/ \;
	touch $(BP_TOUCH_DIR)/$$($(1)_tag)
$(1): $(BP_TOUCH_DIR)/$$($(1)_tag)
$(1)_manual: $(BP_TEST_DIR)/lib/libperch.a
	+$(MAKE) $(1)_build
	mkdir -p $(BP_TEST_MEM_DIR)/$(1)
	find $(2) -name "*.riscv" -exec cp {} $(BP_TEST_MEM_DIR)/$(1)/ \;
endef

bp_tests_build:
	$(MAKE) -C $(bp_tests_dir) clean all

riscv_tests_build:
	cd $(riscv_tests_dir); ./configure --target=riscv64-unknown-elf-dramfs
	$(MAKE) -C $(riscv_tests_dir) clean all

beebs_build:
	cd $(beebs_dir); ./configure --host=riscv64 --with-chip=black-parrot \
		--includedir=$(TEST_DIR)/include --libdir=$(TEST_DIR)/lib
	$(MAKE) -C $(beebs_dir) clean all
	@# TODO: We need to change to output .riscv, but the beebs makefiles are a mess
	@find $(beebs_dir)/src -type f -executable -exec cp {} {}.riscv \;

coremark_build:
	$(MAKE) -C $(coremark_dir)/barebones

spec_build:
	$(MAKE) -C $(spec_dir)

riscvdv_build:
	$(MAKE) -C $(riscvdv_dir)

linux: linux_build
linux_build: $(fw_payload)
	mkdir -p $(BP_TEST_MEM_DIR)/linux
	cp $< $(BP_TEST_MEM_DIR)/linux/linux.riscv

perch: $(BP_TEST_DIR)/lib/libperch.a
$(BP_TEST_DIR)/lib/libperch.a:
	$(MAKE) -C $(perch_dir)
	mkdir -p $(BP_TEST_DIR)/lib
	mkdir -p $(BP_TEST_DIR)/include
	cp $(BP_TEST_DIR)/src/perch/libperch.a $(BP_TEST_DIR)/lib
	cp $(BP_TEST_DIR)/src/perch/*.h $(BP_TEST_DIR)/include

<<<<<<< HEAD
bootrom:
	$(MAKE) -C $(bootrom_dir)
=======
bootrom: $(bootrom_dir)/bootrom
%/bootrom:
	$(MAKE) -C $(bootrom_dir) $(@D)/bootrom.riscv
>>>>>>> 75a790ab

demos:
	$(MAKE) -C $(demos_dir)
	mkdir -p $(BP_TEST_MEM_DIR)/demos
	find $(demos_dir) -name "*.riscv" -exec cp {} $(BP_TEST_MEM_DIR)/demos/ \;

$(eval $(call submodule_test_template,bp_tests,$(bp_tests_dir)))
$(eval $(call submodule_test_template,riscv_tests,$(riscv_tests_dir)))
$(eval $(call submodule_test_template,beebs,$(beebs_dir)))
$(eval $(call submodule_test_template,coremark,$(coremark_dir)))
$(eval $(call submodule_test_template,spec,$(spec_dir)))
$(eval $(call submodule_test_template,riscvdv,$(riscvdv_dir)))

RISCV_OBJDUMP ?= $(CROSS_COMPILE)objdump -d -t
RISCV_OBJCOPY ?= $(CROSS_COMPILE)objcopy
MEM2NBF       ?= $(BP_COMMON_DIR)/software/py/nbf.py
DROMAJO       ?= dromajo
SED           ?= sed

%.mem: %.riscv
	$(RISCV_OBJCOPY) -O verilog $*.riscv $@
	$(SED) -i "s/@8/@0/g" $@

%.bin: %.riscv
	$(RISCV_OBJCOPY) -O binary $*.riscv $@

%.dump: %.riscv
	$(RISCV_OBJDUMP) $*.riscv > $@
<|MERGE_RESOLUTION|>--- conflicted
+++ resolved
@@ -65,14 +65,9 @@
 	cp $(BP_TEST_DIR)/src/perch/libperch.a $(BP_TEST_DIR)/lib
 	cp $(BP_TEST_DIR)/src/perch/*.h $(BP_TEST_DIR)/include
 
-<<<<<<< HEAD
-bootrom:
-	$(MAKE) -C $(bootrom_dir)
-=======
 bootrom: $(bootrom_dir)/bootrom
 %/bootrom:
 	$(MAKE) -C $(bootrom_dir) $(@D)/bootrom.riscv
->>>>>>> 75a790ab
 
 demos:
 	$(MAKE) -C $(demos_dir)
