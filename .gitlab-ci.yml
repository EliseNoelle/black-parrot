variables:
  GIT_STRATEGY: fetch
  GIT_SUBMODULE_STRATEGY: none

stages:
  - prereq
  - check
  - test-short
  - test-long
 
#pass:
#  script:
#    - echo "Passing job 1"
#    - exit 0

#fail:
#  script:
#    - echo "Failing job 2"
#    - exit 1 

.job_template: &job_definition
  only:
    - master
    - dev
    - fe_dev
    - be_dev
    - me_dev
    - top_dev
<<<<<<< HEAD
=======
    - sw_dev
>>>>>>> 28187e0b
  before_script:
    - echo "Updating libraries"
    - make update_libs
    - echo "Making CCE ucode"
    - make ucode > make_ucode.log
  artifacts:
    when: always
    paths:
      - "*.log"
      - "bp_fe/syn/reports/"
      - "bp_be/syn/reports/"
      - "bp_me/syn/reports/"
      - "bp_top/syn/reports/"

cache: &global_cache
  key: $CI_COMMIT_REF_SLUG
  paths:
    - $CI_PROJECT_DIR/external/
  policy: pull

update-cache:
  <<: *job_definition
  when: manual
  stage: prereq
  tags:
    - bsg
  script:
    - make tools -j $CI_CORES > make_tools.log
    - make tidy_tools > make_tidy_tools.log
    - make progs > make_progs.log
  cache:
    key: $CI_COMMIT_REF_SLUG
    paths:
      - $CI_PROJECT_DIR/external/
      - $CI_PROJECT_DIR/bp_common/test/mem/
    policy: push

check-design:
  <<: *job_definition
  stage: check
  tags:
    - dc
  script:
    - $CI_PROJECT_DIR/ci/regress.sh check_design.syn bp_top
      
lint-verilator:
  <<: *job_definition
  stage: check
  tags:
    - verilator
  script:
    - $CI_PROJECT_DIR/ci/regress.sh lint.sc bp_top
      
me-regress-verilator:
  <<: *job_definition
  stage: test-short
  tags:
    - verilator
  script:
    - $CI_PROJECT_DIR/ci/regress.sh regress.me.sc bp_me
     
me-regress-vcs:
  <<: *job_definition
  stage: test-short
  tags:
    - vcs
  script:
    - $CI_PROJECT_DIR/ci/regress.sh regress.me.v bp_me
      
top-riscv-verilator:
  <<: *job_definition
  stage: test-short
  tags:
    - verilator
  script:
    - make -C bp_top/syn clean build.sc
    - $CI_PROJECT_DIR/ci/regress.sh regress_riscv.sc bp_top
 
# Disabled because it's too long running     
# TODO: Investigate why
top-beebs-verilator:
  <<: *job_definition
  when: manual
  stage: test-long
  tags:
    - verilator
  script:
    - make -C bp_top/syn clean build.sc
    - $CI_PROJECT_DIR/ci/regress.sh regress_beebs.sc bp_top

lint-vcs:
  <<: *job_definition
  stage: check
  tags:
    - vcs
  script:
    - $CI_PROJECT_DIR/ci/regress.sh lint.v bp_top

top-riscv-tests-vcs:
  <<: *job_definition
  stage: test-short
  tags:
    - vcs
  script:
    - make -C bp_top/syn clean build.v
    - $CI_PROJECT_DIR/ci/regress.sh regress_riscv.v bp_top
      
top-beebs-vcs:
  <<: *job_definition
  stage: test-long
  tags:
    - vcs
  script:
    - make -C bp_top/syn clean build.v
    - $CI_PROJECT_DIR/ci/regress.sh regress_beebs.v bp_top
<|MERGE_RESOLUTION|>--- conflicted
+++ resolved
@@ -26,10 +26,7 @@
     - be_dev
     - me_dev
     - top_dev
-<<<<<<< HEAD
-=======
     - sw_dev
->>>>>>> 28187e0b
   before_script:
     - echo "Updating libraries"
     - make update_libs
