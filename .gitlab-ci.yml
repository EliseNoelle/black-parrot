variables:
  GIT_STRATEGY: fetch
  GIT_SUBMODULE_STRATEGY: none

## CI Stages:
#    manual: Manual jobs used to do CI maintainance, like wiping the directory or clearing cache
#    prep  : Jobs to ensure the repo is up to date with tools and progs
#    check : Sanity checks of RTL quality
#    test-short :
#    test-medium:
#    test-long  : Functional RTL tests
stages:
  - manual
  - prep
  - check
  - test-short
  - test-medium
  - test-long
  - test-ultralong
 
clean_all:
  when: manual
  stage: manual
  tags:
    - bsg
  script:
      - git clean -fdx

bleach_all:
  when: manual
  stage: manual
  tags:
    - bsg
  script:
    - git submodule deinit -f .
    - git clean -fdx
  cache:
    key: $CI_COMMIT_REF_SLUG
    paths:
      - $CI_PROJECT_DIR/bp_common/test/mem
      - $CI_PROJECT_DIR/external/bin
      - $CI_PROJECT_DIR/external/lib
      - $CI_PROJECT_DIR/external/lib64
      - $CI_PROJECT_DIR/external/lib-linux64
      - $CI_PROJECT_DIR/external/libexec
      - $CI_PROJECT_DIR/external/include
      - $CI_PROJECT_DIR/external/riscv64-unknown-elf-dramfs
      - $CI_PROJECT_DIR/external/share
      - $CI_PROJECT_DIR/external/touchfiles
    policy: push

update-cache: &update-cache-manual
  when: manual
  stage: manual
  tags:
    - bsg
  script:
    - git submodule deinit -f .
    - git submodule sync
    - make prep -j $CI_CORES > make_prep.log
    - make tidy_tools > make_tidy_tools.log
  cache:
    key: $CI_COMMIT_REF_SLUG
    paths:
      - $CI_PROJECT_DIR/bp_common/test/mem
      - $CI_PROJECT_DIR/external/bin
      - $CI_PROJECT_DIR/external/lib
      - $CI_PROJECT_DIR/external/lib64
      - $CI_PROJECT_DIR/external/lib-linux64
      - $CI_PROJECT_DIR/external/libexec
      - $CI_PROJECT_DIR/external/include
      - $CI_PROJECT_DIR/external/riscv64-unknown-elf-dramfs
      - $CI_PROJECT_DIR/external/share
      - $CI_PROJECT_DIR/external/touchfiles
    policy: push

.job_template: &job_definition
  only:
    - master
    - dev
    - fe_dev
    - be_dev
    - me_dev
    - top_dev
    - sw_dev
  before_script:
    - echo "Forcefully updating submodules"
    - git submodule update --init --force
    - echo "Making CCE ucode"
    - make ucode > make_ucode.log
  artifacts:
    when: always
    paths:
      - "*.log"
      - "bp_fe/syn/reports/"
      - "bp_be/syn/reports/"
      - "bp_me/syn/reports/"
      - "bp_top/syn/reports/"
      - "bp_fe/syn/logs/"
      - "bp_be/syn/logs/"
      - "bp_me/syn/logs/"
      - "bp_top/syn/logs/"
  cache: &global_cache
    key: $CI_COMMIT_REF_SLUG
    paths:
      - $CI_PROJECT_DIR/bp_common/test/mem
      - $CI_PROJECT_DIR/external/bin
      - $CI_PROJECT_DIR/external/lib
      - $CI_PROJECT_DIR/external/lib64
      - $CI_PROJECT_DIR/external/lib-linux64
      - $CI_PROJECT_DIR/external/libexec
      - $CI_PROJECT_DIR/external/include
      - $CI_PROJECT_DIR/external/riscv64-unknown-elf-dramfs
      - $CI_PROJECT_DIR/external/share
      - $CI_PROJECT_DIR/external/touchfiles
    policy: pull
  dependencies: []

prep:
  <<: *job_definition
  stage: prep
  tags:
    - bsg
  script:
    - make prep -j $CI_CORES > make_prep.log
  cache: &global_cache
    key: $CI_COMMIT_REF_SLUG
    paths:
      - $CI_PROJECT_DIR/bp_common/test/mem
      - $CI_PROJECT_DIR/external/bin
      - $CI_PROJECT_DIR/external/lib
      - $CI_PROJECT_DIR/external/libexec
      - $CI_PROJECT_DIR/external/lib64
      - $CI_PROJECT_DIR/external/lib-linux64
      - $CI_PROJECT_DIR/external/libexec
      - $CI_PROJECT_DIR/external/include
      - $CI_PROJECT_DIR/external/riscv64-unknown-elf-dramfs
      - $CI_PROJECT_DIR/external/share
      - $CI_PROJECT_DIR/external/touchfiles
    policy: pull-push

## This job runs on fix branches only. We generally assume fix branches do not have major
#    architectural changes that need to be thoroughly tested. Simply checking synthesizability
#    susses out most typos.
fix_job:
  only:
    - /^.*fix.*$/
  stage: check
  tags:
    - bsg
    - vcs
  script:
    - $CI_PROJECT_DIR/ci/check_design.sh
    - make -C bp_top/syn clean
  cache:
    key: "dev"
    paths:
      - $CI_PROJECT_DIR/external/
    policy: pull
  artifacts:
    when: always
    paths:
      - "bp_top/syn/reports/"

check-design:
  <<: *job_definition
  stage: test-medium
  tags:
    - dc
  script:
    - $CI_PROJECT_DIR/ci/check_design.sh $CI_CORES
      
lint-verilator:
  <<: *job_definition
  stage: check
  tags:
    - verilator
  script:
    - $CI_PROJECT_DIR/ci/lint.sh verilator $CI_CORES
 
lint-vcs:
  <<: *job_definition
  stage: check
  tags:
    - vcs
  script:
    - $CI_PROJECT_DIR/ci/lint.sh vcs $CI_CORES

tire_kick:
  stage: check
  tags:
    - verilator
  script:
    - $CI_PROJECT_DIR/ci/tire_kick.sh

me-regress-verilator:
  <<: *job_definition
  stage: test-short
  tags:
    - verilator
  script:
    - $CI_PROJECT_DIR/ci/me_regress.sh verilator $CI_CORES
 
me-regress-vcs:
  <<: *job_definition
  stage: test-short
  tags:
    - vcs
  script:
    - $CI_PROJECT_DIR/ci/me_regress.sh vcs $CI_CORES

top-riscv-tests-verilator:
  <<: *job_definition
  stage: test-short
  tags:
    - verilator
  script:
    - $CI_PROJECT_DIR/ci/single_core_testlist.sh verilator RISCV_TESTLIST $CI_CORES
 
top-riscv-tests-vcs:
  <<: *job_definition
  stage: test-short
  tags:
    - vcs
  script:
    - $CI_PROJECT_DIR/ci/single_core_testlist.sh vcs RISCV_TESTLIST $CI_CORES

dcache-vcs:
  <<: *job_definition
  stage: test-short
  tags:
    - vcs
  script:
    - $CI_PROJECT_DIR/ci/dcache_regress.sh vcs $CI_CORES

icache-vcs:
  <<: *job_definition
  stage: test-short
  tags:
    - vcs
  script:
    - $CI_PROJECT_DIR/ci/icache_regress.sh vcs $CI_CORES

top-mc-verilator:
  <<: *job_definition
  stage: test-medium
  tags:
    - verilator
  script:
    - $CI_PROJECT_DIR/ci/multicore.sh verilator $CI_CORES

top-mc-vcs:
  <<: *job_definition
  stage: test-medium
  tags:
    - vcs
  script:
    - $CI_PROJECT_DIR/ci/multicore.sh vcs $CI_CORES

top-misc-vcs:
  <<: *job_definition
  stage: test-medium
  tags:
    - vcs
  script:
    - $CI_PROJECT_DIR/ci/single_core_testlist.sh vcs MISC_TESTLIST $CI_CORES

top-misc-verilator:
  <<: *job_definition
  when: manual
  stage: test-medium
  tags:
    - verilator
  script:
    - $CI_PROJECT_DIR/ci/single_core_testlist.sh verilator MISC_TESTLIST $CI_CORES

top-riscvdv-vcs:
  <<: *job_definition
  when: manual
  stage: test-medium
  tags:
    - vcs
  script:
    - $CI_PROJECT_DIR/ci/single_core_testlist.sh vcs RISCVDV_TESTLIST $CI_CORES

top-coremark-verilator:
  <<: *job_definition
  stage: test-long
  tags:
    - verilator
  script:
    - $CI_PROJECT_DIR/ci/single_core_testlist.sh verilator COREMARK_TESTLIST $CI_CORES

top-coremark-vcs:
  <<: *job_definition
  stage: test-long
  tags:
    - vcs
  script:
    - $CI_PROJECT_DIR/ci/single_core_testlist.sh vcs COREMARK_TESTLIST $CI_CORES

top-beebs-verilator:
  <<: *job_definition
  stage: test-long
  tags:
    - verilator
  script:
    - $CI_PROJECT_DIR/ci/single_core_testlist.sh verilator BEEBS_TESTLIST $CI_CORES

top-beebs-vcs:
  <<: *job_definition
  stage: test-long
  tags:
    - vcs
  script:
    - $CI_PROJECT_DIR/ci/single_core_testlist.sh vcs BEEBS_TESTLIST $CI_CORES

top-checkpoint-verilator:
  <<: *job_definition
<<<<<<< HEAD
  stage: test-medium
=======
  when: manual
  stage: test-short
>>>>>>> 79e5c025
  tags:
    - verilator
  script:
    - $CI_PROJECT_DIR/ci/checkpoint.sh verilator $CI_CORES

top-checkpoint-vcs:
  <<: *job_definition
<<<<<<< HEAD
  stage: test-medium
=======
  when: manual
  stage: test-short
>>>>>>> 79e5c025
  tags:
    - vcs
  script:
    - $CI_PROJECT_DIR/ci/checkpoint.sh vcs $CI_CORES

top-linux-verilator:
  <<: *job_definition
  when: manual
  stage: test-ultralong
  tags:
    - verilator
  script:
    $CI_PROJECT_DIR/ci/linux.sh verilator $CI_CORES


top-linux-vcs:
  <<: *job_definition
  when: manual
  stage: test-ultralong
  tags:
    - vcs
  script:
    $CI_PROJECT_DIR/ci/linux.sh vcs $CI_CORES
<|MERGE_RESOLUTION|>--- conflicted
+++ resolved
@@ -317,12 +317,7 @@
 
 top-checkpoint-verilator:
   <<: *job_definition
-<<<<<<< HEAD
-  stage: test-medium
-=======
-  when: manual
-  stage: test-short
->>>>>>> 79e5c025
+  stage: test-medium
   tags:
     - verilator
   script:
@@ -330,12 +325,7 @@
 
 top-checkpoint-vcs:
   <<: *job_definition
-<<<<<<< HEAD
-  stage: test-medium
-=======
-  when: manual
-  stage: test-short
->>>>>>> 79e5c025
+  stage: test-medium
   tags:
     - vcs
   script:
