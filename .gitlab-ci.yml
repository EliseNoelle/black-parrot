variables:
  DOCKER_DRIVER: overlay2
  GIT_STRATEGY: fetch
  GIT_SUBMODULE_STRATEGY: none

#pass-job:
#  script:
#    - echo "Passing job 1"
#    - exit 0

#fail-job:
#  script:
#    - echo "Failing job 2"
#    - exit 1 

func-regress-verilator-job:
  image:
    name: "registry.gitlab.com/black-parrot/pre-alpha-release:latest"

  only:
    - master
    - dev
    - fe_dev
    - be_dev
    - me_dev
    - top_dev
    - common_dev
    - sw_dev

  before_script:
    - echo "Linking external tools"
    - rm -rf external
    - ln -sf /bp-tools external
    - mkdir /pre-alpha-release/
    - ln -sf /bp-tools /pre-alpha-release/external
    - echo "Fetching Basejump STL"
    - git submodule update --init -- basejump_stl
    - echo "Fetching riscv-tests"
    - git submodule update --init --recursive -- bp_common/test/src/riscv-tests
    # We need to update riscv-gnu-toolchain in order to build coremark
    #- echo "Fetching coremark"
    #- git submodule update --init --recursive -- bp_common/test/src/coremark
    - echo "Building test programs"
    - make -C bp_common/test riscv_mem 

  script:
    - echo "Running Verilator regression"
    - cd bp_top/syn
<<<<<<< HEAD
    - make regress.sc DUMP=0 COV=0
=======
    - make build.sc regress.sc DUMP=0 COV=0
>>>>>>> b81dafd2
    - grep -cr "FAIL" reports/ && exit 1
    - exit 0

  artifacts:
    when: always
    paths:
      - bp_top/syn/reports/
      - bp_top/syn/logs/
<|MERGE_RESOLUTION|>--- conflicted
+++ resolved
@@ -46,11 +46,7 @@
   script:
     - echo "Running Verilator regression"
     - cd bp_top/syn
-<<<<<<< HEAD
-    - make regress.sc DUMP=0 COV=0
-=======
     - make build.sc regress.sc DUMP=0 COV=0
->>>>>>> b81dafd2
     - grep -cr "FAIL" reports/ && exit 1
     - exit 0
 
